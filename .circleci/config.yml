--- conflicted
+++ resolved
@@ -46,13 +46,8 @@
       # See https://circleci.com/docs/xcode-policy along with the support matrix
       # at https://circleci.com/docs/using-macos#supported-xcode-versions.
       # We use the major.minor notation to bring in compatible patches.
-<<<<<<< HEAD
       xcode: "15.4.0"
     resource_class: macos.m1.medium.gen1
-=======
-      xcode: "14.2.0"
-    resource_class: macos.m1.large.gen1
->>>>>>> 80dbdc4c
   macos_test: &macos_test_executor
     macos:
       # See https://circleci.com/docs/xcode-policy along with the support matrix
@@ -62,13 +57,8 @@
       # TODO: remove workaround added in https://github.com/apollographql/router/pull/5462
       # once we update to Xcode >= 15.1.0
       # See: https://github.com/apollographql/router/pull/5462
-<<<<<<< HEAD
       xcode: "15.4.0"
     resource_class: macos.m1.medium.gen1
-=======
-      xcode: "14.2.0"
-    resource_class: macos.m1.large.gen1
->>>>>>> 80dbdc4c
   windows_build: &windows_build_executor
     machine:
       image: "windows-server-2019-vs2019:2024.02.21"
