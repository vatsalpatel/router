--- conflicted
+++ resolved
@@ -1,10 +1,6 @@
 [package]
 name = "apollo-federation"
-<<<<<<< HEAD
 version = "2.0.0-alpha.0"
-=======
-version = "1.51.0"
->>>>>>> 8de6f9ee
 authors = ["The Apollo GraphQL Contributors"]
 edition = "2021"
 description = "Apollo Federation"
