//! GraphQL operation types for apollo-federation.
//!
//! ## Selection types
//! Each "conceptual" type consists of up to three actual types: a data type, an "element"
//! type, and a selection type.
//! - The data type records the data about the type. Things like a field name or fragment type
//!   condition are in the data type. These types can be constructed and modified with plain rust.
//! - The element type contains the data type and maintains a key for the data. These types provide
//!   APIs for modifications that keep the key up-to-date.
//! - The selection type contains the element type and, for composite fields, a subselection.
//!
//! For example, for fields, the data type is [`FieldData`], the element type is
//! [`Field`], and the selection type is [`FieldSelection`].

use std::borrow::Cow;
use std::fmt::Display;
use std::fmt::Formatter;
use std::hash::Hash;
use std::ops::Deref;
use std::sync::atomic;
use std::sync::Arc;

use apollo_compiler::collections::HashSet;
use apollo_compiler::collections::IndexMap;
use apollo_compiler::collections::IndexSet;
use apollo_compiler::executable;
use apollo_compiler::name;
use apollo_compiler::schema::Directive;
use apollo_compiler::validation::Valid;
use apollo_compiler::Name;
use apollo_compiler::Node;
use itertools::Itertools;
use serde::Serialize;

use crate::compat::coerce_executable_values;
use crate::error::FederationError;
use crate::error::SingleFederationError;
use crate::link::graphql_definition::BooleanOrVariable;
use crate::link::graphql_definition::DeferDirectiveArguments;
use crate::query_graph::graph_path::OpPathElement;
use crate::query_plan::conditions::Conditions;
use crate::query_plan::FetchDataKeyRenamer;
use crate::query_plan::FetchDataPathElement;
use crate::query_plan::FetchDataRewrite;
use crate::schema::definitions::types_can_be_merged;
use crate::schema::position::AbstractTypeDefinitionPosition;
use crate::schema::position::CompositeTypeDefinitionPosition;
use crate::schema::position::FieldDefinitionPosition;
use crate::schema::position::InterfaceTypeDefinitionPosition;
use crate::schema::position::SchemaRootDefinitionKind;
use crate::schema::ValidFederationSchema;
use crate::utils::FallibleIterator;

mod contains;
mod directive_list;
mod merging;
mod optimize;
mod rebase;
mod simplify;
#[cfg(test)]
mod tests;

pub(crate) use contains::*;
pub(crate) use directive_list::DirectiveList;
pub(crate) use merging::*;
pub(crate) use rebase::*;

pub(crate) const TYPENAME_FIELD: Name = name!("__typename");

// Global storage for the counter used to uniquely identify selections
static NEXT_ID: atomic::AtomicUsize = atomic::AtomicUsize::new(1);

/// Opaque wrapper of the unique selection ID type.
///
/// Note that we shouldn't add `derive(Serialize, Deserialize)` to this without changing the types
/// to be something like UUIDs.
#[derive(Clone, Copy, Debug, Eq, PartialEq, Hash)]
// NOTE(@TylerBloom): This feature gate can be removed once the condition in the comment above is
// met. Note that there are `serde(skip)` statements that should be removed once this is removed.
#[cfg_attr(feature = "snapshot_tracing", derive(Serialize))]
pub(crate) struct SelectionId(usize);

impl SelectionId {
    pub(crate) fn new() -> Self {
        // atomically increment global counter
        Self(NEXT_ID.fetch_add(1, atomic::Ordering::AcqRel))
    }
}

/// A list of arguments to a field or directive.
///
/// All arguments and input object values are sorted in a consistent order.
///
/// This type is immutable and cheaply cloneable.
#[derive(Clone, PartialEq, Eq, Default)]
pub(crate) struct ArgumentList {
    /// The inner list *must* be sorted with `sort_arguments`.
    inner: Option<Arc<[Node<executable::Argument>]>>,
}

impl std::fmt::Debug for ArgumentList {
    fn fmt(&self, f: &mut Formatter<'_>) -> std::fmt::Result {
        // Print the slice representation.
        self.deref().fmt(f)
    }
}

/// Sort an input value, which means specifically sorting their object values by keys (assuming no
/// duplicates).
///
/// After sorting, hashing and plain-Rust equality have the expected result for values that are
/// spec-equivalent.
fn sort_value(value: &mut executable::Value) {
    use apollo_compiler::executable::Value;
    match value {
        Value::List(elems) => {
            elems
                .iter_mut()
                .for_each(|value| sort_value(value.make_mut()));
        }
        Value::Object(pairs) => {
            pairs
                .iter_mut()
                .for_each(|(_, value)| sort_value(value.make_mut()));
            pairs.sort_by(|left, right| left.0.cmp(&right.0));
        }
        _ => {}
    }
}

/// Sort arguments, which means specifically sorting arguments by names and object values by keys
/// (assuming no duplicates).
///
/// After sorting, hashing and plain-Rust equality have the expected result for lists that are
/// spec-equivalent.
fn sort_arguments(arguments: &mut [Node<executable::Argument>]) {
    arguments
        .iter_mut()
        .for_each(|arg| sort_value(arg.make_mut().value.make_mut()));
    arguments.sort_by(|left, right| left.name.cmp(&right.name));
}

impl From<Vec<Node<executable::Argument>>> for ArgumentList {
    fn from(mut arguments: Vec<Node<executable::Argument>>) -> Self {
        if arguments.is_empty() {
            return Self::new();
        }

        sort_arguments(&mut arguments);

        Self {
            inner: Some(Arc::from(arguments)),
        }
    }
}

impl FromIterator<Node<executable::Argument>> for ArgumentList {
    fn from_iter<T: IntoIterator<Item = Node<executable::Argument>>>(iter: T) -> Self {
        Self::from(Vec::from_iter(iter))
    }
}

impl Deref for ArgumentList {
    type Target = [Node<executable::Argument>];

    fn deref(&self) -> &Self::Target {
        self.inner.as_deref().unwrap_or_default()
    }
}

impl ArgumentList {
    /// Create an empty argument list.
    pub(crate) const fn new() -> Self {
        Self { inner: None }
    }

    /// Create a argument list with a single argument.
    ///
    /// This sorts any input object values provided to the argument.
    pub(crate) fn one(argument: impl Into<Node<executable::Argument>>) -> Self {
        Self::from(vec![argument.into()])
    }
}

/// An analogue of the apollo-compiler type `Operation` with these changes:
/// - Stores the schema that the operation is queried against.
/// - Swaps `operation_type` with `root_kind` (using the analogous apollo-federation type).
/// - Encloses collection types in `Arc`s to facilitate cheaper cloning.
/// - Stores the fragments used by this operation (the executable document the operation was taken
///   from may contain other fragments that are not used by this operation).
#[derive(Debug, Clone, PartialEq, Eq)]
pub struct Operation {
    pub(crate) schema: ValidFederationSchema,
    pub(crate) root_kind: SchemaRootDefinitionKind,
    pub(crate) name: Option<Name>,
    pub(crate) variables: Arc<Vec<Node<executable::VariableDefinition>>>,
    pub(crate) directives: DirectiveList,
    pub(crate) selection_set: SelectionSet,
    pub(crate) named_fragments: NamedFragments,
}

impl Operation {
    /// Parse an operation from a source string.
    #[cfg(any(test, doc))]
    pub fn parse(
        schema: ValidFederationSchema,
        source_text: &str,
        source_name: &str,
        operation_name: Option<&str>,
    ) -> Result<Self, FederationError> {
        let document = apollo_compiler::ExecutableDocument::parse_and_validate(
            schema.schema(),
            source_text,
            source_name,
        )?;
        Operation::from_operation_document(schema, &document, operation_name)
    }

    pub fn from_operation_document(
        schema: ValidFederationSchema,
        document: &Valid<apollo_compiler::ExecutableDocument>,
        operation_name: Option<&str>,
    ) -> Result<Self, FederationError> {
        let operation = document.operations.get(operation_name).map_err(|_| {
            FederationError::internal(format!("No operation named {operation_name:?}"))
        })?;
        let named_fragments = NamedFragments::new(&document.fragments, &schema);
        let selection_set =
            SelectionSet::from_selection_set(&operation.selection_set, &named_fragments, &schema)?;
        Ok(Operation {
            schema,
            root_kind: operation.operation_type.into(),
            name: operation.name.clone(),
            variables: Arc::new(operation.variables.clone()),
            directives: operation.directives.clone().into(),
            selection_set,
            named_fragments,
        })
    }
}

/// An analogue of the apollo-compiler type `SelectionSet` with these changes:
/// - For the type, stores the schema and the position in that schema instead of just the
///   `NamedType`.
/// - Stores selections in a map so they can be normalized efficiently.
#[derive(Debug, Clone, Serialize)]
pub(crate) struct SelectionSet {
    #[serde(skip)]
    pub(crate) schema: ValidFederationSchema,
    pub(crate) type_position: CompositeTypeDefinitionPosition,
    pub(crate) selections: Arc<SelectionMap>,
}

impl PartialEq for SelectionSet {
    fn eq(&self, other: &Self) -> bool {
        self.selections == other.selections
    }
}

impl Eq for SelectionSet {}

<<<<<<< HEAD
mod selection_map;
=======
mod selection_map {
    use std::borrow::Cow;
    use std::iter::Map;
    use std::ops::Deref;
    use std::sync::Arc;

    use apollo_compiler::collections::IndexMap;
    use serde::Serialize;

    use crate::error::FederationError;
    use crate::error::SingleFederationError::Internal;
    use crate::operation::field_selection::FieldSelection;
    use crate::operation::fragment_spread_selection::FragmentSpreadSelection;
    use crate::operation::inline_fragment_selection::InlineFragmentSelection;
    use crate::operation::HasSelectionKey;
    use crate::operation::Selection;
    use crate::operation::SelectionKey;
    use crate::operation::SelectionSet;
    use crate::operation::SiblingTypename;

    /// A "normalized" selection map is an optimized representation of a selection set which does
    /// not contain selections with the same selection "key". Selections that do have the same key
    /// are  merged during the normalization process. By storing a selection set as a map, we can
    /// efficiently merge/join multiple selection sets.
    ///
    /// Because the key depends strictly on the value, we expose the underlying map's API in a
    /// read-only capacity, while mutations use an API closer to `IndexSet`. We don't just use an
    /// `IndexSet` since key computation is expensive (it involves sorting). This type is in its own
    /// module to prevent code from accidentally mutating the underlying map outside the mutation
    /// API.
    #[derive(Debug, Clone, PartialEq, Eq, Default, Serialize)]
    pub(crate) struct SelectionMap(IndexMap<SelectionKey, Selection>);

    impl Deref for SelectionMap {
        type Target = IndexMap<SelectionKey, Selection>;

        fn deref(&self) -> &Self::Target {
            &self.0
        }
    }

    impl SelectionMap {
        pub(crate) fn new() -> Self {
            SelectionMap(IndexMap::default())
        }

        #[cfg(test)]
        pub(crate) fn clear(&mut self) {
            self.0.clear();
        }

        pub(crate) fn insert(&mut self, value: Selection) -> Option<Selection> {
            self.0.insert(value.key(), value)
        }

        /// Remove a selection from the map. Returns the selection and its numeric index.
        pub(crate) fn remove(&mut self, key: &SelectionKey) -> Option<(usize, Selection)> {
            // We specifically use shift_remove() instead of swap_remove() to maintain order.
            self.0
                .shift_remove_full(key)
                .map(|(index, _key, selection)| (index, selection))
        }

        pub(crate) fn retain(
            &mut self,
            mut predicate: impl FnMut(&SelectionKey, &Selection) -> bool,
        ) {
            self.0.retain(|k, v| predicate(k, v))
        }

        pub(crate) fn get_mut(&mut self, key: &SelectionKey) -> Option<SelectionValue> {
            self.0.get_mut(key).map(SelectionValue::new)
        }

        pub(crate) fn iter_mut(&mut self) -> IterMut {
            self.0.iter_mut().map(|(k, v)| (k, SelectionValue::new(v)))
        }

        pub(super) fn entry(&mut self, key: SelectionKey) -> Entry {
            match self.0.entry(key) {
                indexmap::map::Entry::Occupied(entry) => Entry::Occupied(OccupiedEntry(entry)),
                indexmap::map::Entry::Vacant(entry) => Entry::Vacant(VacantEntry(entry)),
            }
        }

        pub(crate) fn extend(&mut self, other: SelectionMap) {
            self.0.extend(other.0)
        }

        pub(crate) fn extend_ref(&mut self, other: &SelectionMap) {
            self.0
                .extend(other.iter().map(|(k, v)| (k.clone(), v.clone())))
        }

        /// Returns the selection set resulting from "recursively" filtering any selection
        /// that does not match the provided predicate.
        /// This method calls `predicate` on every selection of the selection set,
        /// not just top-level ones, and apply a "depth-first" strategy:
        /// when the predicate is called on a given selection it is guaranteed that
        /// filtering has happened on all the selections of its sub-selection.
        pub(crate) fn filter_recursive_depth_first(
            &self,
            predicate: &mut dyn FnMut(&Selection) -> Result<bool, FederationError>,
        ) -> Result<Cow<'_, Self>, FederationError> {
            fn recur_sub_selections<'sel>(
                selection: &'sel Selection,
                predicate: &mut dyn FnMut(&Selection) -> Result<bool, FederationError>,
            ) -> Result<Cow<'sel, Selection>, FederationError> {
                Ok(match selection {
                    Selection::Field(field) => {
                        if let Some(sub_selections) = &field.selection_set {
                            match sub_selections.filter_recursive_depth_first(predicate)? {
                                Cow::Borrowed(_) => Cow::Borrowed(selection),
                                Cow::Owned(new) => Cow::Owned(Selection::from_field(
                                    field.field.clone(),
                                    Some(new),
                                )),
                            }
                        } else {
                            Cow::Borrowed(selection)
                        }
                    }
                    Selection::InlineFragment(fragment) => match fragment
                        .selection_set
                        .filter_recursive_depth_first(predicate)?
                    {
                        Cow::Borrowed(_) => Cow::Borrowed(selection),
                        Cow::Owned(selection_set) => Cow::Owned(Selection::InlineFragment(
                            Arc::new(InlineFragmentSelection::new(
                                fragment.inline_fragment.clone(),
                                selection_set,
                            )),
                        )),
                    },
                    Selection::FragmentSpread(_) => {
                        return Err(FederationError::internal("unexpected fragment spread"))
                    }
                })
            }
            let mut iter = self.0.iter();
            let mut enumerated = (&mut iter).enumerate();
            let mut new_map: IndexMap<_, _>;
            loop {
                let Some((index, (key, selection))) = enumerated.next() else {
                    return Ok(Cow::Borrowed(self));
                };
                let filtered = recur_sub_selections(selection, predicate)?;
                let keep = predicate(&filtered)?;
                if keep && matches!(filtered, Cow::Borrowed(_)) {
                    // Nothing changed so far, continue without cloning
                    continue;
                }

                // Clone the map so far
                new_map = self.0.as_slice()[..index]
                    .iter()
                    .map(|(k, v)| (k.clone(), v.clone()))
                    .collect();

                if keep {
                    new_map.insert(key.clone(), filtered.into_owned());
                }
                break;
            }
            for (key, selection) in iter {
                let filtered = recur_sub_selections(selection, predicate)?;
                if predicate(&filtered)? {
                    new_map.insert(key.clone(), filtered.into_owned());
                }
            }
            Ok(Cow::Owned(Self(new_map)))
        }
    }

    impl<A> FromIterator<A> for SelectionMap
    where
        A: Into<Selection>,
    {
        fn from_iter<T: IntoIterator<Item = A>>(iter: T) -> Self {
            let mut map = Self::new();
            for selection in iter {
                map.insert(selection.into());
            }
            map
        }
    }

    type IterMut<'a> = Map<
        indexmap::map::IterMut<'a, SelectionKey, Selection>,
        fn((&'a SelectionKey, &'a mut Selection)) -> (&'a SelectionKey, SelectionValue<'a>),
    >;

    /// A mutable reference to a `Selection` value in a `SelectionMap`, which
    /// also disallows changing key-related data (to maintain the invariant that a value's key is
    /// the same as it's map entry's key).
    #[derive(Debug)]
    pub(crate) enum SelectionValue<'a> {
        Field(FieldSelectionValue<'a>),
        FragmentSpread(FragmentSpreadSelectionValue<'a>),
        InlineFragment(InlineFragmentSelectionValue<'a>),
    }

    impl<'a> SelectionValue<'a> {
        pub(crate) fn new(selection: &'a mut Selection) -> Self {
            match selection {
                Selection::Field(field_selection) => {
                    SelectionValue::Field(FieldSelectionValue::new(field_selection))
                }
                Selection::FragmentSpread(fragment_spread_selection) => {
                    SelectionValue::FragmentSpread(FragmentSpreadSelectionValue::new(
                        fragment_spread_selection,
                    ))
                }
                Selection::InlineFragment(inline_fragment_selection) => {
                    SelectionValue::InlineFragment(InlineFragmentSelectionValue::new(
                        inline_fragment_selection,
                    ))
                }
            }
        }

        #[cfg(test)]
        pub(super) fn get_selection_set_mut(&mut self) -> Option<&mut SelectionSet> {
            match self {
                Self::Field(field) => field.get_selection_set_mut().as_mut(),
                Self::FragmentSpread(spread) => Some(spread.get_selection_set_mut()),
                Self::InlineFragment(inline) => Some(inline.get_selection_set_mut()),
            }
        }
    }

    #[derive(Debug)]
    pub(crate) struct FieldSelectionValue<'a>(&'a mut Arc<FieldSelection>);

    impl<'a> FieldSelectionValue<'a> {
        pub(crate) fn new(field_selection: &'a mut Arc<FieldSelection>) -> Self {
            Self(field_selection)
        }

        pub(crate) fn get(&self) -> &Arc<FieldSelection> {
            self.0
        }

        pub(crate) fn get_sibling_typename_mut(&mut self) -> &mut Option<SiblingTypename> {
            Arc::make_mut(self.0).field.sibling_typename_mut()
        }

        pub(crate) fn get_selection_set_mut(&mut self) -> &mut Option<SelectionSet> {
            &mut Arc::make_mut(self.0).selection_set
        }
    }

    #[derive(Debug)]
    pub(crate) struct FragmentSpreadSelectionValue<'a>(&'a mut Arc<FragmentSpreadSelection>);

    impl<'a> FragmentSpreadSelectionValue<'a> {
        pub(crate) fn new(fragment_spread_selection: &'a mut Arc<FragmentSpreadSelection>) -> Self {
            Self(fragment_spread_selection)
        }

        #[cfg(test)]
        pub(crate) fn get_selection_set_mut(&mut self) -> &mut SelectionSet {
            &mut Arc::make_mut(self.0).selection_set
        }

        pub(crate) fn get(&self) -> &Arc<FragmentSpreadSelection> {
            self.0
        }
    }

    #[derive(Debug)]
    pub(crate) struct InlineFragmentSelectionValue<'a>(&'a mut Arc<InlineFragmentSelection>);

    impl<'a> InlineFragmentSelectionValue<'a> {
        pub(crate) fn new(inline_fragment_selection: &'a mut Arc<InlineFragmentSelection>) -> Self {
            Self(inline_fragment_selection)
        }

        pub(crate) fn get(&self) -> &Arc<InlineFragmentSelection> {
            self.0
        }

        pub(crate) fn get_selection_set_mut(&mut self) -> &mut SelectionSet {
            &mut Arc::make_mut(self.0).selection_set
        }
    }

    pub(crate) enum Entry<'a> {
        Occupied(OccupiedEntry<'a>),
        Vacant(VacantEntry<'a>),
    }

    impl<'a> Entry<'a> {
        pub(crate) fn or_insert(
            self,
            produce: impl FnOnce() -> Result<Selection, FederationError>,
        ) -> Result<SelectionValue<'a>, FederationError> {
            match self {
                Self::Occupied(entry) => Ok(entry.into_mut()),
                Self::Vacant(entry) => entry.insert(produce()?),
            }
        }
    }

    pub(crate) struct OccupiedEntry<'a>(indexmap::map::OccupiedEntry<'a, SelectionKey, Selection>);

    impl<'a> OccupiedEntry<'a> {
        pub(crate) fn get(&self) -> &Selection {
            self.0.get()
        }

        pub(crate) fn into_mut(self) -> SelectionValue<'a> {
            SelectionValue::new(self.0.into_mut())
        }
    }

    pub(crate) struct VacantEntry<'a>(indexmap::map::VacantEntry<'a, SelectionKey, Selection>);

    impl<'a> VacantEntry<'a> {
        pub(crate) fn key(&self) -> &SelectionKey {
            self.0.key()
        }

        pub(crate) fn insert(
            self,
            value: Selection,
        ) -> Result<SelectionValue<'a>, FederationError> {
            if *self.key() != value.key() {
                return Err(Internal {
                    message: format!(
                        "Key mismatch when inserting selection {} into vacant entry ",
                        value
                    ),
                }
                .into());
            }
            Ok(SelectionValue::new(self.0.insert(value)))
        }
    }

    impl IntoIterator for SelectionMap {
        type Item = <IndexMap<SelectionKey, Selection> as IntoIterator>::Item;
        type IntoIter = <IndexMap<SelectionKey, Selection> as IntoIterator>::IntoIter;

        fn into_iter(self) -> Self::IntoIter {
            <IndexMap<SelectionKey, Selection> as IntoIterator>::into_iter(self.0)
        }
    }

    impl<'a> IntoIterator for &'a SelectionMap {
        type Item = <&'a IndexMap<SelectionKey, Selection> as IntoIterator>::Item;
        type IntoIter = <&'a IndexMap<SelectionKey, Selection> as IntoIterator>::IntoIter;

        fn into_iter(self) -> Self::IntoIter {
            self.0.iter()
        }
    }
}
>>>>>>> 69552fcf

pub(crate) use selection_map::FieldSelectionValue;
pub(crate) use selection_map::FragmentSpreadSelectionValue;
pub(crate) use selection_map::HasSelectionKey;
pub(crate) use selection_map::InlineFragmentSelectionValue;
pub(crate) use selection_map::SelectionKey;
pub(crate) use selection_map::SelectionMap;
pub(crate) use selection_map::SelectionValue;

/// An analogue of the apollo-compiler type `Selection` that stores our other selection analogues
/// instead of the apollo-compiler types.
#[derive(Debug, Clone, PartialEq, Eq, derive_more::IsVariant, Serialize)]
pub(crate) enum Selection {
    Field(Arc<FieldSelection>),
    FragmentSpread(Arc<FragmentSpreadSelection>),
    InlineFragment(Arc<InlineFragmentSelection>),
}

/// Element enum that is more general than OpPathElement.
/// - Used for operation optimization.
#[derive(Debug, Clone, derive_more::From)]
pub(crate) enum OperationElement {
    Field(Field),
    FragmentSpread(FragmentSpread),
    InlineFragment(InlineFragment),
}

impl Selection {
    pub(crate) fn from_field(field: Field, sub_selections: Option<SelectionSet>) -> Self {
        Self::Field(Arc::new(field.with_subselection(sub_selections)))
    }

    /// Build a selection from an OpPathElement and a sub-selection set.
    pub(crate) fn from_element(
        element: OpPathElement,
        sub_selections: Option<SelectionSet>,
    ) -> Result<Selection, FederationError> {
        // PORT_NOTE: This is TODO item is copied from the JS `selectionOfElement` function.
        // TODO: validate that the subSelection is ok for the element
        match element {
            OpPathElement::Field(field) => Ok(Self::from_field(field, sub_selections)),
            OpPathElement::InlineFragment(inline_fragment) => {
                let Some(sub_selections) = sub_selections else {
                    return Err(FederationError::internal(
                        "unexpected inline fragment without sub-selections",
                    ));
                };
                Ok(InlineFragmentSelection::new(inline_fragment, sub_selections).into())
            }
        }
    }

    /// Build a selection from an OperationElement and a sub-selection set.
    /// - `named_fragments`: Named fragment definitions that are rebased for the element's schema.
    pub(crate) fn from_operation_element(
        element: OperationElement,
        sub_selections: Option<SelectionSet>,
        named_fragments: &NamedFragments,
    ) -> Result<Selection, FederationError> {
        match element {
            OperationElement::Field(field) => Ok(Self::from_field(field, sub_selections)),
            OperationElement::FragmentSpread(fragment_spread) => {
                if sub_selections.is_some() {
                    return Err(FederationError::internal(
                        "unexpected fragment spread with sub-selections",
                    ));
                }
                Ok(FragmentSpreadSelection::new(fragment_spread, named_fragments)?.into())
            }
            OperationElement::InlineFragment(inline_fragment) => {
                let Some(sub_selections) = sub_selections else {
                    return Err(FederationError::internal(
                        "unexpected inline fragment without sub-selections",
                    ));
                };
                Ok(InlineFragmentSelection::new(inline_fragment, sub_selections).into())
            }
        }
    }

    pub(crate) fn schema(&self) -> &ValidFederationSchema {
        match self {
            Selection::Field(field_selection) => &field_selection.field.schema,
            Selection::FragmentSpread(fragment_spread_selection) => {
                &fragment_spread_selection.spread.schema
            }
            Selection::InlineFragment(inline_fragment_selection) => {
                &inline_fragment_selection.inline_fragment.schema
            }
        }
    }

    fn directives(&self) -> &DirectiveList {
        match self {
            Selection::Field(field_selection) => &field_selection.field.directives,
            Selection::FragmentSpread(fragment_spread_selection) => {
                &fragment_spread_selection.spread.directives
            }
            Selection::InlineFragment(inline_fragment_selection) => {
                &inline_fragment_selection.inline_fragment.directives
            }
        }
    }

    pub(crate) fn element(&self) -> Result<OpPathElement, FederationError> {
        match self {
            Selection::Field(field_selection) => {
                Ok(OpPathElement::Field(field_selection.field.clone()))
            }
            Selection::FragmentSpread(_) => Err(SingleFederationError::Internal {
                message: "Fragment spread does not have element".to_owned(),
            }
            .into()),
            Selection::InlineFragment(inline_fragment_selection) => Ok(
                OpPathElement::InlineFragment(inline_fragment_selection.inline_fragment.clone()),
            ),
        }
    }

    pub(crate) fn operation_element(&self) -> Result<OperationElement, FederationError> {
        match self {
            Selection::Field(field_selection) => {
                Ok(OperationElement::Field(field_selection.field.clone()))
            }
            Selection::FragmentSpread(fragment_spread_selection) => Ok(
                OperationElement::FragmentSpread(fragment_spread_selection.spread.clone()),
            ),
            Selection::InlineFragment(inline_fragment_selection) => Ok(
                OperationElement::InlineFragment(inline_fragment_selection.inline_fragment.clone()),
            ),
        }
    }

    // Note: Fragment spreads can be present in optimized operations.
    pub(crate) fn selection_set(&self) -> Option<&SelectionSet> {
        match self {
            Selection::Field(field_selection) => field_selection.selection_set.as_ref(),
            Selection::FragmentSpread(_) => None,
            Selection::InlineFragment(inline_fragment_selection) => {
                Some(&inline_fragment_selection.selection_set)
            }
        }
    }

    /// Returns true if the selection key is `__typename` *without directives*.
    pub(crate) fn is_typename_field(&self) -> bool {
        if let Selection::Field(field) = self {
            *field.field.response_name() == TYPENAME_FIELD && field.field.directives.is_empty()
        } else {
            false
        }
    }

    pub(crate) fn conditions(&self) -> Result<Conditions, FederationError> {
        let self_conditions = Conditions::from_directives(self.directives())?;
        if let Conditions::Boolean(false) = self_conditions {
            // Never included, so there is no point recursing.
            Ok(Conditions::Boolean(false))
        } else {
            match self {
                Selection::Field(_) => {
                    // The sub-selections of this field don't affect whether we should query this
                    // field, so we explicitly do not merge them in.
                    //
                    // PORT_NOTE: The JS codebase merges the sub-selections' conditions in with the
                    // field's conditions when field's selections are non-boolean. This is arguably
                    // a bug, so we've fixed it here.
                    Ok(self_conditions)
                }
                Selection::InlineFragment(inline) => {
                    Ok(self_conditions.merge(inline.selection_set.conditions()?))
                }
                Selection::FragmentSpread(_x) => Err(FederationError::internal(
                    "Unexpected fragment spread in Selection::conditions()",
                )),
            }
        }
    }

    pub(crate) fn with_updated_selection_set(
        &self,
        selection_set: Option<SelectionSet>,
    ) -> Result<Self, FederationError> {
        match self {
            Selection::Field(field) => Ok(Selection::from(
                field.with_updated_selection_set(selection_set),
            )),
            Selection::InlineFragment(inline_fragment) => {
                let Some(selection_set) = selection_set else {
                    return Err(FederationError::internal(
                        "updating inline fragment without a sub-selection set",
                    ));
                };
                Ok(inline_fragment
                    .with_updated_selection_set(selection_set)
                    .into())
            }
            Selection::FragmentSpread(_) => {
                Err(FederationError::internal("unexpected fragment spread"))
            }
        }
    }

    pub(crate) fn with_updated_selections<S: Into<Selection>>(
        &self,
        type_position: CompositeTypeDefinitionPosition,
        selections: impl IntoIterator<Item = S>,
    ) -> Result<Self, FederationError> {
        let new_sub_selection =
            SelectionSet::from_raw_selections(self.schema().clone(), type_position, selections);
        self.with_updated_selection_set(Some(new_sub_selection))
    }

    /// Apply the `mapper` to self.selection_set, if it exists, and return a new `Selection`.
    /// - Note: The returned selection may have no subselection set or an empty one if the mapper
    ///         returns so, which may make the returned selection invalid. It's caller's responsibility
    ///         to appropriately handle invalid return values.
    pub(crate) fn map_selection_set(
        &self,
        mapper: impl FnOnce(&SelectionSet) -> Result<Option<SelectionSet>, FederationError>,
    ) -> Result<Self, FederationError> {
        if let Some(selection_set) = self.selection_set() {
            self.with_updated_selection_set(mapper(selection_set)?)
        } else {
            // selection has no (sub-)selection set.
            Ok(self.clone())
        }
    }

    pub(crate) fn any_element(
        &self,
        parent_type_position: CompositeTypeDefinitionPosition,
        predicate: &mut impl FnMut(OpPathElement) -> Result<bool, FederationError>,
    ) -> Result<bool, FederationError> {
        match self {
            Selection::Field(field_selection) => field_selection.any_element(predicate),
            Selection::InlineFragment(inline_fragment_selection) => {
                inline_fragment_selection.any_element(predicate)
            }
            Selection::FragmentSpread(fragment_spread_selection) => {
                fragment_spread_selection.any_element(parent_type_position, predicate)
            }
        }
    }
}

impl From<FieldSelection> for Selection {
    fn from(value: FieldSelection) -> Self {
        Self::Field(value.into())
    }
}

impl From<FragmentSpreadSelection> for Selection {
    fn from(value: FragmentSpreadSelection) -> Self {
        Self::FragmentSpread(value.into())
    }
}

impl From<InlineFragmentSelection> for Selection {
    fn from(value: InlineFragmentSelection) -> Self {
        Self::InlineFragment(value.into())
    }
}

impl HasSelectionKey for Selection {
    fn key(&self) -> SelectionKey<'_> {
        match self {
            Selection::Field(field_selection) => field_selection.key(),
            Selection::FragmentSpread(fragment_spread_selection) => fragment_spread_selection.key(),
            Selection::InlineFragment(inline_fragment_selection) => inline_fragment_selection.key(),
        }
    }
}

#[derive(Debug, Clone, PartialEq, Eq, derive_more::From)]
pub(crate) enum SelectionOrSet {
    Selection(Selection),
    SelectionSet(SelectionSet),
}

/// An analogue of the apollo-compiler type `Fragment` with these changes:
/// - Stores the type condition explicitly, which means storing the schema and position (in
///   apollo-compiler, this is in the `SelectionSet`).
/// - Encloses collection types in `Arc`s to facilitate cheaper cloning.
#[derive(Debug, Clone, PartialEq, Eq)]
pub(crate) struct Fragment {
    pub(crate) schema: ValidFederationSchema,
    pub(crate) name: Name,
    pub(crate) type_condition_position: CompositeTypeDefinitionPosition,
    pub(crate) directives: DirectiveList,
    pub(crate) selection_set: SelectionSet,
}

impl Fragment {
    fn from_fragment(
        fragment: &executable::Fragment,
        named_fragments: &NamedFragments,
        schema: &ValidFederationSchema,
    ) -> Result<Self, FederationError> {
        Ok(Self {
            schema: schema.clone(),
            name: fragment.name.clone(),
            type_condition_position: schema
                .get_type(fragment.type_condition().clone())?
                .try_into()?,
            directives: fragment.directives.clone().into(),
            selection_set: SelectionSet::from_selection_set(
                &fragment.selection_set,
                named_fragments,
                schema,
            )?,
        })
    }
}

mod field_selection {
    use std::hash::Hash;
    use std::hash::Hasher;

    use apollo_compiler::Name;
    use serde::Serialize;

    use crate::error::FederationError;
    use crate::operation::ArgumentList;
    use crate::operation::DirectiveList;
    use crate::operation::HasSelectionKey;
    use crate::operation::SelectionKey;
    use crate::operation::SelectionSet;
    use crate::query_plan::FetchDataPathElement;
    use crate::schema::position::CompositeTypeDefinitionPosition;
    use crate::schema::position::FieldDefinitionPosition;
    use crate::schema::position::TypeDefinitionPosition;
    use crate::schema::ValidFederationSchema;

    /// An analogue of the apollo-compiler type `Field` with these changes:
    /// - Makes the selection set optional. This is because `SelectionSet` requires a type of
    ///   `CompositeTypeDefinitionPosition`, which won't exist for fields returning a non-composite type
    ///   (scalars and enums).
    /// - Stores the field data (other than the selection set) in `Field`, to facilitate
    ///   operation paths and graph paths.
    /// - For the field definition, stores the schema and the position in that schema instead of just
    ///   the `FieldDefinition` (which contains no references to the parent type or schema).
    /// - Encloses collection types in `Arc`s to facilitate cheaper cloning.
    #[derive(Debug, Clone, PartialEq, Eq, Serialize)]
    pub(crate) struct FieldSelection {
        pub(crate) field: Field,
        pub(crate) selection_set: Option<SelectionSet>,
    }

    impl HasSelectionKey for FieldSelection {
        fn key(&self) -> SelectionKey<'_> {
            self.field.key()
        }
    }

    impl FieldSelection {
        pub(crate) fn with_updated_selection_set(
            &self,
            selection_set: Option<SelectionSet>,
        ) -> Self {
            Self {
                field: self.field.clone(),
                selection_set,
            }
        }

<<<<<<< HEAD
        pub(crate) fn with_updated_directives(&self, directives: impl Into<DirectiveList>) -> Self {
            Self {
                field: self.field.with_updated_directives(directives),
                selection_set: self.selection_set.clone(),
            }
        }

        pub(crate) fn element(&self) -> OpPathElement {
            OpPathElement::Field(self.field.clone())
        }
    }

    // SiblingTypename indicates how the sibling __typename field should be restored.
    // PORT_NOTE: The JS version used the empty string to indicate unaliased sibling typenames.
    // Here we use an enum to make the distinction explicit.
    #[derive(Debug, Clone, Serialize)]
    pub(crate) enum SiblingTypename {
        Unaliased,
        Aliased(Name), // the sibling __typename has been aliased
    }

    impl SiblingTypename {
        pub(crate) fn alias(&self) -> Option<&Name> {
            match self {
                SiblingTypename::Unaliased => None,
                SiblingTypename::Aliased(alias) => Some(alias),
            }
=======
        pub(crate) fn with_updated_alias(&self, alias: Name) -> Field {
            let mut data = self.field.data().clone();
            data.alias = Some(alias);
            Field::new(data)
>>>>>>> 69552fcf
        }
    }

    /// The non-selection-set data of `FieldSelection`, used with operation paths and graph
    /// paths.
    #[derive(Debug, Clone, Serialize)]
    pub(crate) struct Field {
        #[serde(skip)]
        pub(crate) schema: ValidFederationSchema,
        pub(crate) field_position: FieldDefinitionPosition,
        pub(crate) alias: Option<Name>,
        #[serde(serialize_with = "crate::display_helpers::serialize_as_debug_string")]
        pub(crate) arguments: ArgumentList,
        #[serde(serialize_with = "crate::display_helpers::serialize_as_string")]
        pub(crate) directives: DirectiveList,
        pub(crate) sibling_typename: Option<SiblingTypename>,
    }

    impl PartialEq for Field {
        fn eq(&self, other: &Self) -> bool {
            self.field_position.field_name() == other.field_position.field_name()
                && self.key() == other.key()
                && self.arguments == other.arguments
        }
    }

    impl Eq for Field {}

    impl Hash for Field {
        fn hash<H: Hasher>(&self, state: &mut H) {
            self.field_position.field_name().hash(state);
            self.key().hash(state);
            self.arguments.hash(state);
        }
    }

    impl Field {
<<<<<<< HEAD
        /// Create a trivial field selection without any arguments or directives.
        pub(crate) fn from_position(
            schema: &ValidFederationSchema,
            field_position: FieldDefinitionPosition,
        ) -> Self {
            Self {
                schema: schema.clone(),
                field_position,
                alias: None,
                arguments: Default::default(),
                directives: Default::default(),
                sibling_typename: None,
=======
        pub(crate) fn new(data: FieldData) -> Self {
            Self {
                key: data.key(),
                data,
>>>>>>> 69552fcf
            }
        }

        // Note: The `schema` argument must be a subgraph schema, so the __typename field won't
        // need to be rebased, which would fail (since __typename fields are undefined).
        pub(crate) fn new_introspection_typename(
            schema: &ValidFederationSchema,
            parent_type: &CompositeTypeDefinitionPosition,
            alias: Option<Name>,
        ) -> Self {
            Self {
                schema: schema.clone(),
                field_position: parent_type.introspection_typename_field(),
                alias,
                arguments: Default::default(),
                directives: Default::default(),
                sibling_typename: None,
            }
        }

        pub(crate) fn schema(&self) -> &ValidFederationSchema {
            &self.schema
        }

        pub(crate) fn name(&self) -> &Name {
            self.field_position.field_name()
        }

        pub(crate) fn response_name(&self) -> &Name {
            self.alias.as_ref().unwrap_or_else(|| self.name())
        }

        pub(super) fn directives_mut(&mut self) -> &mut DirectiveList {
            &mut self.directives
        }

        pub(crate) fn sibling_typename(&self) -> Option<&SiblingTypename> {
            self.sibling_typename.as_ref()
        }

        pub(crate) fn sibling_typename_mut(&mut self) -> &mut Option<SiblingTypename> {
            &mut self.sibling_typename
        }

        pub(crate) fn as_path_element(&self) -> FetchDataPathElement {
            FetchDataPathElement::Key(self.response_name().clone(), Default::default())
        }
        fn output_ast_type(&self) -> Result<&ast::Type, FederationError> {
            Ok(&self.field_position.get(self.schema.schema())?.ty)
        }

        pub(crate) fn output_base_type(&self) -> Result<TypeDefinitionPosition, FederationError> {
            let definition = self.field_position.get(self.schema.schema())?;
            self.schema
                .get_type(definition.ty.inner_named_type().clone())
        }

        pub(crate) fn is_leaf(&self) -> Result<bool, FederationError> {
            let base_type_position = self.output_base_type()?;
            Ok(matches!(
                base_type_position,
                TypeDefinitionPosition::Scalar(_) | TypeDefinitionPosition::Enum(_)
            ))
        }

        pub(crate) fn with_updated_directives(&self, directives: impl Into<DirectiveList>) -> Self {
            Self {
                directives: directives.into(),
                ..self.clone()
            }
        }

        pub(crate) fn with_updated_alias(&self, alias: Name) -> Self {
            Self {
                alias: Some(alias),
                ..self.clone()
            }
        }

        /// Turn this `Field` into a `FieldSelection` with the given sub-selection. If this is
        /// meant to be a leaf selection, use `None`.
        pub(crate) fn with_subselection(
            self,
            selection_set: Option<SelectionSet>,
        ) -> FieldSelection {
            if cfg!(debug_assertions) {
                if let Some(ref selection_set) = selection_set {
                    if let Ok(field_type) = self.output_base_type() {
                        if let Ok(field_type_position) =
                            CompositeTypeDefinitionPosition::try_from(field_type)
                        {
                            debug_assert_eq!(
                                field_type_position,
                                selection_set.type_position,
                                "Field and its selection set should point to the same type position [field position: {}, selection position: {}]", field_type_position, selection_set.type_position,
                            );
                            debug_assert_eq!(
                                self.schema, selection_set.schema,
                                "Field and its selection set should point to the same schema",
                            );
                        } else {
                            debug_assert!(
                                false,
                                "Field with subselection does not reference CompositeTypePosition"
                            );
                        }
                    } else {
                        debug_assert!(
                            false,
                            "Field with subselection does not reference CompositeTypePosition"
                        );
                    }
                }
            }

            FieldSelection {
                field: self,
                selection_set,
            }
        }
<<<<<<< HEAD
    }

    impl HasSelectionKey for Field {
        fn key(&self) -> SelectionKey<'_> {
=======

        pub(crate) fn schema(&self) -> &ValidFederationSchema {
            &self.data.schema
        }

        pub(crate) fn data(&self) -> &FieldData {
            &self.data
        }

        pub(crate) fn sibling_typename(&self) -> Option<&SiblingTypename> {
            self.data.sibling_typename.as_ref()
        }

        pub(crate) fn sibling_typename_mut(&mut self) -> &mut Option<SiblingTypename> {
            &mut self.data.sibling_typename
        }

        pub(crate) fn with_updated_directives(
            &self,
            directives: impl Into<DirectiveList>,
        ) -> Field {
            let mut data = self.data.clone();
            data.directives = directives.into();
            Self::new(data)
        }

        pub(crate) fn as_path_element(&self) -> FetchDataPathElement {
            FetchDataPathElement::Key(self.response_name(), Default::default())
        }
    }

    impl HasSelectionKey for Field {
        fn key(&self) -> SelectionKey {
            self.key.clone()
        }
    }

    // SiblingTypename indicates how the sibling __typename field should be restored.
    // PORT_NOTE: The JS version used the empty string to indicate unaliased sibling typenames.
    // Here we use an enum to make the distinction explicit.
    #[derive(Debug, Clone, Serialize)]
    pub(crate) enum SiblingTypename {
        Unaliased,
        Aliased(Name), // the sibling __typename has been aliased
    }

    impl SiblingTypename {
        pub(crate) fn alias(&self) -> Option<&Name> {
            match self {
                SiblingTypename::Unaliased => None,
                SiblingTypename::Aliased(alias) => Some(alias),
            }
        }
    }

    #[derive(Debug, Clone, Serialize)]
    pub(crate) struct FieldData {
        #[serde(skip)]
        pub(crate) schema: ValidFederationSchema,
        pub(crate) field_position: FieldDefinitionPosition,
        pub(crate) alias: Option<Name>,
        #[serde(serialize_with = "crate::display_helpers::serialize_as_debug_string")]
        pub(crate) arguments: ArgumentList,
        #[serde(serialize_with = "crate::display_helpers::serialize_as_string")]
        pub(crate) directives: DirectiveList,
        pub(crate) sibling_typename: Option<SiblingTypename>,
    }

    impl FieldData {
        #[cfg(test)]
        /// Create a trivial field selection without any arguments or directives.
        pub(crate) fn from_position(
            schema: &ValidFederationSchema,
            field_position: FieldDefinitionPosition,
        ) -> Self {
            Self {
                schema: schema.clone(),
                field_position,
                alias: None,
                arguments: Default::default(),
                directives: Default::default(),
                sibling_typename: None,
            }
        }

        pub(crate) fn name(&self) -> &Name {
            self.field_position.field_name()
        }

        pub(crate) fn response_name(&self) -> Name {
            self.alias.clone().unwrap_or_else(|| self.name().clone())
        }

        pub(crate) fn output_base_type(&self) -> Result<TypeDefinitionPosition, FederationError> {
            let definition = self.field_position.get(self.schema.schema())?;
            self.schema
                .get_type(definition.ty.inner_named_type().clone())
        }

        pub(crate) fn is_leaf(&self) -> Result<bool, FederationError> {
            let base_type_position = self.output_base_type()?;
            Ok(matches!(
                base_type_position,
                TypeDefinitionPosition::Scalar(_) | TypeDefinitionPosition::Enum(_)
            ))
        }
    }

    impl HasSelectionKey for FieldData {
        fn key(&self) -> SelectionKey {
>>>>>>> 69552fcf
            SelectionKey::Field {
                response_name: self.response_name(),
                directives: &self.directives,
            }
        }
    }
}

pub(crate) use field_selection::Field;
pub(crate) use field_selection::FieldSelection;
pub(crate) use field_selection::SiblingTypename;

mod fragment_spread_selection {
    use apollo_compiler::Name;
    use serde::Serialize;

    use crate::operation::is_deferred_selection;
    use crate::operation::DirectiveList;
    use crate::operation::HasSelectionKey;
    use crate::operation::SelectionId;
    use crate::operation::SelectionKey;
    use crate::operation::SelectionSet;
    use crate::schema::position::CompositeTypeDefinitionPosition;
    use crate::schema::ValidFederationSchema;

    #[derive(Debug, Clone, PartialEq, Eq, Serialize)]
    pub(crate) struct FragmentSpreadSelection {
        pub(crate) spread: FragmentSpread,
        pub(crate) selection_set: SelectionSet,
    }

    impl HasSelectionKey for FragmentSpreadSelection {
        fn key(&self) -> SelectionKey<'_> {
            self.spread.key()
        }
    }

    /// An analogue of the apollo-compiler type `FragmentSpread` with these changes:
    /// - Stores the schema (may be useful for directives).
    /// - Encloses collection types in `Arc`s to facilitate cheaper cloning.
<<<<<<< HEAD
=======
    #[derive(Clone, Serialize)]
    pub(crate) struct FragmentSpread {
        data: FragmentSpreadData,
        key: SelectionKey,
    }

    impl std::fmt::Debug for FragmentSpread {
        fn fmt(&self, f: &mut std::fmt::Formatter<'_>) -> std::fmt::Result {
            self.data.fmt(f)
        }
    }

    impl PartialEq for FragmentSpread {
        fn eq(&self, other: &Self) -> bool {
            self.key == other.key
        }
    }

    impl Eq for FragmentSpread {}

    impl Deref for FragmentSpread {
        type Target = FragmentSpreadData;

        fn deref(&self) -> &Self::Target {
            &self.data
        }
    }

    impl FragmentSpread {
        pub(crate) fn new(data: FragmentSpreadData) -> Self {
            Self {
                key: data.key(),
                data,
            }
        }

        pub(crate) fn data(&self) -> &FragmentSpreadData {
            &self.data
        }
    }

    impl HasSelectionKey for FragmentSpread {
        fn key(&self) -> SelectionKey {
            self.key.clone()
        }
    }

>>>>>>> 69552fcf
    #[derive(Debug, Clone, Serialize)]
    pub(crate) struct FragmentSpread {
        #[serde(skip)]
        pub(crate) schema: ValidFederationSchema,
        pub(crate) fragment_name: Name,
        pub(crate) type_condition_position: CompositeTypeDefinitionPosition,
        // directives applied on the fragment spread selection
        #[serde(serialize_with = "crate::display_helpers::serialize_as_string")]
        pub(crate) directives: DirectiveList,
        // directives applied within the fragment definition
        //
        // PORT_NOTE: The JS codebase combined the fragment spread's directives with the fragment
        // definition's directives. This was invalid GraphQL as those directives may not be applicable
        // on different locations. While we now keep track of those references, they are currently ignored.
        #[serde(serialize_with = "crate::display_helpers::serialize_as_string")]
        pub(crate) fragment_directives: DirectiveList,
        #[cfg_attr(not(feature = "snapshot_tracing"), serde(skip))]
        pub(crate) selection_id: SelectionId,
    }

    impl PartialEq for FragmentSpread {
        fn eq(&self, other: &Self) -> bool {
            self.key() == other.key()
        }
    }

    impl Eq for FragmentSpread {}

    impl FragmentSpread {
        pub(super) fn directives_mut(&mut self) -> &mut DirectiveList {
            &mut self.directives
        }
    }

    impl HasSelectionKey for FragmentSpread {
        fn key(&self) -> SelectionKey<'_> {
            if is_deferred_selection(&self.directives) {
                SelectionKey::Defer {
                    deferred_id: self.selection_id,
                }
            } else {
                SelectionKey::FragmentSpread {
                    fragment_name: &self.fragment_name,
                    directives: &self.directives,
                }
            }
        }
    }
}

pub(crate) use fragment_spread_selection::FragmentSpread;
pub(crate) use fragment_spread_selection::FragmentSpreadSelection;

impl FragmentSpreadSelection {
<<<<<<< HEAD
    /// Copies fragment spread selection and assigns it a new unique selection ID.
    pub(crate) fn with_unique_id(&self) -> Self {
        let mut spread = self.spread.clone();
        spread.selection_id = SelectionId::new();
        Self {
            spread,
            selection_set: self.selection_set.clone(),
        }
    }

=======
>>>>>>> 69552fcf
    /// Normalize this fragment spread into a "normalized" spread representation with following
    /// modifications
    /// - Stores the schema (may be useful for directives).
    /// - Encloses list of directives in `Arc`s to facilitate cheaper cloning.
    /// - Stores unique selection ID (used for deferred fragments)
    pub(crate) fn from_fragment_spread(
        fragment_spread: &executable::FragmentSpread,
        fragment: &Node<Fragment>,
    ) -> Result<FragmentSpreadSelection, FederationError> {
        let spread = FragmentSpread::from_fragment(fragment, &fragment_spread.directives);
        Ok(FragmentSpreadSelection {
            spread,
            selection_set: fragment.selection_set.clone(),
        })
    }

    pub(crate) fn from_fragment(
        fragment: &Node<Fragment>,
        directives: &executable::DirectiveList,
    ) -> Self {
        let spread = FragmentSpread::from_fragment(fragment, directives);
        Self {
            spread,
            selection_set: fragment.selection_set.clone(),
        }
    }

    /// Creates a fragment spread selection (in an optimized operation).
    /// - `named_fragments`: Named fragment definitions that are rebased for the element's schema.
    pub(crate) fn new(
        fragment_spread: FragmentSpread,
        named_fragments: &NamedFragments,
    ) -> Result<Self, FederationError> {
        let fragment_name = &fragment_spread.fragment_name;
        let fragment = named_fragments.get(fragment_name).ok_or_else(|| {
            FederationError::internal(format!("Fragment {} not found", fragment_name))
        })?;
        debug_assert_eq!(fragment_spread.schema, fragment.schema);
        Ok(Self {
            spread: fragment_spread,
            selection_set: fragment.selection_set.clone(),
        })
    }

    pub(crate) fn any_element(
        &self,
        parent_type_position: CompositeTypeDefinitionPosition,
        predicate: &mut impl FnMut(OpPathElement) -> Result<bool, FederationError>,
    ) -> Result<bool, FederationError> {
        let inline_fragment = InlineFragment {
            schema: self.spread.schema.clone(),
            parent_type_position,
            type_condition_position: Some(self.spread.type_condition_position.clone()),
            directives: self.spread.directives.clone(),
            selection_id: self.spread.selection_id,
        };
        if predicate(inline_fragment.into())? {
            return Ok(true);
        }
        self.selection_set.any_element(predicate)
    }
}

impl FragmentSpread {
    pub(crate) fn from_fragment(
        fragment: &Node<Fragment>,
        spread_directives: &executable::DirectiveList,
    ) -> FragmentSpread {
        FragmentSpread {
            schema: fragment.schema.clone(),
            fragment_name: fragment.name.clone(),
            type_condition_position: fragment.type_condition_position.clone(),
            directives: spread_directives.clone().into(),
            fragment_directives: fragment.directives.clone(),
            selection_id: SelectionId::new(),
        }
    }
}

mod inline_fragment_selection {
    use std::hash::Hash;
    use std::hash::Hasher;

    use serde::Serialize;

    use crate::error::FederationError;
    use crate::link::graphql_definition::defer_directive_arguments;
    use crate::link::graphql_definition::DeferDirectiveArguments;
    use crate::operation::is_deferred_selection;
    use crate::operation::DirectiveList;
    use crate::operation::HasSelectionKey;
    use crate::operation::SelectionId;
    use crate::operation::SelectionKey;
    use crate::operation::SelectionSet;
    use crate::query_plan::FetchDataPathElement;
    use crate::schema::position::CompositeTypeDefinitionPosition;
    use crate::schema::ValidFederationSchema;

    /// An analogue of the apollo-compiler type `InlineFragment` with these changes:
    /// - Stores the inline fragment data (other than the selection set) in `InlineFragment`,
    ///   to facilitate operation paths and graph paths.
    /// - For the type condition, stores the schema and the position in that schema instead of just
    ///   the `NamedType`.
    /// - Stores the parent type explicitly, which means storing the position (in apollo-compiler, this
    ///   is in the parent selection set).
    /// - Encloses collection types in `Arc`s to facilitate cheaper cloning.
    #[derive(Debug, Clone, PartialEq, Eq, Serialize)]
    pub(crate) struct InlineFragmentSelection {
        pub(crate) inline_fragment: InlineFragment,
        pub(crate) selection_set: SelectionSet,
    }

    impl InlineFragmentSelection {
        pub(crate) fn with_updated_selection_set(&self, selection_set: SelectionSet) -> Self {
            Self {
                inline_fragment: self.inline_fragment.clone(),
                selection_set,
            }
        }

        pub(crate) fn with_updated_directives(&self, directives: impl Into<DirectiveList>) -> Self {
            Self {
                inline_fragment: self.inline_fragment.with_updated_directives(directives),
                selection_set: self.selection_set.clone(),
            }
        }

        pub(crate) fn with_updated_directives_and_selection_set(
            &self,
            directives: impl Into<DirectiveList>,
            selection_set: SelectionSet,
        ) -> Self {
            Self {
                inline_fragment: self.inline_fragment.with_updated_directives(directives),
                selection_set,
            }
        }
    }

    impl HasSelectionKey for InlineFragmentSelection {
        fn key(&self) -> SelectionKey<'_> {
            self.inline_fragment.key()
        }
    }

    /// The non-selection-set data of `InlineFragmentSelection`, used with operation paths and
    /// graph paths.
    #[derive(Debug, Clone, Serialize)]
    pub(crate) struct InlineFragment {
        #[serde(skip)]
        pub(crate) schema: ValidFederationSchema,
        pub(crate) parent_type_position: CompositeTypeDefinitionPosition,
        pub(crate) type_condition_position: Option<CompositeTypeDefinitionPosition>,
        #[serde(serialize_with = "crate::display_helpers::serialize_as_string")]
        pub(crate) directives: DirectiveList,
        #[cfg_attr(not(feature = "snapshot_tracing"), serde(skip))]
        pub(crate) selection_id: SelectionId,
    }

    impl PartialEq for InlineFragment {
        fn eq(&self, other: &Self) -> bool {
            self.key() == other.key()
        }
    }

    impl Eq for InlineFragment {}

    impl Hash for InlineFragment {
        fn hash<H: Hasher>(&self, state: &mut H) {
            self.key().hash(state);
        }
    }

    impl InlineFragment {
        pub(crate) fn schema(&self) -> &ValidFederationSchema {
            &self.schema
        }

<<<<<<< HEAD
        pub(super) fn directives_mut(&mut self) -> &mut DirectiveList {
            &mut self.directives
        }

=======
>>>>>>> 69552fcf
        pub(crate) fn with_updated_type_condition(
            &self,
            type_condition_position: Option<CompositeTypeDefinitionPosition>,
        ) -> Self {
            Self {
                type_condition_position,
                ..self.clone()
            }
        }

        pub(crate) fn with_updated_directives(&self, directives: impl Into<DirectiveList>) -> Self {
            Self {
                directives: directives.into(),
                ..self.clone()
            }
        }

        pub(crate) fn as_path_element(&self) -> Option<FetchDataPathElement> {
            let condition = self.type_condition_position.clone()?;

            Some(FetchDataPathElement::TypenameEquals(
                condition.type_name().clone(),
            ))
        }

        pub(crate) fn defer_directive_arguments(
            &self,
        ) -> Result<Option<DeferDirectiveArguments>, FederationError> {
            if let Some(directive) = self.directives.get("defer") {
                Ok(Some(defer_directive_arguments(directive)?))
            } else {
                Ok(None)
            }
        }

        pub(crate) fn casted_type(&self) -> CompositeTypeDefinitionPosition {
            self.type_condition_position
                .clone()
                .unwrap_or_else(|| self.parent_type_position.clone())
        }
    }

    impl HasSelectionKey for InlineFragment {
        fn key(&self) -> SelectionKey<'_> {
            if is_deferred_selection(&self.directives) {
                SelectionKey::Defer {
                    deferred_id: self.selection_id,
                }
            } else {
                SelectionKey::InlineFragment {
                    type_condition: self
                        .type_condition_position
                        .as_ref()
                        .map(|pos| pos.type_name()),
                    directives: &self.directives,
                }
            }
        }
    }
}

pub(crate) use inline_fragment_selection::InlineFragment;
pub(crate) use inline_fragment_selection::InlineFragmentSelection;

use self::selection_map::OwnedSelectionKey;
use crate::schema::position::INTROSPECTION_TYPENAME_FIELD_NAME;

/// A simple MultiMap implementation using IndexMap with Vec<V> as its value type.
/// - Preserves the insertion order of keys and values.
struct MultiIndexMap<K, V>(IndexMap<K, Vec<V>>);

impl<K, V> Deref for MultiIndexMap<K, V> {
    type Target = IndexMap<K, Vec<V>>;

    fn deref(&self) -> &Self::Target {
        &self.0
    }
}

impl<K, V> MultiIndexMap<K, V>
where
    K: Eq + Hash,
{
    fn new() -> Self {
        Self(IndexMap::default())
    }

    fn insert(&mut self, key: K, value: V) {
        self.0.entry(key).or_default().push(value);
    }

    fn extend<I: IntoIterator<Item = (K, V)>>(&mut self, iterable: I) {
        for (key, value) in iterable {
            self.insert(key, value);
        }
    }
}

/// the return type of `lazy_map` function's `mapper` closure argument
#[derive(derive_more::From)]
pub(crate) enum SelectionMapperReturn {
    None,
    Selection(Selection),
    SelectionList(Vec<Selection>),
}

impl FromIterator<Selection> for SelectionMapperReturn {
    fn from_iter<T>(iter: T) -> Self
    where
        T: IntoIterator<Item = Selection>,
    {
        Self::SelectionList(Vec::from_iter(iter))
    }
}

impl SelectionSet {
    pub(crate) fn empty(
        schema: ValidFederationSchema,
        type_position: CompositeTypeDefinitionPosition,
    ) -> Self {
        Self {
            schema,
            type_position,
            selections: Default::default(),
        }
    }

    // TODO: Ideally, this method returns a proper, recursive iterator. As is, there is a lot of
    // overhead due to indirection, both from over allocation and from v-table lookups.
    pub(crate) fn split_top_level_fields(self) -> Box<dyn Iterator<Item = SelectionSet>> {
        let SelectionSet {
            schema: _,
            type_position: parent_type,
            selections,
        } = self;
        let selections = Arc::unwrap_or_clone(selections);
        Box::new(selections.into_values().flat_map(move |sel| {
            let digest: Box<dyn Iterator<Item = SelectionSet>> = if sel.is_field() {
                Box::new(std::iter::once(SelectionSet::from_selection(
                    parent_type.clone(),
                    sel.clone(),
                )))
            } else {
                let Some(ele) = sel.element().ok() else {
                    let digest: Box<dyn Iterator<Item = SelectionSet>> =
                        Box::new(std::iter::empty());
                    return digest;
                };
                Box::new(
                    sel.selection_set()
                        .cloned()
                        .into_iter()
                        .flat_map(SelectionSet::split_top_level_fields)
                        .filter_map(move |set| {
                            let parent_type = ele.parent_type_position();
                            Selection::from_element(ele.clone(), Some(set))
                                .ok()
                                .map(|sel| SelectionSet::from_selection(parent_type, sel))
                        }),
                )
            };
            digest
        }))
    }

    /// PORT_NOTE: JS calls this `newCompositeTypeSelectionSet`
    pub(crate) fn for_composite_type(
        schema: ValidFederationSchema,
        type_position: CompositeTypeDefinitionPosition,
    ) -> Self {
        let typename_field = Field::new_introspection_typename(&schema, &type_position, None)
            .with_subselection(None);
        Self {
            schema,
            type_position,
            selections: Arc::new(std::iter::once(typename_field).collect()),
        }
    }

    /// Build a selection set from a single selection.
    pub(crate) fn from_selection(
        type_position: CompositeTypeDefinitionPosition,
        selection: Selection,
    ) -> Self {
        let schema = selection.schema().clone();
        let mut selection_map = SelectionMap::new();
        selection_map.insert(selection);
        Self {
            schema,
            type_position,
            selections: Arc::new(selection_map),
        }
    }

    /// Build a selection set from the given selections. This does **not** handle merging of
    /// selections with the same keys!
    pub(crate) fn from_raw_selections<S: Into<Selection>>(
        schema: ValidFederationSchema,
        type_position: CompositeTypeDefinitionPosition,
        selections: impl IntoIterator<Item = S>,
    ) -> Self {
        Self {
            schema,
            type_position,
            selections: Arc::new(selections.into_iter().collect()),
        }
    }

    #[cfg(any(doc, test))]
    pub(crate) fn parse(
        schema: ValidFederationSchema,
        type_position: CompositeTypeDefinitionPosition,
        source_text: &str,
    ) -> Result<Self, FederationError> {
        let selection_set = crate::schema::field_set::parse_field_set_without_normalization(
            schema.schema(),
            type_position.type_name().clone(),
            source_text,
        )?;
        let named_fragments = NamedFragments::new(&IndexMap::default(), &schema);
        SelectionSet::from_selection_set(&selection_set, &named_fragments, &schema)
    }

    pub(crate) fn is_empty(&self) -> bool {
        self.selections.is_empty()
    }

    pub(crate) fn contains_top_level_field(&self, field: &Field) -> Result<bool, FederationError> {
        if let Some(selection) = self.selections.get(field.key()) {
            let Selection::Field(field_selection) = selection else {
                return Err(SingleFederationError::Internal {
                    message: format!(
                        "Field selection key for field \"{}\" references non-field selection",
                        field.field_position,
                    ),
                }
                .into());
            };
            Ok(field_selection.field == *field)
        } else {
            Ok(false)
        }
    }

    /// Normalize this selection set (merging selections with the same keys), with the following
    /// additional transformations:
    /// - Expand fragment spreads into inline fragments.
    /// - Remove `__schema` or `__type` introspection fields, as these shouldn't be handled by query
    ///   planning.
    /// - Hoist fragment spreads/inline fragments into their parents if they have no directives and
    ///   their parent type matches.
    ///
    /// Note this function asserts that the type of the selection set is a composite type (i.e. this
    /// isn't the empty selection set of some leaf field), and will return error if this is not the
    /// case.
    pub(crate) fn from_selection_set(
        selection_set: &executable::SelectionSet,
        fragments: &NamedFragments,
        schema: &ValidFederationSchema,
    ) -> Result<SelectionSet, FederationError> {
        let type_position: CompositeTypeDefinitionPosition =
            schema.get_type(selection_set.ty.clone())?.try_into()?;
        let mut normalized_selections = vec![];
        SelectionSet::normalize_selections(
            &selection_set.selections,
            &type_position,
            &mut normalized_selections,
            fragments,
            schema,
        )?;
        let mut merged = SelectionSet {
            schema: schema.clone(),
            type_position,
            selections: Arc::new(SelectionMap::new()),
        };
        merged.merge_selections_into(normalized_selections.iter())?;
        Ok(merged)
    }

    /// A helper function for normalizing a list of selections into a destination.
    fn normalize_selections(
        selections: &[executable::Selection],
        parent_type_position: &CompositeTypeDefinitionPosition,
        destination: &mut Vec<Selection>,
        fragments: &NamedFragments,
        schema: &ValidFederationSchema,
    ) -> Result<(), FederationError> {
        for selection in selections {
            match selection {
                executable::Selection::Field(field_selection) => {
                    let Some(normalized_field_selection) = FieldSelection::from_field(
                        field_selection,
                        parent_type_position,
                        fragments,
                        schema,
                    )?
                    else {
                        continue;
                    };
                    destination.push(Selection::from(normalized_field_selection));
                }
                executable::Selection::FragmentSpread(fragment_spread_selection) => {
                    let Some(fragment) = fragments.get(&fragment_spread_selection.fragment_name)
                    else {
                        return Err(SingleFederationError::Internal {
                            message: format!(
                                "Fragment spread referenced non-existent fragment \"{}\"",
                                fragment_spread_selection.fragment_name,
                            ),
                        }
                        .into());
                    };
                    // if we don't expand fragments, we need to normalize it
                    let normalized_fragment_spread = FragmentSpreadSelection::from_fragment_spread(
                        fragment_spread_selection,
                        fragment,
                    )?;
                    destination.push(Selection::FragmentSpread(Arc::new(
                        normalized_fragment_spread,
                    )));
                }
                executable::Selection::InlineFragment(inline_fragment_selection) => {
                    let is_on_parent_type =
                        if let Some(type_condition) = &inline_fragment_selection.type_condition {
                            type_condition == parent_type_position.type_name()
                        } else {
                            true
                        };
                    // We can hoist/collapse inline fragments if their type condition is on the
                    // parent type (or they have no type condition) and they don't have any
                    // directives.
                    //
                    // PORT_NOTE: The JS codebase didn't hoist inline fragments, only fragment
                    // spreads (presumably because named fragments would commonly be on the same
                    // type as their fragment spread usages). It should be fine to also hoist inline
                    // fragments though if we notice they're similarly useless (and presumably later
                    // transformations in the JS codebase would take care of this).
                    if is_on_parent_type && inline_fragment_selection.directives.is_empty() {
                        SelectionSet::normalize_selections(
                            &inline_fragment_selection.selection_set.selections,
                            parent_type_position,
                            destination,
                            fragments,
                            schema,
                        )?;
                    } else {
                        let normalized_inline_fragment_selection =
                            InlineFragmentSelection::from_inline_fragment(
                                inline_fragment_selection,
                                parent_type_position,
                                fragments,
                                schema,
                            )?;
                        destination.push(Selection::InlineFragment(Arc::new(
                            normalized_inline_fragment_selection,
                        )));
                    }
                }
            }
        }
        Ok(())
    }

    pub(crate) fn expand_all_fragments(&self) -> Result<SelectionSet, FederationError> {
        let mut expanded_selections = vec![];
        SelectionSet::expand_selection_set(&mut expanded_selections, self)?;

        let mut expanded = SelectionSet {
            schema: self.schema.clone(),
            type_position: self.type_position.clone(),
            selections: Arc::new(SelectionMap::new()),
        };
        expanded.merge_selections_into(expanded_selections.iter())?;
        Ok(expanded)
    }

    fn expand_selection_set(
        destination: &mut Vec<Selection>,
        selection_set: &SelectionSet,
    ) -> Result<(), FederationError> {
        for value in selection_set.selections.values() {
            match value {
                Selection::Field(field_selection) => {
                    let selections = match &field_selection.selection_set {
                        Some(s) => Some(s.expand_all_fragments()?),
                        None => None,
                    };
                    destination.push(Selection::from_field(
                        field_selection.field.clone(),
                        selections,
                    ))
                }
                Selection::FragmentSpread(spread_selection) => {
                    // We can hoist/collapse named fragments if their type condition is on the
                    // parent type and they don't have any directives.
                    if spread_selection.spread.type_condition_position
                        == selection_set.type_position
                        && spread_selection.spread.directives.is_empty()
                    {
                        SelectionSet::expand_selection_set(
                            destination,
                            &spread_selection.selection_set,
                        )?;
                    } else {
                        // convert to inline fragment
                        let expanded = InlineFragmentSelection::from_fragment_spread_selection(
                            selection_set.type_position.clone(), // the parent type of this inline selection
                            spread_selection,
                        )?;
                        destination.push(Selection::InlineFragment(Arc::new(expanded)));
                    }
                }
                Selection::InlineFragment(inline_selection) => {
                    destination.push(
                        InlineFragmentSelection::new(
                            inline_selection.inline_fragment.clone(),
                            inline_selection.selection_set.expand_all_fragments()?,
                        )
                        .into(),
                    );
                }
            }
        }
        Ok(())
    }

    /// Modifies the provided selection set to optimize the handling of __typename selections for query planning.
    ///
    /// __typename information can always be provided by any subgraph declaring that type. While this data can be
    /// theoretically fetched from multiple sources, in practice it doesn't really matter which subgraph we use
    /// for the __typename and we should just get it from the same source as the one that was used to resolve
    /// other fields.
    ///
    /// In most cases, selecting __typename won't be a problem as query planning algorithm ignores "obviously"
    /// inefficient paths. Typically, querying the __typename of an entity is generally ok because when looking at
    /// a path, the query planning algorithm always favor getting a field "locally" if it can (which it always can
    /// for __typename) and ignore alternative that would jump subgraphs.
    ///
    /// When querying a __typename after a @shareable field, query planning algorithm would consider getting the
    /// __typename from EACH version of the @shareable field. This unnecessarily explodes the number of possible
    /// query plans with some useless options and results in degraded performance. Since the number of possible
    /// plans doubles for every field for which there is a choice, eliminating unnecessary choices improves query
    /// planning performance.
    ///
    /// It is unclear how to do this cleanly with the current planning algorithm, so this method is a workaround
    /// so we can efficiently generate query plans. In order to prevent the query planner from spending time
    /// exploring those useless __typename options, we "remove" the unnecessary __typename selections from the
    /// operation. Since we need to ensure that the __typename field will still need to be queried, we "tag"
    /// one of the "sibling" selections (using "attachement") to remember that __typename needs to be added
    /// back eventually. The core query planning algorithm will ignore that tag, and because __typename has been
    /// otherwise removed, we'll save any related work. As we build the final query plan, we'll check back for
    /// those "tags" and add back the __typename selections. As this only happen after the query planning
    /// algorithm has computed all choices, we achieve our goal of not considering useless choices due to
    /// __typename. Do note that if __typename is the "only" selection of some selection set, then we leave it
    /// untouched, and let the query planning algorithm treat it as any other field. We have no other choice in
    /// that case, and that's actually what we want.
    pub(crate) fn optimize_sibling_typenames(
        &mut self,
        interface_types_with_interface_objects: &IndexSet<InterfaceTypeDefinitionPosition>,
    ) -> Result<(), FederationError> {
        let is_interface_object =
            interface_types_with_interface_objects.contains(&InterfaceTypeDefinitionPosition {
                type_name: self.type_position.type_name().clone(),
            });
        let mut typename_field_key: Option<OwnedSelectionKey> = None;
        let mut sibling_field_key: Option<OwnedSelectionKey> = None;

        let mutable_selection_map = Arc::make_mut(&mut self.selections);
        for entry in mutable_selection_map.values_mut() {
            let key = entry.key().to_owned_key();
            match entry {
                SelectionValue::Field(mut field_selection) => {
                    if field_selection.get().field.name() == &TYPENAME_FIELD
                        && !is_interface_object
                        && typename_field_key.is_none()
                    {
                        typename_field_key = Some(key);
                    } else if sibling_field_key.is_none() {
                        sibling_field_key = Some(key);
                    }

                    if let Some(field_selection_set) = field_selection.get_selection_set_mut() {
                        field_selection_set
                            .optimize_sibling_typenames(interface_types_with_interface_objects)?;
                    }
                }
                SelectionValue::InlineFragment(mut inline_fragment) => {
                    inline_fragment
                        .get_selection_set_mut()
                        .optimize_sibling_typenames(interface_types_with_interface_objects)?;
                }
                SelectionValue::FragmentSpread(fragment_spread) => {
                    // at this point in time all fragment spreads should have been converted into inline fragments
                    return Err(FederationError::internal(
                        format!(
                            "Error while optimizing sibling typename information, selection set contains {} named fragment",
                            fragment_spread.get().spread.fragment_name
                        )
                    ));
                }
            }
        }

        if let (Some(typename_key), Some(sibling_field_key)) =
            (typename_field_key, sibling_field_key)
        {
            if let (
                Some((_, Selection::Field(typename_field))),
                Some(SelectionValue::Field(mut sibling_field)),
            ) = (
                mutable_selection_map.remove(typename_key.as_borrowed_key()),
                mutable_selection_map.get_mut(sibling_field_key.as_borrowed_key()),
            ) {
                // Note that as we tag the element, we also record the alias used if any since that
                // needs to be preserved.
                let sibling_typename = match &typename_field.field.alias {
                    None => SiblingTypename::Unaliased,
                    Some(alias) => SiblingTypename::Aliased(alias.clone()),
                };
                *sibling_field.get_sibling_typename_mut() = Some(sibling_typename);
            } else {
                unreachable!("typename and sibling fields must both exist at this point")
            }
        }
        Ok(())
    }

    pub(crate) fn without_empty_branches(&self) -> Result<Option<Cow<'_, Self>>, FederationError> {
        let filtered = self.filter_recursive_depth_first(&mut |sel| match sel {
            Selection::Field(field) => Ok(if let Some(set) = &field.selection_set {
                !set.is_empty()
            } else {
                true
            }),
            Selection::InlineFragment(inline) => Ok(!inline.selection_set.is_empty()),
            Selection::FragmentSpread(_) => {
                Err(FederationError::internal("unexpected fragment spread"))
            }
        })?;
        Ok(if filtered.selections.is_empty() {
            None
        } else {
            Some(filtered)
        })
    }

    pub(crate) fn filter_recursive_depth_first(
        &self,
        predicate: &mut dyn FnMut(&Selection) -> Result<bool, FederationError>,
    ) -> Result<Cow<'_, Self>, FederationError> {
        match self.selections.filter_recursive_depth_first(predicate)? {
            Cow::Borrowed(_) => Ok(Cow::Borrowed(self)),
            Cow::Owned(selections) => Ok(Cow::Owned(Self {
                schema: self.schema.clone(),
                type_position: self.type_position.clone(),
                selections: Arc::new(selections),
            })),
        }
    }

    pub(crate) fn conditions(&self) -> Result<Conditions, FederationError> {
        // If the conditions of all the selections within the set are the same,
        // then those are conditions of the whole set and we return it.
        // Otherwise, we just return `true`
        // (which essentially translate to "that selection always need to be queried").
        // Note that for the case where the set has only 1 selection,
        // then this just mean we return the condition of that one selection.
        // Also note that in theory we could be a tad more precise,
        // and when all the selections have variable conditions,
        // we could return the intersection of all of them,
        // but we don't bother for now as that has probably extremely rarely an impact in practice.
        let mut selections = self.selections.values();
        let Some(first_selection) = selections.next() else {
            // we shouldn't really get here for well-formed selection, so whether we return true or false doesn't matter
            // too much, but in principle, if there is no selection, we should be cool not including it.
            return Ok(Conditions::Boolean(false));
        };
        let conditions = first_selection.conditions()?;
        for selection in selections {
            if selection.conditions()? != conditions {
                return Ok(Conditions::Boolean(true));
            }
        }
        Ok(conditions)
    }

    /// Build a selection by merging all items in the given selections (slice).
    /// - Assumes all items in the slice have the same selection key.
    fn make_selection<'a>(
        schema: &ValidFederationSchema,
        parent_type: &CompositeTypeDefinitionPosition,
        selections: impl Iterator<Item = &'a Selection>,
        named_fragments: &NamedFragments,
    ) -> Result<Selection, FederationError> {
        let mut iter = selections;
        let Some(first) = iter.next() else {
            // PORT_NOTE: The TypeScript version asserts here.
            return Err(FederationError::internal(
                "Should not be called without any updates",
            ));
        };
        let Some(second) = iter.next() else {
            // Optimize for the simple case of a single selection, as we don't have to do anything
            // complex to merge the sub-selections.
            return first.rebase_on(parent_type, named_fragments, schema);
        };

        let element = first
            .operation_element()?
            .rebase_on(parent_type, schema, named_fragments)?;
        let sub_selection_parent_type: Option<CompositeTypeDefinitionPosition> =
            element.sub_selection_type_position()?;

        let Some(ref sub_selection_parent_type) = sub_selection_parent_type else {
            // This is a leaf, so all updates should correspond ot the same field and we just use the first.
            return Selection::from_operation_element(
                element,
                /*sub_selection*/ None,
                named_fragments,
            );
        };

        // This case has a sub-selection. Merge all sub-selection updates.
        let mut sub_selection_updates: MultiIndexMap<SelectionKey, Selection> =
            MultiIndexMap::new();
        for selection in [first, second].into_iter().chain(iter) {
            if let Some(sub_selection_set) = selection.selection_set() {
                sub_selection_updates.extend(
                    sub_selection_set
                        .selections
                        .values()
                        .map(|v| (v.key(), v.clone())),
                );
            }
        }
        let updated_sub_selection = Some(Self::make_selection_set(
            schema,
            sub_selection_parent_type,
            sub_selection_updates.values().map(|v| v.iter()),
            named_fragments,
        )?);
        Selection::from_operation_element(element, updated_sub_selection, named_fragments)
    }

    /// Build a selection set by aggregating all items from the `selection_key_groups` iterator.
    /// - Assumes each item (slice) from the iterator has the same selection key within the slice.
    /// - Note that if the same selection key repeats in a later group, the previous group will be
    ///   ignored and replaced by the new group.
    pub(crate) fn make_selection_set<'a>(
        schema: &ValidFederationSchema,
        parent_type: &CompositeTypeDefinitionPosition,
        selection_key_groups: impl Iterator<Item = impl Iterator<Item = &'a Selection>>,
        named_fragments: &NamedFragments,
    ) -> Result<SelectionSet, FederationError> {
        selection_key_groups
            .map(|group| Self::make_selection(schema, parent_type, group, named_fragments))
            .try_collect()
            .map(|result| SelectionSet {
                schema: schema.clone(),
                type_position: parent_type.clone(),
                selections: Arc::new(result),
            })
    }

    // PORT_NOTE: Some features of the TypeScript `lazyMap` were not ported:
    // - `parentType` (optional) parameter: This is only used in `SelectionSet.normalize` method,
    //   but its Rust version doesn't use `lazy_map`.
    // - `mapper` may return a `SelectionSet`.
    //   For simplicity, this case was not ported. It was used by `normalize` method in the TypeScript.
    //   But, the Rust version doesn't use `lazy_map`.
    // - `mapper` may return `PathBasedUpdate`.
    //   The `PathBasedUpdate` case is only used in `withFieldAliased` function in the TypeScript
    //   version, but its Rust version doesn't use `lazy_map`.
    // PORT_NOTE #2: Taking ownership of `self` in this method was considered. However, calling
    // `Arc::make_mut` on the `Arc` fields of `self` didn't seem better than cloning Arc instances.
    pub(crate) fn lazy_map(
        &self,
        named_fragments: &NamedFragments,
        mut mapper: impl FnMut(&Selection) -> Result<SelectionMapperReturn, FederationError>,
    ) -> Result<SelectionSet, FederationError> {
        let mut iter = self.selections.values();

        // Find the first object that is not identical after mapping
        let Some((index, (_, first_changed))) = iter
            .by_ref()
            .map(|sel| (sel, mapper(sel)))
            .enumerate()
            .find(|(_, (sel, updated))|
                !matches!(&updated, Ok(SelectionMapperReturn::Selection(updated)) if updated == *sel))
        else {
            // All selections are identical after mapping, so just clone `self`.
            return Ok(self.clone());
        };

        // The mapped selection could be an error, so we need to not forget about it.
        let first_changed = first_changed?;
        // Copy the first half of the selections until the `index`-th item, since they are not
        // changed.
        let mut updated_selections = MultiIndexMap::new();
        updated_selections.extend(
            self.selections
                .values()
                .take(index)
                .map(|v| (v.key().to_owned_key(), v.clone())),
        );

        let mut update_new_selection = |selection| match selection {
            SelectionMapperReturn::None => {} // Removed; Skip it.
            SelectionMapperReturn::Selection(new_selection) => {
                updated_selections.insert(new_selection.key().to_owned_key(), new_selection)
            }
            SelectionMapperReturn::SelectionList(new_selections) => updated_selections.extend(
                new_selections
                    .into_iter()
                    .map(|s| (s.key().to_owned_key(), s)),
            ),
        };

        // Now update the rest of the selections using the `mapper` function.
        update_new_selection(first_changed);

        for selection in iter {
            update_new_selection(mapper(selection)?)
        }

        Self::make_selection_set(
            &self.schema,
            &self.type_position,
            updated_selections.values().map(|v| v.iter()),
            named_fragments,
        )
    }

    pub(crate) fn add_back_typename_in_attachments(&self) -> Result<SelectionSet, FederationError> {
        self.lazy_map(/*named_fragments*/ &Default::default(), |selection| {
            let selection_element = selection.element()?;
            let updated = selection
                .map_selection_set(|ss| ss.add_back_typename_in_attachments().map(Some))?;
            let Some(sibling_typename) = selection_element.sibling_typename() else {
                // No sibling typename to add back
                return Ok(updated.into());
            };
            // We need to add the query __typename for the current type in the current group.
            let field_element = Field::new_introspection_typename(
                &self.schema,
                &selection.element()?.parent_type_position(),
                sibling_typename.alias().cloned(),
            );
            let typename_selection =
                Selection::from_element(field_element.into(), /*subselection*/ None)?;
            Ok([typename_selection, updated].into_iter().collect())
        })
    }

    /// Adds __typename field for selection sets on abstract types.
    ///
    /// __typename is added to the sub selection set of a given selection in following conditions
    /// * if a given selection is a field, we add a __typename sub selection if its selection set type
    /// position is an abstract type
    /// * if a given selection is a fragment, we only add __typename sub selection if fragment specifies
    /// type condition and that type condition is an abstract type.
    pub(crate) fn add_typename_field_for_abstract_types(
        &self,
        parent_type_if_abstract: Option<AbstractTypeDefinitionPosition>,
    ) -> Result<SelectionSet, FederationError> {
        let mut selection_map = SelectionMap::new();
        if let Some(parent) = parent_type_if_abstract {
            // We don't handle aliased __typename fields. This means we may end up with additional
            // __typename sub selection. This should be fine though as aliased __typenames should
            // be rare occurrence.
            if !self.has_top_level_typename_field() {
                let typename_selection = Selection::from_field(
                    Field::new_introspection_typename(&self.schema, &parent.into(), None),
                    None,
                );
                selection_map.insert(typename_selection);
            }
        }
        for selection in self.selections.values() {
            selection_map.insert(if let Some(selection_set) = selection.selection_set() {
                let abstract_type = match selection {
                    Selection::Field(field_selection) => field_selection
                        .selection_set
                        .as_ref()
                        .map(|s| s.type_position.clone()),
                    Selection::FragmentSpread(fragment_selection) => {
                        Some(fragment_selection.spread.type_condition_position.clone())
                    }
                    Selection::InlineFragment(inline_fragment_selection) => {
                        inline_fragment_selection
                            .inline_fragment
                            .type_condition_position
                            .clone()
                    }
                }
                .and_then(|ty| ty.try_into().ok());
                let updated_selection_set =
                    selection_set.add_typename_field_for_abstract_types(abstract_type)?;

                if updated_selection_set == *selection_set {
                    selection.clone()
                } else {
                    selection.with_updated_selection_set(Some(updated_selection_set))?
                }
            } else {
                selection.clone()
            });
        }

        Ok(SelectionSet {
            schema: self.schema.clone(),
            type_position: self.type_position.clone(),
            selections: Arc::new(selection_map),
        })
    }

    fn has_top_level_typename_field(&self) -> bool {
        const TYPENAME_KEY: SelectionKey = SelectionKey::Field {
            response_name: &TYPENAME_FIELD,
            directives: &DirectiveList::new(),
        };

        self.selections.contains_key(TYPENAME_KEY)
    }

    /// Adds a path, and optional some selections following that path, to this selection map.
    ///
    /// Today, it is possible here to add conflicting paths, such as:
    /// - `add_at_path("field1(arg: 1)")`
    /// - `add_at_path("field1(arg: 2)")`
    ///
    /// Users of this method should guarantee that this doesn't happen. Otherwise, converting this
    /// SelectionSet back to an ExecutableDocument will return a validation error.
    ///
    /// The final selections are optional. If `path` ends on a leaf field, then no followup
    /// selections would make sense.
    /// When final selections are provided, unecessary fragments will be automatically removed
    /// at the junction between the path and those final selections.
    ///
    /// For instance, suppose that we have:
    ///  - a `path` argument that is `a::b::c`,
    ///    where the type of the last field `c` is some object type `C`.
    ///  - a `selections` argument that is `{ ... on C { d } }`.
    ///
    /// Then the resulting built selection set will be: `{ a { b { c { d } } }`,
    /// and in particular the `... on C` fragment will be eliminated since it is unecesasry
    /// (since again, `c` is of type `C`).
    // Notes on NamedFragments argument: `add_at_path` only deals with expanded operations, so
    // the NamedFragments argument to `rebase_on` is not needed (passing the default value).
    pub(crate) fn add_at_path(
        &mut self,
        path: &[Arc<OpPathElement>],
        selection_set: Option<&Arc<SelectionSet>>,
    ) -> Result<(), FederationError> {
        // PORT_NOTE: This method was ported from the JS class `SelectionSetUpdates`. Unlike the
        // JS code, this mutates the selection set map in-place.
        match path.split_first() {
            // If we have a sub-path, recurse.
            Some((ele, path @ &[_, ..])) => {
                let element = ele.rebase_on(&self.type_position, &self.schema)?;
                let Some(sub_selection_type) = element.sub_selection_type_position()? else {
                    return Err(FederationError::internal("unexpected error: add_at_path encountered a field that is not of a composite type".to_string()));
                };
                let mut selection = Arc::make_mut(&mut self.selections)
                    .entry(ele.key())
                    .or_insert(|| {
                        Selection::from_element(
                            element,
                            // We immediately add a selection afterward to make this selection set
                            // valid.
                            Some(SelectionSet::empty(self.schema.clone(), sub_selection_type)),
                        )
                    })?;
                match &mut selection {
                    SelectionValue::Field(field) => match field.get_selection_set_mut() {
                        Some(sub_selection) => sub_selection.add_at_path(path, selection_set)?,
                        None => return Err(FederationError::internal("add_at_path encountered a field without a subselection which should never happen".to_string())),
                    },
                    SelectionValue::InlineFragment(fragment) => fragment
                        .get_selection_set_mut()
                        .add_at_path(path, selection_set)?,
                    SelectionValue::FragmentSpread(_fragment) => {
                        return Err(FederationError::internal("add_at_path encountered a named fragment spread which should never happen".to_string()));
                    }
                };
            }
            // If we have no sub-path, we can add the selection.
            Some((ele, &[])) => {
                // PORT_NOTE: The JS code waited until the final selection was being constructed to
                // turn the path and selection set into a selection. Because we are mutating things
                // in-place, we eagerly construct the selection that needs to be rebased on the target
                // schema.
                let element = ele.rebase_on(&self.type_position, &self.schema)?;
                if selection_set.is_none() || selection_set.is_some_and(|s| s.is_empty()) {
                    // This is a somewhat common case when dealing with `@key` "conditions" that we can
                    // end up with trying to add empty sub selection set on a non-leaf node. There is
                    // nothing to do here - we know will have a node at specified path but currently
                    // we don't have any sub selections so there is nothing to merge.
                    // JS code was doing this check in `makeSelectionSet`
                    if !ele.is_terminal()? {
                        return Ok(());
                    } else {
                        // add leaf
                        let selection = Selection::from_element(element, None)?;
                        self.add_local_selection(&selection)?
                    }
                } else {
                    let sub_selection_type_pos = element.sub_selection_type_position()?.ok_or_else(|| {
                        FederationError::internal("unexpected: Element has a selection set with non-composite base type")
                    })?;
                    let selection_set = selection_set
                        .map(|selection_set| {
                            let selections = selection_set.without_unnecessary_fragments(
                                &sub_selection_type_pos,
                                &self.schema,
                            );
                            let mut selection_set = SelectionSet::empty(
                                self.schema.clone(),
                                sub_selection_type_pos.clone(),
                            );
                            for selection in selections.iter() {
                                selection_set.add_local_selection(&selection.rebase_on(
                                    &sub_selection_type_pos,
                                    &NamedFragments::default(),
                                    &self.schema,
                                )?)?;
                            }
                            Ok::<_, FederationError>(selection_set)
                        })
                        .transpose()?;
                    let selection = Selection::from_element(element, selection_set)?;
                    self.add_local_selection(&selection)?
                }
            }
            // If we don't have any path, we rebase and merge in the given sub selections at the root.
            None => {
                if let Some(sel) = selection_set {
                    self.add_selection_set(sel)?
                }
            }
        }
        Ok(())
    }

    // - `self` must be fragment-spread-free.
    pub(crate) fn add_aliases_for_non_merging_fields(
        &self,
    ) -> Result<(SelectionSet, Vec<Arc<FetchDataRewrite>>), FederationError> {
        let mut aliases = Vec::new();
        compute_aliases_for_non_merging_fields(
            vec![SelectionSetAtPath {
                path: Vec::new(),
                selections: Some(self.clone()),
            }],
            &mut aliases,
            &self.schema,
        )?;

        let updated = self.with_field_aliased(&aliases)?;
        let output_rewrites = aliases
            .into_iter()
            .map(
                |FieldToAlias {
                     mut path,
                     response_name,
                     alias,
                 }| {
                    path.push(FetchDataPathElement::Key(alias, Default::default()));
                    Arc::new(FetchDataRewrite::KeyRenamer(FetchDataKeyRenamer {
                        path,
                        rename_key_to: response_name,
                    }))
                },
            )
            .collect::<Vec<_>>();

        Ok((updated, output_rewrites))
    }

    pub(crate) fn with_field_aliased(
        &self,
        aliases: &[FieldToAlias],
    ) -> Result<SelectionSet, FederationError> {
        if aliases.is_empty() {
            return Ok(self.clone());
        }

        let mut at_current_level: IndexMap<FetchDataPathElement, &FieldToAlias> =
            IndexMap::default();
        let mut remaining: Vec<&FieldToAlias> = Vec::new();

        for alias in aliases {
            if !alias.path.is_empty() {
                remaining.push(alias);
            } else {
                at_current_level.insert(
                    FetchDataPathElement::Key(alias.response_name.clone(), Default::default()),
                    alias,
                );
            }
        }

        let mut selection_map = SelectionMap::new();
        for selection in self.selections.values() {
            let path_element = selection.element()?.as_path_element();
            let subselection_aliases = remaining
                .iter()
                .filter_map(|alias| {
                    if alias.path.first() == path_element.as_ref() {
                        Some(FieldToAlias {
                            path: alias.path[1..].to_vec(),
                            response_name: alias.response_name.clone(),
                            alias: alias.alias.clone(),
                        })
                    } else {
                        None
                    }
                })
                .collect::<Vec<_>>();
            let selection_set = selection.selection_set();
            let updated_selection_set = selection_set
                .map(|selection_set| selection_set.with_field_aliased(&subselection_aliases))
                .transpose()?;

            match selection {
                Selection::Field(field) => {
                    let alias = path_element.and_then(|elem| at_current_level.get(&elem));
                    if alias.is_none() && selection_set == updated_selection_set.as_ref() {
                        selection_map.insert(selection.clone());
                    } else {
                        let updated_field = match alias {
                            Some(alias) => field.field.with_updated_alias(alias.alias.clone()),
                            None => field.field.clone(),
                        };
                        selection_map
                            .insert(Selection::from_field(updated_field, updated_selection_set));
                    }
                }
                Selection::InlineFragment(_) => {
                    if selection_set == updated_selection_set.as_ref() {
                        selection_map.insert(selection.clone());
                    } else {
                        selection_map
                            .insert(selection.with_updated_selection_set(updated_selection_set)?);
                    }
                }
                Selection::FragmentSpread(_) => {
                    return Err(FederationError::internal("unexpected fragment spread"))
                }
            }
        }

        Ok(SelectionSet {
            schema: self.schema.clone(),
            type_position: self.type_position.clone(),
            selections: Arc::new(selection_map),
        })
    }

    /// In a normalized selection set containing only fields and inline fragments,
    /// iterate over all the fields that may be selected.
    ///
    /// # Preconditions
    /// The selection set must not contain named fragment spreads.
    pub(crate) fn field_selections(&self) -> FieldSelectionsIter<'_> {
        FieldSelectionsIter::new(self.selections.values())
    }

    /// # Preconditions
    /// The selection set must not contain named fragment spreads.
    fn fields_in_set(&self) -> Vec<CollectedFieldInSet> {
        let mut fields = Vec::new();

        for selection in self.selections.values() {
            match selection {
                Selection::Field(field) => fields.push(CollectedFieldInSet {
                    path: Vec::new(),
                    field: field.clone(),
                }),
                Selection::FragmentSpread(_fragment) => {
                    debug_assert!(
                        false,
                        "unexpected fragment spreads in expanded fetch operation"
                    );
                }
                Selection::InlineFragment(inline_fragment) => {
                    let condition = inline_fragment
                        .inline_fragment
                        .type_condition_position
                        .as_ref();
                    let header = match condition {
                        Some(cond) => vec![FetchDataPathElement::TypenameEquals(
                            cond.type_name().clone(),
                        )],
                        None => vec![],
                    };
                    for CollectedFieldInSet { path, field } in
                        inline_fragment.selection_set.fields_in_set().into_iter()
                    {
                        let mut new_path = header.clone();
                        new_path.extend(path);
                        fields.push(CollectedFieldInSet {
                            path: new_path,
                            field,
                        })
                    }
                }
            }
        }
        fields
    }

    pub(crate) fn validate(
        &self,
        _variable_definitions: &[Node<executable::VariableDefinition>],
    ) -> Result<(), FederationError> {
        if self.selections.is_empty() {
            Err(FederationError::internal("Invalid empty selection set"))
        } else {
            self.selections
                .values()
                .filter_map(|selection| selection.selection_set())
                .try_for_each(|s| s.validate(_variable_definitions))
        }
    }

    /// Using path-based updates along with selection sets may result in some inefficiencies.
    /// Specifically, we may end up with some unnecessary top-level inline fragment selections, i.e.
    /// fragments without any directives and with the type condition equal to (or a supertype of)
    /// the parent type of the fragment. This method inlines those unnecessary top-level fragments.
    ///
    /// JS PORT NOTE: In Rust implementation we are doing the selection set updates in-place whereas
    /// JS code was pooling the updates and only apply those when building the final selection set.
    /// See `makeSelectionSet` method for details.
    fn without_unnecessary_fragments(
        &self,
        parent_type: &CompositeTypeDefinitionPosition,
        schema: &ValidFederationSchema,
    ) -> Vec<Selection> {
        let mut final_selections = vec![];
        fn process_selection_set(
            selection_set: &SelectionSet,
            final_selections: &mut Vec<Selection>,
            parent_type: &CompositeTypeDefinitionPosition,
            schema: &ValidFederationSchema,
        ) {
            for selection in selection_set.selections.values() {
                match selection {
                    Selection::InlineFragment(inline_fragment) => {
                        if inline_fragment.is_unnecessary(parent_type, schema) {
                            process_selection_set(
                                &inline_fragment.selection_set,
                                final_selections,
                                parent_type,
                                schema,
                            );
                        } else {
                            final_selections.push(selection.clone());
                        }
                    }
                    _ => {
                        final_selections.push(selection.clone());
                    }
                }
            }
        }
        process_selection_set(self, &mut final_selections, parent_type, schema);

        final_selections
    }

    pub(crate) fn iter(&self) -> impl Iterator<Item = &Selection> {
        self.selections.values()
    }

    /// Returns true if any elements in this selection set or its descendants returns true for the
    /// given predicate. Fragment spread selections are converted to inline fragment elements, and
    /// their fragment selection sets are recursed into. Note this method is short-circuiting.
    // PORT_NOTE: The JS codebase calls this "some()", but that's easy to confuse with "Some" in
    // Rust.
    pub(crate) fn any_element(
        &self,
        predicate: &mut impl FnMut(OpPathElement) -> Result<bool, FederationError>,
    ) -> Result<bool, FederationError> {
        self.selections
            .values()
            .fallible_any(|selection| selection.any_element(self.type_position.clone(), predicate))
    }
}

impl IntoIterator for SelectionSet {
    type Item = Selection;
    type IntoIter = selection_map::IntoValues;

    fn into_iter(self) -> Self::IntoIter {
        Arc::unwrap_or_clone(self.selections).into_values()
    }
}

impl<'a> IntoIterator for &'a SelectionSet {
    type Item = &'a Selection;
    type IntoIter = selection_map::Values<'a>;

    fn into_iter(self) -> Self::IntoIter {
        self.selections.as_ref().values()
    }
}

pub(crate) struct FieldSelectionsIter<'sel> {
    stack: Vec<selection_map::Values<'sel>>,
}

impl<'sel> FieldSelectionsIter<'sel> {
    fn new(iter: selection_map::Values<'sel>) -> Self {
        Self { stack: vec![iter] }
    }
}

impl<'sel> Iterator for FieldSelectionsIter<'sel> {
    type Item = &'sel Arc<FieldSelection>;

    fn next(&mut self) -> Option<Self::Item> {
        match self.stack.last_mut()?.next() {
            None if self.stack.len() == 1 => None,
            None => {
                self.stack.pop();
                self.next()
            }
            Some(Selection::Field(field)) => Some(field),
            Some(Selection::InlineFragment(frag)) => {
                self.stack.push(frag.selection_set.selections.values());
                self.next()
            }
            Some(Selection::FragmentSpread(_frag)) => unreachable!(),
        }
    }
}

#[derive(Clone, Debug)]
pub(crate) struct SelectionSetAtPath {
    path: Vec<FetchDataPathElement>,
    selections: Option<SelectionSet>,
}

pub(crate) struct FieldToAlias {
    path: Vec<FetchDataPathElement>,
    response_name: Name,
    alias: Name,
}

pub(crate) struct SeenResponseName {
    field_name: Name,
    field_type: executable::Type,
    selections: Option<Vec<SelectionSetAtPath>>,
}

pub(crate) struct CollectedFieldInSet {
    path: Vec<FetchDataPathElement>,
    field: Arc<FieldSelection>,
}

struct FieldInPath {
    path: Vec<FetchDataPathElement>,
    field: Arc<FieldSelection>,
}

// - `selections` must be fragment-spread-free.
fn compute_aliases_for_non_merging_fields(
    selections: Vec<SelectionSetAtPath>,
    alias_collector: &mut Vec<FieldToAlias>,
    schema: &ValidFederationSchema,
) -> Result<(), FederationError> {
    let mut seen_response_names: IndexMap<Name, SeenResponseName> = IndexMap::default();

    // - `s.selections` must be fragment-spread-free.
    fn rebased_fields_in_set(s: &SelectionSetAtPath) -> impl Iterator<Item = FieldInPath> + '_ {
        s.selections.iter().flat_map(|s2| {
            s2.fields_in_set()
                .into_iter()
                .map(|CollectedFieldInSet { path, field }| {
                    let mut new_path = s.path.clone();
                    new_path.extend(path);
                    FieldInPath {
                        path: new_path,
                        field,
                    }
                })
        })
    }

    for FieldInPath { mut path, field } in selections.iter().flat_map(rebased_fields_in_set) {
        let field_schema = field.field.schema().schema();
        let field_name = field.field.name();
        let response_name = field.field.response_name();
        let field_type = &field.field.field_position.get(field_schema)?.ty;

        match seen_response_names.get(response_name) {
            Some(previous) => {
                if &previous.field_name == field_name
                    && types_can_be_merged(&previous.field_type, field_type, schema.schema())?
                {
                    let output_type = schema.get_type(field_type.inner_named_type().clone())?;
                    // If the type is non-composite, then we're all set. But if it is composite, we need to record the sub-selection to that response name
                    // as we need to "recurse" on the merged of both the previous and this new field.
                    if output_type.is_composite_type() {
                        match &previous.selections {
                            None => {
                                return Err(SingleFederationError::Internal {
                                    message: format!(
                                        "Should have added selections for `'{:?}\'",
                                        previous.field_type
                                    ),
                                }
                                .into());
                            }
                            Some(s) => {
                                let mut selections = s.clone();
                                let mut p = path.clone();
                                p.push(FetchDataPathElement::Key(
                                    response_name.clone(),
                                    Default::default(),
                                ));
                                selections.push(SelectionSetAtPath {
                                    path: p,
                                    selections: field.selection_set.clone(),
                                });
                                seen_response_names.insert(
                                    response_name.clone(),
                                    SeenResponseName {
                                        field_name: previous.field_name.clone(),
                                        field_type: previous.field_type.clone(),
                                        selections: Some(selections),
                                    },
                                )
                            }
                        };
                    }
                } else {
                    // We need to alias the new occurence.
                    let alias = gen_alias_name(response_name, &seen_response_names);

                    // Given how we generate aliases, it's is very unlikely that the generated alias will conflict with any of the other response name
                    // at the level, but it's theoretically possible. By adding the alias to the seen names, we ensure that in the remote change that
                    // this ever happen, we'll avoid the conflict by giving another alias to the followup occurence.
                    let selections = match field.selection_set.as_ref() {
                        Some(s) => {
                            let mut p = path.clone();
                            p.push(FetchDataPathElement::Key(alias.clone(), Default::default()));
                            Some(vec![SelectionSetAtPath {
                                path: p,
                                selections: Some(s.clone()),
                            }])
                        }
                        None => None,
                    };

                    seen_response_names.insert(
                        alias.clone(),
                        SeenResponseName {
                            field_name: field_name.clone(),
                            field_type: field_type.clone(),
                            selections,
                        },
                    );

                    // Lastly, we record that the added alias need to be rewritten back to the proper response name post query.

                    alias_collector.push(FieldToAlias {
                        path,
                        response_name: response_name.clone(),
                        alias,
                    })
                }
            }
            None => {
                let selections: Option<Vec<SelectionSetAtPath>> = match field.selection_set.as_ref()
                {
                    Some(s) => {
                        path.push(FetchDataPathElement::Key(
                            response_name.clone(),
                            Default::default(),
                        ));
                        Some(vec![SelectionSetAtPath {
                            path,
                            selections: Some(s.clone()),
                        }])
                    }
                    None => None,
                };
                seen_response_names.insert(
                    response_name.clone(),
                    SeenResponseName {
                        field_name: field_name.clone(),
                        field_type: field_type.clone(),
                        selections,
                    },
                );
            }
        }
    }

    seen_response_names
        .into_values()
        .filter_map(|selections| selections.selections)
        .try_for_each(|selections| {
            compute_aliases_for_non_merging_fields(selections, alias_collector, schema)
        })
}

fn gen_alias_name(base_name: &Name, unavailable_names: &IndexMap<Name, SeenResponseName>) -> Name {
    let mut counter = 0usize;
    loop {
        if let Ok(name) = Name::try_from(format!("{base_name}__alias_{counter}")) {
            if !unavailable_names.contains_key(&name) {
                return name;
            }
        }
        counter += 1;
    }
}

impl Field {
    fn with_updated_position(
        &self,
        schema: ValidFederationSchema,
        field_position: FieldDefinitionPosition,
    ) -> Self {
        Self {
            schema,
            field_position,
            ..self.clone()
        }
    }
}

impl FieldSelection {
    /// Normalize this field selection (merging selections with the same keys), with the following
    /// additional transformations:
    /// - Expand fragment spreads into inline fragments.
    /// - Remove `__schema` or `__type` introspection fields, as these shouldn't be handled by query
    ///   planning.
    /// - Hoist fragment spreads/inline fragments into their parents if they have no directives and
    ///   their parent type matches.
    pub(crate) fn from_field(
        field: &executable::Field,
        parent_type_position: &CompositeTypeDefinitionPosition,
        fragments: &NamedFragments,
        schema: &ValidFederationSchema,
    ) -> Result<Option<FieldSelection>, FederationError> {
        // Skip __schema/__type introspection fields as router takes care of those, and they do not
        // need to be query planned.
        if field.name == "__schema" || field.name == "__type" {
            return Ok(None);
        }
        let field_position = parent_type_position.field(field.name.clone())?;
        // We might be able to validate that the returned `FieldDefinition` matches that within
        // the given `field`, but on the off-chance there's a mutation somewhere in between
        // Operation creation and the creation of the ValidFederationSchema, it's safer to just
        // confirm it exists in this schema.
        field_position.get(schema.schema())?;
        let is_composite = CompositeTypeDefinitionPosition::try_from(
            schema.get_type(field.selection_set.ty.clone())?,
        )
        .is_ok();

        Ok(Some(FieldSelection {
            field: Field {
                schema: schema.clone(),
                field_position,
                alias: field.alias.clone(),
                arguments: field.arguments.clone().into(),
                directives: field.directives.clone().into(),
                sibling_typename: None,
            },
            selection_set: if is_composite {
                Some(SelectionSet::from_selection_set(
                    &field.selection_set,
                    fragments,
                    schema,
                )?)
            } else {
                None
            },
        }))
    }

    fn with_updated_element(&self, field: Field) -> Self {
        Self {
            field,
            selection_set: self.selection_set.clone(),
        }
    }

    pub(crate) fn any_element(
        &self,
        predicate: &mut impl FnMut(OpPathElement) -> Result<bool, FederationError>,
    ) -> Result<bool, FederationError> {
        if predicate(self.field.clone().into())? {
            return Ok(true);
        }
        if let Some(selection_set) = &self.selection_set {
            if selection_set.any_element(predicate)? {
                return Ok(true);
            }
        }
        Ok(false)
    }
}

impl Field {
    pub(crate) fn parent_type_position(&self) -> CompositeTypeDefinitionPosition {
        self.field_position.parent()
    }

    pub(crate) fn types_can_be_merged(&self, other: &Self) -> Result<bool, FederationError> {
        let self_definition = self.field_position.get(self.schema().schema())?;
        let other_definition = other.field_position.get(self.schema().schema())?;
        types_can_be_merged(
            &self_definition.ty,
            &other_definition.ty,
            self.schema().schema(),
        )
    }
}

impl InlineFragmentSelection {
    pub(crate) fn new(inline_fragment: InlineFragment, selection_set: SelectionSet) -> Self {
        debug_assert_eq!(
            inline_fragment.casted_type(),
            selection_set.type_position,
            "Inline fragment type condition and its selection set should point to the same type position",
        );
        debug_assert_eq!(
            inline_fragment.schema, selection_set.schema,
            "Inline fragment and its selection set should point to the same schema",
        );
        Self {
            inline_fragment,
            selection_set,
        }
    }

<<<<<<< HEAD
    /// Copies inline fragment selection and assigns it a new unique selection ID.
    pub(crate) fn with_unique_id(&self) -> Self {
        let mut data = self.inline_fragment.clone();
        data.selection_id = SelectionId::new();
        Self {
            inline_fragment: data,
            selection_set: self.selection_set.clone(),
        }
    }

=======
>>>>>>> 69552fcf
    /// Normalize this inline fragment selection (merging selections with the same keys), with the
    /// following additional transformations:
    /// - Expand fragment spreads into inline fragments.
    /// - Remove `__schema` or `__type` introspection fields, as these shouldn't be handled by query
    ///   planning.
    /// - Hoist fragment spreads/inline fragments into their parents if they have no directives and
    ///   their parent type matches.
    pub(crate) fn from_inline_fragment(
        inline_fragment: &executable::InlineFragment,
        parent_type_position: &CompositeTypeDefinitionPosition,
        fragments: &NamedFragments,
        schema: &ValidFederationSchema,
    ) -> Result<InlineFragmentSelection, FederationError> {
        let type_condition_position: Option<CompositeTypeDefinitionPosition> =
            if let Some(type_condition) = &inline_fragment.type_condition {
                Some(schema.get_type(type_condition.clone())?.try_into()?)
            } else {
                None
            };
        let new_selection_set =
            SelectionSet::from_selection_set(&inline_fragment.selection_set, fragments, schema)?;
        let new_inline_fragment = InlineFragment {
            schema: schema.clone(),
            parent_type_position: parent_type_position.clone(),
            type_condition_position,
            directives: inline_fragment.directives.clone().into(),
            selection_id: SelectionId::new(),
        };
        Ok(InlineFragmentSelection::new(
            new_inline_fragment,
            new_selection_set,
        ))
    }

    pub(crate) fn from_fragment_spread_selection(
        parent_type_position: CompositeTypeDefinitionPosition,
        fragment_spread_selection: &Arc<FragmentSpreadSelection>,
    ) -> Result<InlineFragmentSelection, FederationError> {
        let schema = fragment_spread_selection.spread.schema.schema();
        for directive in fragment_spread_selection.spread.directives.iter() {
            let Some(definition) = schema.directive_definitions.get(&directive.name) else {
                return Err(FederationError::internal(format!(
                    "Undefined directive {}",
                    directive.name
                )));
            };
            if !definition
                .locations
                .contains(&apollo_compiler::schema::DirectiveLocation::InlineFragment)
            {
                return Err(SingleFederationError::UnsupportedSpreadDirective {
                    name: directive.name.clone(),
                }
                .into());
            }
        }

        // Note: We assume that fragment_spread_selection.spread.type_condition_position is the same as
        //       fragment_spread_selection.selection_set.type_position.
        Ok(InlineFragmentSelection::new(
            InlineFragment {
                schema: fragment_spread_selection.spread.schema.clone(),
                parent_type_position,
                type_condition_position: Some(
                    fragment_spread_selection
                        .spread
                        .type_condition_position
                        .clone(),
                ),
                directives: fragment_spread_selection.spread.directives.clone(),
                selection_id: SelectionId::new(),
            },
            fragment_spread_selection
                .selection_set
                .expand_all_fragments()?,
        ))
    }

    /// Construct a new InlineFragmentSelection out of a selection set.
    /// - The new type condition will be the same as the selection set's type.
    pub(crate) fn from_selection_set(
        parent_type_position: CompositeTypeDefinitionPosition,
        selection_set: SelectionSet,
        directives: DirectiveList,
    ) -> Self {
        let inline_fragment_data = InlineFragment {
            schema: selection_set.schema.clone(),
            parent_type_position,
            type_condition_position: selection_set.type_position.clone().into(),
            directives,
            selection_id: SelectionId::new(),
        };
        InlineFragmentSelection::new(inline_fragment_data, selection_set)
    }

    pub(crate) fn casted_type(&self) -> &CompositeTypeDefinitionPosition {
        self.inline_fragment
            .type_condition_position
            .as_ref()
            .unwrap_or(&self.inline_fragment.parent_type_position)
    }

    /// Returns true if this inline fragment selection is "unnecessary" and should be inlined.
    ///
    /// Fragment is unnecessary if following are true:
    /// * it has no applied directives
    /// * has no type condition OR type condition is equal to (or a supertype of) `parent`
    fn is_unnecessary(
        &self,
        parent: &CompositeTypeDefinitionPosition,
        schema: &ValidFederationSchema,
    ) -> bool {
        if !self.inline_fragment.directives.is_empty() {
            return false;
        }
        let Some(type_condition) = &self.inline_fragment.type_condition_position else {
            return true;
        };
        type_condition.type_name() == parent.type_name()
            || schema
                .schema()
                .is_subtype(type_condition.type_name(), parent.type_name())
    }

    pub(crate) fn any_element(
        &self,
        predicate: &mut impl FnMut(OpPathElement) -> Result<bool, FederationError>,
    ) -> Result<bool, FederationError> {
        if predicate(self.inline_fragment.clone().into())? {
            return Ok(true);
        }
        self.selection_set.any_element(predicate)
    }
}

/// This uses internal copy-on-write optimization to make `Clone` cheap.
/// However a cloned `NamedFragments` still behaves like a deep copy:
/// unlike in JS where we can have multiple references to a mutable map,
/// here modifying a cloned map will leave the original unchanged.
#[derive(Clone, Debug, PartialEq, Eq, Default)]
pub(crate) struct NamedFragments {
    fragments: Arc<IndexMap<Name, Node<Fragment>>>,
}

impl NamedFragments {
    pub(crate) fn new(
        fragments: &IndexMap<Name, Node<executable::Fragment>>,
        schema: &ValidFederationSchema,
    ) -> NamedFragments {
        // JS PORT - In order to normalize Fragments we need to process them in dependency order.
        //
        // In JS implementation mapInDependencyOrder method was called when rebasing/filtering/expanding selection sets.
        // Since resulting `IndexMap` of `NormalizedFragments` will be already sorted, we only need to map it once
        // when creating the `NamedFragments`.
        NamedFragments::initialize_in_dependency_order(fragments, schema)
    }

    pub(crate) fn is_empty(&self) -> bool {
        self.fragments.len() == 0
    }

    pub(crate) fn len(&self) -> usize {
        self.fragments.len()
    }

    pub(crate) fn iter(&self) -> impl Iterator<Item = &Node<Fragment>> {
        self.fragments.values()
    }

    pub(crate) fn iter_rev(&self) -> impl Iterator<Item = &Node<Fragment>> {
        self.fragments.values().rev()
    }

    pub(crate) fn iter_mut(&mut self) -> indexmap::map::IterMut<'_, Name, Node<Fragment>> {
        Arc::make_mut(&mut self.fragments).iter_mut()
    }

    // Calls `retain` on the underlying `IndexMap`.
    pub(crate) fn retain(&mut self, mut predicate: impl FnMut(&Name, &Node<Fragment>) -> bool) {
        Arc::make_mut(&mut self.fragments).retain(|name, fragment| predicate(name, fragment));
    }

    fn insert(&mut self, fragment: Fragment) {
        Arc::make_mut(&mut self.fragments).insert(fragment.name.clone(), Node::new(fragment));
    }

    pub(crate) fn get(&self, name: &str) -> Option<&Node<Fragment>> {
        self.fragments.get(name)
    }

    pub(crate) fn contains(&self, name: &str) -> bool {
        self.fragments.contains_key(name)
    }

    /// JS PORT NOTE: In JS implementation this method was named mapInDependencyOrder and accepted a lambda to
    /// apply transformation on the fragments. It was called when rebasing/filtering/expanding selection sets.
    /// JS PORT NOTE: In JS implementation this method was potentially returning `undefined`. In order to simplify the code
    /// we will always return `NamedFragments` even if they are empty.
    ///
    /// We normalize passed in fragments in their dependency order, i.e. if a fragment A uses another fragment B, then we will
    /// normalize B _before_ attempting to normalize A. Normalized fragments have access to previously normalized fragments.
    fn initialize_in_dependency_order(
        fragments: &IndexMap<Name, Node<executable::Fragment>>,
        schema: &ValidFederationSchema,
    ) -> NamedFragments {
        struct FragmentDependencies {
            fragment: Node<executable::Fragment>,
            depends_on: Vec<Name>,
        }

        // Note: We use IndexMap to stabilize the ordering of the result, which influences
        //       the outcome of `map_to_expanded_selection_sets`.
        let mut fragments_map: IndexMap<Name, FragmentDependencies> = IndexMap::default();
        for fragment in fragments.values() {
            let mut fragment_usages = IndexMap::default();
            NamedFragments::collect_fragment_usages(&fragment.selection_set, &mut fragment_usages);
            let usages: Vec<Name> = fragment_usages.keys().cloned().collect::<Vec<Name>>();
            fragments_map.insert(
                fragment.name.clone(),
                FragmentDependencies {
                    fragment: fragment.clone(),
                    depends_on: usages,
                },
            );
        }

        let mut removed_fragments: IndexSet<Name> = IndexSet::default();
        let mut mapped_fragments = NamedFragments::default();
        while !fragments_map.is_empty() {
            // Note that graphQL specifies that named fragments cannot have cycles (https://spec.graphql.org/draft/#sec-Fragment-spreads-must-not-form-cycles)
            // and so we're guaranteed that on every iteration, at least one element of the map is removed (so the `while` loop will terminate).
            fragments_map.retain(|name, info| {
                let can_remove = info
                    .depends_on
                    .iter()
                    .all(|n| mapped_fragments.contains(n) || removed_fragments.contains(n));
                if can_remove {
                    if let Ok(normalized) =
                        Fragment::from_fragment(&info.fragment, &mapped_fragments, schema)
                    {
                        // TODO this actually throws in JS code -> should we also throw?
                        // JS code has methods for
                        // * add and throw exception if entry already there
                        // * add_if_not_exists
                        // Rust IndexMap exposes insert (that overwrites) and try_insert (that throws)
                        mapped_fragments.insert(normalized);
                    } else {
                        removed_fragments.insert(name.clone());
                    }
                }
                // keep only the elements that cannot be removed
                !can_remove
            });
        }
        mapped_fragments
    }

    /// Just like our `SelectionSet::used_fragments`, but with apollo-compiler types
    fn collect_fragment_usages(
        selection_set: &executable::SelectionSet,
        aggregator: &mut IndexMap<Name, u32>,
    ) {
        selection_set.selections.iter().for_each(|s| match s {
            executable::Selection::Field(f) => {
                NamedFragments::collect_fragment_usages(&f.selection_set, aggregator);
            }
            executable::Selection::InlineFragment(i) => {
                NamedFragments::collect_fragment_usages(&i.selection_set, aggregator);
            }
            executable::Selection::FragmentSpread(f) => {
                let current_count = aggregator.entry(f.fragment_name.clone()).or_default();
                *current_count += 1;
            }
        })
    }

    /// When we rebase named fragments on a subgraph schema, only a subset of what the fragment handles may belong
    /// to that particular subgraph. And there are a few sub-cases where that subset is such that we basically need or
    /// want to consider to ignore the fragment for that subgraph, and that is when:
    /// 1. the subset that apply is actually empty. The fragment wouldn't be valid in this case anyway.
    /// 2. the subset is a single leaf field: in that case, using the one field directly is just shorter than using
    ///    the fragment, so we consider the fragment don't really apply to that subgraph. Technically, using the
    ///    fragment could still be of value if the fragment name is a lot smaller than the one field name, but it's
    ///    enough of a niche case that we ignore it. Note in particular that one sub-case of this rule that is likely
    ///    to be common is when the subset ends up being just `__typename`: this would basically mean the fragment
    ///    don't really apply to the subgraph, and that this will ensure this is the case.
    pub(crate) fn is_selection_set_worth_using(selection_set: &SelectionSet) -> bool {
        if selection_set.selections.len() == 0 {
            return false;
        }
        if selection_set.selections.len() == 1 {
            // true if NOT field selection OR non-leaf field
            return if let Some(Selection::Field(field_selection)) = selection_set.selections.first()
            {
                field_selection.selection_set.is_some()
            } else {
                true
            };
        }
        true
    }
}

// @defer handling: removing and normalization

const DEFER_DIRECTIVE_NAME: Name = name!("defer");
const DEFER_LABEL_ARGUMENT_NAME: Name = name!("label");
const DEFER_IF_ARGUMENT_NAME: Name = name!("if");

pub(crate) struct NormalizedDefer {
    /// The operation modified to normalize @defer applications.
    pub(crate) operation: Operation,
    /// True if the operation contains any @defer applications.
    pub(crate) has_defers: bool,
    /// `@defer(label:)` values assigned by normalization.
    pub(crate) assigned_defer_labels: IndexSet<String>,
    /// Map of variable conditions to the @defer labels depending on those conditions.
    pub(crate) defer_conditions: IndexMap<Name, IndexSet<String>>,
}

struct DeferNormalizer {
    used_labels: HashSet<String>,
    assigned_labels: IndexSet<String>,
    conditions: IndexMap<Name, IndexSet<String>>,
    label_offset: usize,
}

impl DeferNormalizer {
    fn new(selection_set: &SelectionSet) -> Result<Self, FederationError> {
        let mut digest = Self {
            used_labels: HashSet::default(),
            label_offset: 0,
            assigned_labels: IndexSet::default(),
            conditions: IndexMap::default(),
        };
        let mut stack = selection_set.into_iter().collect::<Vec<_>>();
        while let Some(selection) = stack.pop() {
            if let Selection::InlineFragment(inline) = selection {
                if let Some(args) = inline.inline_fragment.defer_directive_arguments()? {
                    let DeferDirectiveArguments { label, if_: _ } = args;
                    if let Some(label) = label {
                        digest.used_labels.insert(label);
                    }
                }
            }
            stack.extend(selection.selection_set().into_iter().flatten());
        }
        Ok(digest)
    }

    fn get_label(&mut self) -> String {
        loop {
            let digest = format!("qp__{}", self.label_offset);
            self.label_offset += 1;
            if !self.used_labels.contains(&digest) {
                self.assigned_labels.insert(digest.clone());
                return digest;
            }
        }
    }

    fn register_condition(&mut self, label: String, cond: Name) {
        self.conditions.entry(cond).or_default().insert(label);
    }
}

#[derive(Debug, Clone, Copy)]
enum DeferFilter<'a> {
    All,
    Labels(&'a IndexSet<String>),
}

impl DeferFilter<'_> {
    fn remove_defer(&self, directive_list: &mut DirectiveList, schema: &apollo_compiler::Schema) {
        match self {
            Self::All => {
                directive_list.remove_one(&DEFER_DIRECTIVE_NAME);
            }
            Self::Labels(set) => {
                let label = directive_list
                    .get(&DEFER_DIRECTIVE_NAME)
                    .and_then(|directive| {
                        directive
                            .argument_by_name(&DEFER_LABEL_ARGUMENT_NAME, schema)
                            .ok()
                    })
                    .and_then(|arg| arg.as_str());
                if label.is_some_and(|label| set.contains(label)) {
                    directive_list.remove_one(&DEFER_DIRECTIVE_NAME);
                }
            }
        }
    }
}

impl Fragment {
    /// Returns true if the fragment's selection set contains the @defer directive.
    fn has_defer(&self) -> bool {
        self.selection_set.has_defer()
    }

    fn without_defer(
        &self,
        filter: DeferFilter<'_>,
        named_fragments: &NamedFragments,
    ) -> Result<Self, FederationError> {
        let selection_set = self.selection_set.without_defer(filter, named_fragments)?;
        Ok(Fragment {
            schema: self.schema.clone(),
            name: self.name.clone(),
            type_condition_position: self.type_condition_position.clone(),
            directives: self.directives.clone(),
            selection_set,
        })
    }
}

impl NamedFragments {
    /// Creates new fragment definitions with the @defer directive removed.
    fn without_defer(&self, filter: DeferFilter<'_>) -> Result<Self, FederationError> {
        let mut new_fragments = NamedFragments {
            fragments: Default::default(),
        };
        // The iteration is in dependency order: when we iterate a fragment A that depends on
        // fragment B, we know that we have already processed fragment B.
        // This implies that all references to other fragments will already be part of
        // `new_fragments`. Note that we must process all fragments that depend on each other, even
        // if a fragment doesn't actually use @defer itself, to make sure that the `.selection_set`
        // values on each selection are up to date.
        for fragment in self.iter() {
            let fragment = fragment.without_defer(filter, &new_fragments)?;
            new_fragments.insert(fragment);
        }
        Ok(new_fragments)
    }
}

impl FieldSelection {
    /// Returns true if the selection or any of its subselections uses the @defer directive.
    fn has_defer(&self) -> bool {
        // Fields don't have @defer, so we only check the subselection.
        self.selection_set.as_ref().is_some_and(|s| s.has_defer())
    }
}

impl FragmentSpread {
    /// Returns true if the fragment spread has a @defer directive.
    fn has_defer(&self) -> bool {
        self.directives.has(&DEFER_DIRECTIVE_NAME)
    }

    fn without_defer(&self, filter: DeferFilter<'_>) -> Result<Self, FederationError> {
        let mut without_defer = self.clone();
        filter.remove_defer(&mut without_defer.directives, without_defer.schema.schema());
        Ok(without_defer)
    }
}

impl FragmentSpreadSelection {
    fn has_defer(&self) -> bool {
        self.spread.has_defer() || self.selection_set.has_defer()
    }
}

impl InlineFragment {
    /// Returns true if the fragment has a @defer directive.
    fn has_defer(&self) -> bool {
        self.directives.has(&DEFER_DIRECTIVE_NAME)
    }

    fn without_defer(&self, filter: DeferFilter<'_>) -> Result<Self, FederationError> {
        let mut without_defer = self.clone();
        filter.remove_defer(&mut without_defer.directives, without_defer.schema.schema());
        Ok(without_defer)
    }
}

impl InlineFragmentSelection {
    /// Returns true if the selection or any of its subselections uses the @defer directive.
    fn has_defer(&self) -> bool {
        self.inline_fragment.has_defer()
            || self
                .selection_set
                .selections
                .values()
                .any(|s| s.has_defer())
    }

    fn normalize_defer(self, normalizer: &mut DeferNormalizer) -> Result<Self, FederationError> {
        // This should always be `Some`
        let Some(args) = self.inline_fragment.defer_directive_arguments()? else {
            return Ok(self);
        };

        let mut remove_defer = false;
        let mut args_copy = args.clone();
        if let Some(BooleanOrVariable::Boolean(b)) = &args.if_ {
            if *b {
                args_copy.if_ = None;
            } else {
                remove_defer = true;
            }
        }

        if args_copy.label.is_none() {
            args_copy.label = Some(normalizer.get_label());
        }

        if remove_defer {
            let directives: DirectiveList = self
                .inline_fragment
                .directives
                .iter()
                .filter(|dir| dir.name != "defer")
                .cloned()
                .collect();
            return Ok(self.with_updated_directives(directives));
        }

        // NOTE: If this is `Some`, it will be a variable.
        if let Some(BooleanOrVariable::Variable(cond)) = args_copy.if_.clone() {
            normalizer.register_condition(args_copy.label.clone().unwrap(), cond);
        }

        if args_copy == args {
            Ok(self)
        } else {
            let directives: DirectiveList = self
                .inline_fragment
                .directives
                .iter()
                .map(|dir| {
                    if dir.name == "defer" {
                        let mut dir: Directive = (**dir).clone();
                        dir.arguments.retain(|arg| {
                            ![DEFER_LABEL_ARGUMENT_NAME, DEFER_IF_ARGUMENT_NAME].contains(&arg.name)
                        });
                        dir.arguments.push(
                            (DEFER_LABEL_ARGUMENT_NAME, args_copy.label.clone().unwrap()).into(),
                        );
                        if let Some(cond) = args_copy.if_.clone() {
                            dir.arguments.push((DEFER_IF_ARGUMENT_NAME, cond).into());
                        }
                        Node::new(dir)
                    } else {
                        dir.clone()
                    }
                })
                .collect();
            Ok(self.with_updated_directives(directives))
        }
    }
}

impl Selection {
    /// Returns true if the selection or any of its subselections uses the @defer directive.
    pub(crate) fn has_defer(&self) -> bool {
        match self {
            Selection::Field(field_selection) => field_selection.has_defer(),
            Selection::FragmentSpread(fragment_spread_selection) => {
                fragment_spread_selection.has_defer()
            }
            Selection::InlineFragment(inline_fragment_selection) => {
                inline_fragment_selection.has_defer()
            }
        }
    }

    fn without_defer(
        &self,
        filter: DeferFilter<'_>,
        named_fragments: &NamedFragments,
    ) -> Result<Self, FederationError> {
        match self {
            Selection::Field(field) => {
                let Some(selection_set) = field
                    .selection_set
                    .as_ref()
                    .filter(|selection_set| selection_set.has_defer())
                else {
                    return Ok(Selection::Field(Arc::clone(field)));
                };

                Ok(field
                    .with_updated_selection_set(Some(
                        selection_set.without_defer(filter, named_fragments)?,
                    ))
                    .into())
            }
            Selection::FragmentSpread(frag) => {
                let spread = frag.spread.without_defer(filter)?;
                Ok(FragmentSpreadSelection::new(spread, named_fragments)?.into())
            }
            Selection::InlineFragment(frag) => {
                let inline_fragment = frag.inline_fragment.without_defer(filter)?;
                let selection_set = frag.selection_set.without_defer(filter, named_fragments)?;
                Ok(InlineFragmentSelection::new(inline_fragment, selection_set).into())
            }
        }
    }

    fn normalize_defer(self, normalizer: &mut DeferNormalizer) -> Result<Self, FederationError> {
        match self {
            Selection::Field(field) => Ok(Self::Field(Arc::new(
                field.with_updated_selection_set(
                    field
                        .selection_set
                        .clone()
                        .map(|set| set.normalize_defer(normalizer))
                        .transpose()?,
                ),
            ))),
            Selection::FragmentSpread(_spread) => {
                Err(FederationError::internal("unexpected fragment spread"))
            }
            Selection::InlineFragment(inline) => inline
                .with_updated_selection_set(
                    inline.selection_set.clone().normalize_defer(normalizer)?,
                )
                .normalize_defer(normalizer)
                .map(|inline| Self::InlineFragment(Arc::new(inline))),
        }
    }
}

impl SelectionSet {
    /// Create a new selection set without @defer directive applications.
    fn without_defer(
        &self,
        filter: DeferFilter<'_>,
        named_fragments: &NamedFragments,
    ) -> Result<Self, FederationError> {
        let mut without_defer =
            SelectionSet::empty(self.schema.clone(), self.type_position.clone());
        for selection in self.selections.values() {
            without_defer
                .add_local_selection(&selection.without_defer(filter, named_fragments)?)?;
        }
        Ok(without_defer)
    }

    fn has_defer(&self) -> bool {
        self.selections.values().any(|s| s.has_defer())
    }

    fn normalize_defer(self, normalizer: &mut DeferNormalizer) -> Result<Self, FederationError> {
        let Self {
            schema,
            type_position,
            selections,
        } = self;
        Arc::unwrap_or_clone(selections)
            .into_values()
            .map(|sel| sel.normalize_defer(normalizer))
            .try_collect()
            .map(|selections| Self {
                schema,
                type_position,
                selections: Arc::new(selections),
            })
    }
}

impl Operation {
    fn has_defer(&self) -> bool {
        self.selection_set.has_defer()
            || self
                .named_fragments
                .fragments
                .values()
                .any(|f| f.has_defer())
    }

    /// Create a new operation without @defer directive applications.
    pub(crate) fn without_defer(mut self) -> Result<Self, FederationError> {
        if self.has_defer() {
            let named_fragments = self.named_fragments.without_defer(DeferFilter::All)?;
            self.selection_set = self
                .selection_set
                .without_defer(DeferFilter::All, &named_fragments)?;
            self.named_fragments = named_fragments;
        }
        debug_assert!(!self.has_defer());
        Ok(self)
    }

    /// Create a new operation without specific @defer(label:) directive applications.
    pub(crate) fn reduce_defer(
        mut self,
        labels: &IndexSet<String>,
    ) -> Result<Self, FederationError> {
        if self.has_defer() {
            let named_fragments = self
                .named_fragments
                .without_defer(DeferFilter::Labels(labels))?;
            self.selection_set = self
                .selection_set
                .without_defer(DeferFilter::Labels(labels), &named_fragments)?;
            self.named_fragments = named_fragments;
        }
        Ok(self)
    }

    /// Returns this operation but modified to "normalize" all the @defer applications.
    ///
    /// "Normalized" in this context means that all the `@defer` application in the resulting
    /// operation will:
    ///  - have a (unique) label. Which implies that this method generates a label for any `@defer`
    ///    not having a label.
    ///  - have a non-trivial `if` condition, if any. By non-trivial, we mean that the condition
    ///    will be a variable and not an hard-coded `true` or `false`. To do this, this method will
    ///    remove the condition of any `@defer` that has `if: true`, and will completely remove any
    ///    `@defer` application that has `if: false`.
    ///
    /// Defer normalization does not support named fragment definitions, so it must only be called
    /// if the operation had its fragments expanded. In effect, it means that this method may
    /// modify the operation in a way that prevents fragments from being reused in
    /// `.reuse_fragments()`.
    pub(crate) fn with_normalized_defer(mut self) -> Result<NormalizedDefer, FederationError> {
        if self.has_defer() {
            let mut normalizer = DeferNormalizer::new(&self.selection_set)?;
            self.selection_set = self.selection_set.normalize_defer(&mut normalizer)?;
            Ok(NormalizedDefer {
                operation: self,
                has_defers: true,
                assigned_defer_labels: normalizer.assigned_labels,
                defer_conditions: normalizer.conditions,
            })
        } else {
            Ok(NormalizedDefer {
                operation: self,
                has_defers: false,
                assigned_defer_labels: IndexSet::default(),
                defer_conditions: IndexMap::default(),
            })
        }
    }
}

// Collect fragment usages from operation types.

impl Selection {
    fn collect_used_fragment_names(&self, aggregator: &mut IndexMap<Name, u32>) {
        match self {
            Selection::Field(field_selection) => {
                if let Some(s) = &field_selection.selection_set {
                    s.collect_used_fragment_names(aggregator)
                }
            }
            Selection::InlineFragment(inline) => {
                inline.selection_set.collect_used_fragment_names(aggregator);
            }
            Selection::FragmentSpread(fragment) => {
                let current_count = aggregator
                    .entry(fragment.spread.fragment_name.clone())
                    .or_default();
                *current_count += 1;
            }
        }
    }
}

impl SelectionSet {
    pub(crate) fn collect_used_fragment_names(&self, aggregator: &mut IndexMap<Name, u32>) {
        for s in self.selections.values() {
            s.collect_used_fragment_names(aggregator);
        }
    }

    pub(crate) fn used_fragments(&self) -> IndexMap<Name, u32> {
        let mut usages = IndexMap::default();
        self.collect_used_fragment_names(&mut usages);
        usages
    }
}

impl Fragment {
    pub(crate) fn collect_used_fragment_names(&self, aggregator: &mut IndexMap<Name, u32>) {
        self.selection_set.collect_used_fragment_names(aggregator)
    }
}

// Collect used variables from operation types.

pub(crate) struct VariableCollector<'s> {
    variables: IndexSet<&'s Name>,
}

impl<'s> VariableCollector<'s> {
    pub(crate) fn new() -> Self {
        Self {
            variables: Default::default(),
        }
    }

    fn visit_value(&mut self, value: &'s executable::Value) {
        match value {
            executable::Value::Variable(v) => {
                self.variables.insert(v);
            }
            executable::Value::List(list) => {
                for value in list {
                    self.visit_value(value);
                }
            }
            executable::Value::Object(object) => {
                for (_key, value) in object {
                    self.visit_value(value);
                }
            }
            _ => {}
        }
    }

    fn visit_directive(&mut self, directive: &'s Directive) {
        for arg in directive.arguments.iter() {
            self.visit_value(&arg.value);
        }
    }

    pub(crate) fn visit_directive_list(&mut self, directives: &'s executable::DirectiveList) {
        for dir in directives.iter() {
            self.visit_directive(dir);
        }
    }

    fn visit_field(&mut self, field: &'s Field) {
        for arg in field.arguments.iter() {
            self.visit_value(&arg.value);
        }
        self.visit_directive_list(&field.directives);
    }

    fn visit_field_selection(&mut self, selection: &'s FieldSelection) {
        self.visit_field(&selection.field);
        if let Some(set) = &selection.selection_set {
            self.visit_selection_set(set);
        }
    }

    fn visit_inline_fragment(&mut self, fragment: &'s InlineFragment) {
        self.visit_directive_list(&fragment.directives);
    }

    fn visit_inline_fragment_selection(&mut self, selection: &'s InlineFragmentSelection) {
        self.visit_inline_fragment(&selection.inline_fragment);
        self.visit_selection_set(&selection.selection_set);
    }

    fn visit_fragment_spread(&mut self, fragment: &'s FragmentSpread) {
        self.visit_directive_list(&fragment.directives);
        self.visit_directive_list(&fragment.fragment_directives);
    }

    fn visit_fragment_spread_selection(&mut self, selection: &'s FragmentSpreadSelection) {
        self.visit_fragment_spread(&selection.spread);
        self.visit_selection_set(&selection.selection_set);
    }

    fn visit_selection(&mut self, selection: &'s Selection) {
        match selection {
            Selection::Field(field) => self.visit_field_selection(field),
            Selection::InlineFragment(frag) => self.visit_inline_fragment_selection(frag),
            Selection::FragmentSpread(frag) => self.visit_fragment_spread_selection(frag),
        }
    }

    pub(crate) fn visit_selection_set(&mut self, selection_set: &'s SelectionSet) {
        for selection in selection_set.iter() {
            self.visit_selection(selection);
        }
    }

    /// Consume the collector and return the collected names.
    pub(crate) fn into_inner(self) -> IndexSet<&'s Name> {
        self.variables
    }
}

impl Fragment {
    /// Returns the variable names that are used by this fragment.
    pub(crate) fn used_variables(&self) -> IndexSet<&'_ Name> {
        let mut collector = VariableCollector::new();
        collector.visit_directive_list(&self.directives);
        collector.visit_selection_set(&self.selection_set);
        collector.into_inner()
    }
}

impl SelectionSet {
    /// Returns the variable names that are used by this selection set, including through fragment
    /// spreads.
    #[cfg(test)]
    pub(crate) fn used_variables(&self) -> IndexSet<&'_ Name> {
        let mut collector = VariableCollector::new();
        collector.visit_selection_set(self);
        collector.into_inner()
    }
}

// Conversion between apollo-rs and apollo-federation types.

impl TryFrom<&Operation> for executable::Operation {
    type Error = FederationError;

    fn try_from(normalized_operation: &Operation) -> Result<Self, Self::Error> {
        let operation_type: executable::OperationType = normalized_operation.root_kind.into();
        Ok(Self {
            operation_type,
            name: normalized_operation.name.clone(),
            variables: normalized_operation.variables.deref().clone(),
            directives: normalized_operation.directives.iter().cloned().collect(),
            selection_set: (&normalized_operation.selection_set).try_into()?,
        })
    }
}

impl TryFrom<&Fragment> for executable::Fragment {
    type Error = FederationError;

    fn try_from(normalized_fragment: &Fragment) -> Result<Self, Self::Error> {
        Ok(Self {
            name: normalized_fragment.name.clone(),
            directives: normalized_fragment.directives.iter().cloned().collect(),
            selection_set: (&normalized_fragment.selection_set).try_into()?,
        })
    }
}

impl TryFrom<&SelectionSet> for executable::SelectionSet {
    type Error = FederationError;

    fn try_from(val: &SelectionSet) -> Result<Self, Self::Error> {
        let mut flattened = vec![];
        for normalized_selection in val.selections.values() {
            let selection: executable::Selection = normalized_selection.try_into()?;
            if let executable::Selection::Field(field) = &selection {
                if field.name == *INTROSPECTION_TYPENAME_FIELD_NAME && field.alias.is_none() {
                    // Move unaliased __typename to the start of the selection set.
                    // This looks nicer, and matches existing tests.
                    // PORT_NOTE: JS does this in `selectionsInPrintOrder`
                    flattened.insert(0, selection);
                    continue;
                }
            }
            flattened.push(selection);
        }
        Ok(Self {
            ty: val.type_position.type_name().clone(),
            selections: flattened,
        })
    }
}

impl TryFrom<&Selection> for executable::Selection {
    type Error = FederationError;

    fn try_from(val: &Selection) -> Result<Self, Self::Error> {
        Ok(match val {
            Selection::Field(normalized_field_selection) => executable::Selection::Field(
                Node::new(normalized_field_selection.deref().try_into()?),
            ),
            Selection::FragmentSpread(normalized_fragment_spread_selection) => {
                executable::Selection::FragmentSpread(Node::new(
                    normalized_fragment_spread_selection.deref().into(),
                ))
            }
            Selection::InlineFragment(normalized_inline_fragment_selection) => {
                executable::Selection::InlineFragment(Node::new(
                    normalized_inline_fragment_selection.deref().try_into()?,
                ))
            }
        })
    }
}

impl TryFrom<&Field> for executable::Field {
    type Error = FederationError;

    fn try_from(normalized_field: &Field) -> Result<Self, Self::Error> {
        let definition = normalized_field
            .field_position
            .get(normalized_field.schema.schema())?
            .node
            .to_owned();
        let selection_set = executable::SelectionSet {
            ty: definition.ty.inner_named_type().clone(),
            selections: vec![],
        };
        Ok(Self {
            definition,
            alias: normalized_field.alias.to_owned(),
            name: normalized_field.name().to_owned(),
            arguments: normalized_field.arguments.deref().to_owned(),
            directives: normalized_field.directives.iter().cloned().collect(),
            selection_set,
        })
    }
}

impl TryFrom<&FieldSelection> for executable::Field {
    type Error = FederationError;

    fn try_from(val: &FieldSelection) -> Result<Self, Self::Error> {
        let mut field = Self::try_from(&val.field)?;
        if let Some(selection_set) = &val.selection_set {
            field.selection_set = selection_set.try_into()?;
        }
        Ok(field)
    }
}

impl TryFrom<&InlineFragment> for executable::InlineFragment {
    type Error = FederationError;

    fn try_from(normalized_inline_fragment: &InlineFragment) -> Result<Self, Self::Error> {
        let type_condition = normalized_inline_fragment
            .type_condition_position
            .as_ref()
            .map(|pos| pos.type_name().clone());
        let ty = type_condition.clone().unwrap_or_else(|| {
            normalized_inline_fragment
                .parent_type_position
                .type_name()
                .clone()
        });
        Ok(Self {
            type_condition,
            directives: normalized_inline_fragment
                .directives
                .iter()
                .cloned()
                .collect(),
            selection_set: executable::SelectionSet {
                ty,
                selections: Vec::new(),
            },
        })
    }
}

impl TryFrom<&InlineFragmentSelection> for executable::InlineFragment {
    type Error = FederationError;

    fn try_from(val: &InlineFragmentSelection) -> Result<Self, Self::Error> {
        Ok(Self {
            selection_set: (&val.selection_set).try_into()?,
            ..Self::try_from(&val.inline_fragment)?
        })
    }
}

impl From<&FragmentSpreadSelection> for executable::FragmentSpread {
    fn from(val: &FragmentSpreadSelection) -> Self {
        let normalized_fragment_spread = &val.spread;
        Self {
            fragment_name: normalized_fragment_spread.fragment_name.to_owned(),
            directives: normalized_fragment_spread
                .directives
                .iter()
                .cloned()
                .collect(),
        }
    }
}

impl TryFrom<Operation> for Valid<executable::ExecutableDocument> {
    type Error = FederationError;

    fn try_from(value: Operation) -> Result<Self, Self::Error> {
        let operation = executable::Operation::try_from(&value)?;
        let fragments = value
            .named_fragments
            .fragments
            .iter()
            .map(|(name, fragment)| {
                Ok((
                    name.clone(),
                    Node::new(executable::Fragment::try_from(&**fragment)?),
                ))
            })
            .collect::<Result<IndexMap<_, _>, FederationError>>()?;

        let mut document = executable::ExecutableDocument::new();
        document.fragments = fragments;
        document.operations.insert(operation);
        coerce_executable_values(value.schema.schema(), &mut document);
        Ok(document.validate(value.schema.schema())?)
    }
}

// Display implementations for the operation types.

impl Display for Operation {
    fn fmt(&self, f: &mut Formatter<'_>) -> std::fmt::Result {
        let operation: executable::Operation = match self.try_into() {
            Ok(operation) => operation,
            Err(_) => return Err(std::fmt::Error),
        };
        for fragment_def in self.named_fragments.iter() {
            fragment_def.fmt(f)?;
            f.write_str("\n\n")?;
        }
        operation.serialize().fmt(f)
    }
}

impl Display for Fragment {
    fn fmt(&self, f: &mut Formatter<'_>) -> std::fmt::Result {
        let fragment: executable::Fragment = match self.try_into() {
            Ok(fragment) => fragment,
            Err(_) => return Err(std::fmt::Error),
        };
        fragment.serialize().fmt(f)
    }
}

impl Display for SelectionSet {
    fn fmt(&self, f: &mut Formatter<'_>) -> std::fmt::Result {
        let selection_set: executable::SelectionSet = match self.try_into() {
            Ok(selection_set) => selection_set,
            Err(_) => return Err(std::fmt::Error),
        };
        selection_set.serialize().no_indent().fmt(f)
    }
}

impl Display for Selection {
    fn fmt(&self, f: &mut Formatter<'_>) -> std::fmt::Result {
        let selection: executable::Selection = match self.try_into() {
            Ok(selection) => selection,
            Err(_) => return Err(std::fmt::Error),
        };
        selection.serialize().no_indent().fmt(f)
    }
}

impl Display for FieldSelection {
    fn fmt(&self, f: &mut Formatter<'_>) -> std::fmt::Result {
        let field: executable::Field = match self.try_into() {
            Ok(field) => field,
            Err(_) => return Err(std::fmt::Error),
        };
        field.serialize().no_indent().fmt(f)
    }
}

impl Display for InlineFragmentSelection {
    fn fmt(&self, f: &mut Formatter<'_>) -> std::fmt::Result {
        let inline_fragment: executable::InlineFragment = match self.try_into() {
            Ok(inline_fragment) => inline_fragment,
            Err(_) => return Err(std::fmt::Error),
        };
        inline_fragment.serialize().no_indent().fmt(f)
    }
}

impl Display for FragmentSpreadSelection {
    fn fmt(&self, f: &mut Formatter<'_>) -> std::fmt::Result {
        let fragment_spread: executable::FragmentSpread = self.into();
        fragment_spread.serialize().no_indent().fmt(f)
    }
}

impl Display for Field {
    fn fmt(&self, f: &mut Formatter<'_>) -> std::fmt::Result {
        // We create a selection with an empty selection set here, relying on `apollo-rs` to skip
        // serializing it when empty. Note we're implicitly relying on the lack of type-checking
        // in both `FieldSelection` and `Field` display logic (specifically, we rely on
        // them not checking whether it is valid for the selection set to be empty).
        self.clone().with_subselection(None).fmt(f)
    }
}

impl Display for InlineFragment {
    fn fmt(&self, f: &mut Formatter<'_>) -> std::fmt::Result {
        // We can't use the same trick we did with `Field`'s display logic, since
        // selection sets are non-optional for inline fragment selections.
        let data = self;
        if let Some(type_name) = &data.type_condition_position {
            f.write_str("... on ")?;
            f.write_str(type_name.type_name())?;
        } else {
            f.write_str("...")?;
        }
        data.directives.serialize().no_indent().fmt(f)
    }
}

impl Display for FragmentSpread {
    fn fmt(&self, f: &mut Formatter<'_>) -> std::fmt::Result {
        let data = self;
        f.write_str("...")?;
        f.write_str(&data.fragment_name)?;
        data.directives.serialize().no_indent().fmt(f)
    }
}

impl Display for OperationElement {
    fn fmt(&self, f: &mut Formatter<'_>) -> std::fmt::Result {
        match self {
            OperationElement::Field(field) => field.fmt(f),
            OperationElement::InlineFragment(inline_fragment) => inline_fragment.fmt(f),
            OperationElement::FragmentSpread(fragment_spread) => fragment_spread.fmt(f),
        }
    }
}

/// Normalizes the selection set of the specified operation.
///
/// This method applies the following transformations:
/// - Merge selections with the same normalization "key".
/// - Expand fragment spreads into inline fragments.
/// - Remove `__schema` or `__type` introspection fields at all levels, as these shouldn't be
///   handled by query planning.
/// - Hoist fragment spreads/inline fragments into their parents if they have no directives and
///   their parent type matches.
pub(crate) fn normalize_operation(
    operation: &executable::Operation,
    named_fragments: NamedFragments,
    schema: &ValidFederationSchema,
    interface_types_with_interface_objects: &IndexSet<InterfaceTypeDefinitionPosition>,
) -> Result<Operation, FederationError> {
    let mut normalized_selection_set =
        SelectionSet::from_selection_set(&operation.selection_set, &named_fragments, schema)?;
    normalized_selection_set = normalized_selection_set.expand_all_fragments()?;
    // We clear up the fragments since we've expanded all.
    // Also note that expanding fragment usually generate unnecessary fragments/inefficient
    // selections, so it basically always make sense to flatten afterwards. Besides, fragment
    // reuse (done by `optimize`) relies on the fact that its input is normalized to work properly,
    // so all the more reason to do it here.
    // PORT_NOTE: This was done in `Operation.expandAllFragments`, but it's moved here.
    normalized_selection_set = normalized_selection_set.flatten_unnecessary_fragments(
        &normalized_selection_set.type_position,
        &named_fragments,
        schema,
    )?;
    remove_introspection(&mut normalized_selection_set);
    normalized_selection_set.optimize_sibling_typenames(interface_types_with_interface_objects)?;

    let normalized_operation = Operation {
        schema: schema.clone(),
        root_kind: operation.operation_type.into(),
        name: operation.name.clone(),
        variables: Arc::new(operation.variables.clone()),
        directives: operation.directives.clone().into(),
        selection_set: normalized_selection_set,
        named_fragments,
    };
    Ok(normalized_operation)
}

// PORT_NOTE: This is a port of `withoutIntrospection` from JS version.
fn remove_introspection(selection_set: &mut SelectionSet) {
    // Note that, because we only apply this to the top-level selections, we skip all
    // introspection, including __typename. In general, we don't want to ignore __typename during
    // query plans, but at top-level, we can let the router execution deal with it rather than
    // querying some service for that.

    Arc::make_mut(&mut selection_set.selections).retain(|_, selection| {
        !matches!(selection,
            Selection::Field(field_selection) if
                field_selection.field.field_position.is_introspection_typename_field()
        )
    });
}

/// Check if the runtime types of two composite types intersect.
///
/// This avoids using `possible_runtime_types` and instead implements fast paths.
fn runtime_types_intersect(
    type1: &CompositeTypeDefinitionPosition,
    type2: &CompositeTypeDefinitionPosition,
    schema: &ValidFederationSchema,
) -> bool {
    use CompositeTypeDefinitionPosition::*;
    match (type1, type2) {
        (Object(left), Object(right)) => left == right,
        (Object(object), Union(union_)) | (Union(union_), Object(object)) => union_
            .get(schema.schema())
            .is_ok_and(|union_| union_.members.contains(&object.type_name)),
        (Object(object), Interface(interface)) | (Interface(interface), Object(object)) => schema
            .referencers()
            .get_interface_type(&interface.type_name)
            .is_ok_and(|referencers| referencers.object_types.contains(object)),
        (Union(left), Union(right)) if left == right => true,
        (Union(left), Union(right)) => {
            match (left.get(schema.schema()), right.get(schema.schema())) {
                (Ok(left), Ok(right)) => left.members.intersection(&right.members).next().is_some(),
                _ => false,
            }
        }
        (Interface(left), Interface(right)) if left == right => true,
        (Interface(left), Interface(right)) => {
            let r = schema.referencers();
            match (
                r.get_interface_type(&left.type_name),
                r.get_interface_type(&right.type_name),
            ) {
                (Ok(left), Ok(right)) => left
                    .object_types
                    .intersection(&right.object_types)
                    .next()
                    .is_some(),
                _ => false,
            }
        }
        (Union(union_), Interface(interface)) | (Interface(interface), Union(union_)) => match (
            union_.get(schema.schema()),
            schema
                .referencers()
                .get_interface_type(&interface.type_name),
        ) {
            (Ok(union_), Ok(referencers)) => referencers
                .object_types
                .iter()
                .any(|implementer| union_.members.contains(&implementer.type_name)),
            _ => false,
        },
    }
}<|MERGE_RESOLUTION|>--- conflicted
+++ resolved
@@ -259,368 +259,7 @@
 
 impl Eq for SelectionSet {}
 
-<<<<<<< HEAD
 mod selection_map;
-=======
-mod selection_map {
-    use std::borrow::Cow;
-    use std::iter::Map;
-    use std::ops::Deref;
-    use std::sync::Arc;
-
-    use apollo_compiler::collections::IndexMap;
-    use serde::Serialize;
-
-    use crate::error::FederationError;
-    use crate::error::SingleFederationError::Internal;
-    use crate::operation::field_selection::FieldSelection;
-    use crate::operation::fragment_spread_selection::FragmentSpreadSelection;
-    use crate::operation::inline_fragment_selection::InlineFragmentSelection;
-    use crate::operation::HasSelectionKey;
-    use crate::operation::Selection;
-    use crate::operation::SelectionKey;
-    use crate::operation::SelectionSet;
-    use crate::operation::SiblingTypename;
-
-    /// A "normalized" selection map is an optimized representation of a selection set which does
-    /// not contain selections with the same selection "key". Selections that do have the same key
-    /// are  merged during the normalization process. By storing a selection set as a map, we can
-    /// efficiently merge/join multiple selection sets.
-    ///
-    /// Because the key depends strictly on the value, we expose the underlying map's API in a
-    /// read-only capacity, while mutations use an API closer to `IndexSet`. We don't just use an
-    /// `IndexSet` since key computation is expensive (it involves sorting). This type is in its own
-    /// module to prevent code from accidentally mutating the underlying map outside the mutation
-    /// API.
-    #[derive(Debug, Clone, PartialEq, Eq, Default, Serialize)]
-    pub(crate) struct SelectionMap(IndexMap<SelectionKey, Selection>);
-
-    impl Deref for SelectionMap {
-        type Target = IndexMap<SelectionKey, Selection>;
-
-        fn deref(&self) -> &Self::Target {
-            &self.0
-        }
-    }
-
-    impl SelectionMap {
-        pub(crate) fn new() -> Self {
-            SelectionMap(IndexMap::default())
-        }
-
-        #[cfg(test)]
-        pub(crate) fn clear(&mut self) {
-            self.0.clear();
-        }
-
-        pub(crate) fn insert(&mut self, value: Selection) -> Option<Selection> {
-            self.0.insert(value.key(), value)
-        }
-
-        /// Remove a selection from the map. Returns the selection and its numeric index.
-        pub(crate) fn remove(&mut self, key: &SelectionKey) -> Option<(usize, Selection)> {
-            // We specifically use shift_remove() instead of swap_remove() to maintain order.
-            self.0
-                .shift_remove_full(key)
-                .map(|(index, _key, selection)| (index, selection))
-        }
-
-        pub(crate) fn retain(
-            &mut self,
-            mut predicate: impl FnMut(&SelectionKey, &Selection) -> bool,
-        ) {
-            self.0.retain(|k, v| predicate(k, v))
-        }
-
-        pub(crate) fn get_mut(&mut self, key: &SelectionKey) -> Option<SelectionValue> {
-            self.0.get_mut(key).map(SelectionValue::new)
-        }
-
-        pub(crate) fn iter_mut(&mut self) -> IterMut {
-            self.0.iter_mut().map(|(k, v)| (k, SelectionValue::new(v)))
-        }
-
-        pub(super) fn entry(&mut self, key: SelectionKey) -> Entry {
-            match self.0.entry(key) {
-                indexmap::map::Entry::Occupied(entry) => Entry::Occupied(OccupiedEntry(entry)),
-                indexmap::map::Entry::Vacant(entry) => Entry::Vacant(VacantEntry(entry)),
-            }
-        }
-
-        pub(crate) fn extend(&mut self, other: SelectionMap) {
-            self.0.extend(other.0)
-        }
-
-        pub(crate) fn extend_ref(&mut self, other: &SelectionMap) {
-            self.0
-                .extend(other.iter().map(|(k, v)| (k.clone(), v.clone())))
-        }
-
-        /// Returns the selection set resulting from "recursively" filtering any selection
-        /// that does not match the provided predicate.
-        /// This method calls `predicate` on every selection of the selection set,
-        /// not just top-level ones, and apply a "depth-first" strategy:
-        /// when the predicate is called on a given selection it is guaranteed that
-        /// filtering has happened on all the selections of its sub-selection.
-        pub(crate) fn filter_recursive_depth_first(
-            &self,
-            predicate: &mut dyn FnMut(&Selection) -> Result<bool, FederationError>,
-        ) -> Result<Cow<'_, Self>, FederationError> {
-            fn recur_sub_selections<'sel>(
-                selection: &'sel Selection,
-                predicate: &mut dyn FnMut(&Selection) -> Result<bool, FederationError>,
-            ) -> Result<Cow<'sel, Selection>, FederationError> {
-                Ok(match selection {
-                    Selection::Field(field) => {
-                        if let Some(sub_selections) = &field.selection_set {
-                            match sub_selections.filter_recursive_depth_first(predicate)? {
-                                Cow::Borrowed(_) => Cow::Borrowed(selection),
-                                Cow::Owned(new) => Cow::Owned(Selection::from_field(
-                                    field.field.clone(),
-                                    Some(new),
-                                )),
-                            }
-                        } else {
-                            Cow::Borrowed(selection)
-                        }
-                    }
-                    Selection::InlineFragment(fragment) => match fragment
-                        .selection_set
-                        .filter_recursive_depth_first(predicate)?
-                    {
-                        Cow::Borrowed(_) => Cow::Borrowed(selection),
-                        Cow::Owned(selection_set) => Cow::Owned(Selection::InlineFragment(
-                            Arc::new(InlineFragmentSelection::new(
-                                fragment.inline_fragment.clone(),
-                                selection_set,
-                            )),
-                        )),
-                    },
-                    Selection::FragmentSpread(_) => {
-                        return Err(FederationError::internal("unexpected fragment spread"))
-                    }
-                })
-            }
-            let mut iter = self.0.iter();
-            let mut enumerated = (&mut iter).enumerate();
-            let mut new_map: IndexMap<_, _>;
-            loop {
-                let Some((index, (key, selection))) = enumerated.next() else {
-                    return Ok(Cow::Borrowed(self));
-                };
-                let filtered = recur_sub_selections(selection, predicate)?;
-                let keep = predicate(&filtered)?;
-                if keep && matches!(filtered, Cow::Borrowed(_)) {
-                    // Nothing changed so far, continue without cloning
-                    continue;
-                }
-
-                // Clone the map so far
-                new_map = self.0.as_slice()[..index]
-                    .iter()
-                    .map(|(k, v)| (k.clone(), v.clone()))
-                    .collect();
-
-                if keep {
-                    new_map.insert(key.clone(), filtered.into_owned());
-                }
-                break;
-            }
-            for (key, selection) in iter {
-                let filtered = recur_sub_selections(selection, predicate)?;
-                if predicate(&filtered)? {
-                    new_map.insert(key.clone(), filtered.into_owned());
-                }
-            }
-            Ok(Cow::Owned(Self(new_map)))
-        }
-    }
-
-    impl<A> FromIterator<A> for SelectionMap
-    where
-        A: Into<Selection>,
-    {
-        fn from_iter<T: IntoIterator<Item = A>>(iter: T) -> Self {
-            let mut map = Self::new();
-            for selection in iter {
-                map.insert(selection.into());
-            }
-            map
-        }
-    }
-
-    type IterMut<'a> = Map<
-        indexmap::map::IterMut<'a, SelectionKey, Selection>,
-        fn((&'a SelectionKey, &'a mut Selection)) -> (&'a SelectionKey, SelectionValue<'a>),
-    >;
-
-    /// A mutable reference to a `Selection` value in a `SelectionMap`, which
-    /// also disallows changing key-related data (to maintain the invariant that a value's key is
-    /// the same as it's map entry's key).
-    #[derive(Debug)]
-    pub(crate) enum SelectionValue<'a> {
-        Field(FieldSelectionValue<'a>),
-        FragmentSpread(FragmentSpreadSelectionValue<'a>),
-        InlineFragment(InlineFragmentSelectionValue<'a>),
-    }
-
-    impl<'a> SelectionValue<'a> {
-        pub(crate) fn new(selection: &'a mut Selection) -> Self {
-            match selection {
-                Selection::Field(field_selection) => {
-                    SelectionValue::Field(FieldSelectionValue::new(field_selection))
-                }
-                Selection::FragmentSpread(fragment_spread_selection) => {
-                    SelectionValue::FragmentSpread(FragmentSpreadSelectionValue::new(
-                        fragment_spread_selection,
-                    ))
-                }
-                Selection::InlineFragment(inline_fragment_selection) => {
-                    SelectionValue::InlineFragment(InlineFragmentSelectionValue::new(
-                        inline_fragment_selection,
-                    ))
-                }
-            }
-        }
-
-        #[cfg(test)]
-        pub(super) fn get_selection_set_mut(&mut self) -> Option<&mut SelectionSet> {
-            match self {
-                Self::Field(field) => field.get_selection_set_mut().as_mut(),
-                Self::FragmentSpread(spread) => Some(spread.get_selection_set_mut()),
-                Self::InlineFragment(inline) => Some(inline.get_selection_set_mut()),
-            }
-        }
-    }
-
-    #[derive(Debug)]
-    pub(crate) struct FieldSelectionValue<'a>(&'a mut Arc<FieldSelection>);
-
-    impl<'a> FieldSelectionValue<'a> {
-        pub(crate) fn new(field_selection: &'a mut Arc<FieldSelection>) -> Self {
-            Self(field_selection)
-        }
-
-        pub(crate) fn get(&self) -> &Arc<FieldSelection> {
-            self.0
-        }
-
-        pub(crate) fn get_sibling_typename_mut(&mut self) -> &mut Option<SiblingTypename> {
-            Arc::make_mut(self.0).field.sibling_typename_mut()
-        }
-
-        pub(crate) fn get_selection_set_mut(&mut self) -> &mut Option<SelectionSet> {
-            &mut Arc::make_mut(self.0).selection_set
-        }
-    }
-
-    #[derive(Debug)]
-    pub(crate) struct FragmentSpreadSelectionValue<'a>(&'a mut Arc<FragmentSpreadSelection>);
-
-    impl<'a> FragmentSpreadSelectionValue<'a> {
-        pub(crate) fn new(fragment_spread_selection: &'a mut Arc<FragmentSpreadSelection>) -> Self {
-            Self(fragment_spread_selection)
-        }
-
-        #[cfg(test)]
-        pub(crate) fn get_selection_set_mut(&mut self) -> &mut SelectionSet {
-            &mut Arc::make_mut(self.0).selection_set
-        }
-
-        pub(crate) fn get(&self) -> &Arc<FragmentSpreadSelection> {
-            self.0
-        }
-    }
-
-    #[derive(Debug)]
-    pub(crate) struct InlineFragmentSelectionValue<'a>(&'a mut Arc<InlineFragmentSelection>);
-
-    impl<'a> InlineFragmentSelectionValue<'a> {
-        pub(crate) fn new(inline_fragment_selection: &'a mut Arc<InlineFragmentSelection>) -> Self {
-            Self(inline_fragment_selection)
-        }
-
-        pub(crate) fn get(&self) -> &Arc<InlineFragmentSelection> {
-            self.0
-        }
-
-        pub(crate) fn get_selection_set_mut(&mut self) -> &mut SelectionSet {
-            &mut Arc::make_mut(self.0).selection_set
-        }
-    }
-
-    pub(crate) enum Entry<'a> {
-        Occupied(OccupiedEntry<'a>),
-        Vacant(VacantEntry<'a>),
-    }
-
-    impl<'a> Entry<'a> {
-        pub(crate) fn or_insert(
-            self,
-            produce: impl FnOnce() -> Result<Selection, FederationError>,
-        ) -> Result<SelectionValue<'a>, FederationError> {
-            match self {
-                Self::Occupied(entry) => Ok(entry.into_mut()),
-                Self::Vacant(entry) => entry.insert(produce()?),
-            }
-        }
-    }
-
-    pub(crate) struct OccupiedEntry<'a>(indexmap::map::OccupiedEntry<'a, SelectionKey, Selection>);
-
-    impl<'a> OccupiedEntry<'a> {
-        pub(crate) fn get(&self) -> &Selection {
-            self.0.get()
-        }
-
-        pub(crate) fn into_mut(self) -> SelectionValue<'a> {
-            SelectionValue::new(self.0.into_mut())
-        }
-    }
-
-    pub(crate) struct VacantEntry<'a>(indexmap::map::VacantEntry<'a, SelectionKey, Selection>);
-
-    impl<'a> VacantEntry<'a> {
-        pub(crate) fn key(&self) -> &SelectionKey {
-            self.0.key()
-        }
-
-        pub(crate) fn insert(
-            self,
-            value: Selection,
-        ) -> Result<SelectionValue<'a>, FederationError> {
-            if *self.key() != value.key() {
-                return Err(Internal {
-                    message: format!(
-                        "Key mismatch when inserting selection {} into vacant entry ",
-                        value
-                    ),
-                }
-                .into());
-            }
-            Ok(SelectionValue::new(self.0.insert(value)))
-        }
-    }
-
-    impl IntoIterator for SelectionMap {
-        type Item = <IndexMap<SelectionKey, Selection> as IntoIterator>::Item;
-        type IntoIter = <IndexMap<SelectionKey, Selection> as IntoIterator>::IntoIter;
-
-        fn into_iter(self) -> Self::IntoIter {
-            <IndexMap<SelectionKey, Selection> as IntoIterator>::into_iter(self.0)
-        }
-    }
-
-    impl<'a> IntoIterator for &'a SelectionMap {
-        type Item = <&'a IndexMap<SelectionKey, Selection> as IntoIterator>::Item;
-        type IntoIter = <&'a IndexMap<SelectionKey, Selection> as IntoIterator>::IntoIter;
-
-        fn into_iter(self) -> Self::IntoIter {
-            self.0.iter()
-        }
-    }
-}
->>>>>>> 69552fcf
 
 pub(crate) use selection_map::FieldSelectionValue;
 pub(crate) use selection_map::FragmentSpreadSelectionValue;
@@ -986,18 +625,6 @@
                 selection_set,
             }
         }
-
-<<<<<<< HEAD
-        pub(crate) fn with_updated_directives(&self, directives: impl Into<DirectiveList>) -> Self {
-            Self {
-                field: self.field.with_updated_directives(directives),
-                selection_set: self.selection_set.clone(),
-            }
-        }
-
-        pub(crate) fn element(&self) -> OpPathElement {
-            OpPathElement::Field(self.field.clone())
-        }
     }
 
     // SiblingTypename indicates how the sibling __typename field should be restored.
@@ -1015,12 +642,6 @@
                 SiblingTypename::Unaliased => None,
                 SiblingTypename::Aliased(alias) => Some(alias),
             }
-=======
-        pub(crate) fn with_updated_alias(&self, alias: Name) -> Field {
-            let mut data = self.field.data().clone();
-            data.alias = Some(alias);
-            Field::new(data)
->>>>>>> 69552fcf
         }
     }
 
@@ -1058,7 +679,6 @@
     }
 
     impl Field {
-<<<<<<< HEAD
         /// Create a trivial field selection without any arguments or directives.
         pub(crate) fn from_position(
             schema: &ValidFederationSchema,
@@ -1071,12 +691,6 @@
                 arguments: Default::default(),
                 directives: Default::default(),
                 sibling_typename: None,
-=======
-        pub(crate) fn new(data: FieldData) -> Self {
-            Self {
-                key: data.key(),
-                data,
->>>>>>> 69552fcf
             }
         }
 
@@ -1109,10 +723,6 @@
             self.alias.as_ref().unwrap_or_else(|| self.name())
         }
 
-        pub(super) fn directives_mut(&mut self) -> &mut DirectiveList {
-            &mut self.directives
-        }
-
         pub(crate) fn sibling_typename(&self) -> Option<&SiblingTypename> {
             self.sibling_typename.as_ref()
         }
@@ -1123,9 +733,6 @@
 
         pub(crate) fn as_path_element(&self) -> FetchDataPathElement {
             FetchDataPathElement::Key(self.response_name().clone(), Default::default())
-        }
-        fn output_ast_type(&self) -> Result<&ast::Type, FederationError> {
-            Ok(&self.field_position.get(self.schema.schema())?.ty)
         }
 
         pub(crate) fn output_base_type(&self) -> Result<TypeDefinitionPosition, FederationError> {
@@ -1197,123 +804,10 @@
                 selection_set,
             }
         }
-<<<<<<< HEAD
     }
 
     impl HasSelectionKey for Field {
         fn key(&self) -> SelectionKey<'_> {
-=======
-
-        pub(crate) fn schema(&self) -> &ValidFederationSchema {
-            &self.data.schema
-        }
-
-        pub(crate) fn data(&self) -> &FieldData {
-            &self.data
-        }
-
-        pub(crate) fn sibling_typename(&self) -> Option<&SiblingTypename> {
-            self.data.sibling_typename.as_ref()
-        }
-
-        pub(crate) fn sibling_typename_mut(&mut self) -> &mut Option<SiblingTypename> {
-            &mut self.data.sibling_typename
-        }
-
-        pub(crate) fn with_updated_directives(
-            &self,
-            directives: impl Into<DirectiveList>,
-        ) -> Field {
-            let mut data = self.data.clone();
-            data.directives = directives.into();
-            Self::new(data)
-        }
-
-        pub(crate) fn as_path_element(&self) -> FetchDataPathElement {
-            FetchDataPathElement::Key(self.response_name(), Default::default())
-        }
-    }
-
-    impl HasSelectionKey for Field {
-        fn key(&self) -> SelectionKey {
-            self.key.clone()
-        }
-    }
-
-    // SiblingTypename indicates how the sibling __typename field should be restored.
-    // PORT_NOTE: The JS version used the empty string to indicate unaliased sibling typenames.
-    // Here we use an enum to make the distinction explicit.
-    #[derive(Debug, Clone, Serialize)]
-    pub(crate) enum SiblingTypename {
-        Unaliased,
-        Aliased(Name), // the sibling __typename has been aliased
-    }
-
-    impl SiblingTypename {
-        pub(crate) fn alias(&self) -> Option<&Name> {
-            match self {
-                SiblingTypename::Unaliased => None,
-                SiblingTypename::Aliased(alias) => Some(alias),
-            }
-        }
-    }
-
-    #[derive(Debug, Clone, Serialize)]
-    pub(crate) struct FieldData {
-        #[serde(skip)]
-        pub(crate) schema: ValidFederationSchema,
-        pub(crate) field_position: FieldDefinitionPosition,
-        pub(crate) alias: Option<Name>,
-        #[serde(serialize_with = "crate::display_helpers::serialize_as_debug_string")]
-        pub(crate) arguments: ArgumentList,
-        #[serde(serialize_with = "crate::display_helpers::serialize_as_string")]
-        pub(crate) directives: DirectiveList,
-        pub(crate) sibling_typename: Option<SiblingTypename>,
-    }
-
-    impl FieldData {
-        #[cfg(test)]
-        /// Create a trivial field selection without any arguments or directives.
-        pub(crate) fn from_position(
-            schema: &ValidFederationSchema,
-            field_position: FieldDefinitionPosition,
-        ) -> Self {
-            Self {
-                schema: schema.clone(),
-                field_position,
-                alias: None,
-                arguments: Default::default(),
-                directives: Default::default(),
-                sibling_typename: None,
-            }
-        }
-
-        pub(crate) fn name(&self) -> &Name {
-            self.field_position.field_name()
-        }
-
-        pub(crate) fn response_name(&self) -> Name {
-            self.alias.clone().unwrap_or_else(|| self.name().clone())
-        }
-
-        pub(crate) fn output_base_type(&self) -> Result<TypeDefinitionPosition, FederationError> {
-            let definition = self.field_position.get(self.schema.schema())?;
-            self.schema
-                .get_type(definition.ty.inner_named_type().clone())
-        }
-
-        pub(crate) fn is_leaf(&self) -> Result<bool, FederationError> {
-            let base_type_position = self.output_base_type()?;
-            Ok(matches!(
-                base_type_position,
-                TypeDefinitionPosition::Scalar(_) | TypeDefinitionPosition::Enum(_)
-            ))
-        }
-    }
-
-    impl HasSelectionKey for FieldData {
-        fn key(&self) -> SelectionKey {
->>>>>>> 69552fcf
             SelectionKey::Field {
                 response_name: self.response_name(),
                 directives: &self.directives,
@@ -1354,56 +848,6 @@
     /// An analogue of the apollo-compiler type `FragmentSpread` with these changes:
     /// - Stores the schema (may be useful for directives).
     /// - Encloses collection types in `Arc`s to facilitate cheaper cloning.
-<<<<<<< HEAD
-=======
-    #[derive(Clone, Serialize)]
-    pub(crate) struct FragmentSpread {
-        data: FragmentSpreadData,
-        key: SelectionKey,
-    }
-
-    impl std::fmt::Debug for FragmentSpread {
-        fn fmt(&self, f: &mut std::fmt::Formatter<'_>) -> std::fmt::Result {
-            self.data.fmt(f)
-        }
-    }
-
-    impl PartialEq for FragmentSpread {
-        fn eq(&self, other: &Self) -> bool {
-            self.key == other.key
-        }
-    }
-
-    impl Eq for FragmentSpread {}
-
-    impl Deref for FragmentSpread {
-        type Target = FragmentSpreadData;
-
-        fn deref(&self) -> &Self::Target {
-            &self.data
-        }
-    }
-
-    impl FragmentSpread {
-        pub(crate) fn new(data: FragmentSpreadData) -> Self {
-            Self {
-                key: data.key(),
-                data,
-            }
-        }
-
-        pub(crate) fn data(&self) -> &FragmentSpreadData {
-            &self.data
-        }
-    }
-
-    impl HasSelectionKey for FragmentSpread {
-        fn key(&self) -> SelectionKey {
-            self.key.clone()
-        }
-    }
-
->>>>>>> 69552fcf
     #[derive(Debug, Clone, Serialize)]
     pub(crate) struct FragmentSpread {
         #[serde(skip)]
@@ -1432,12 +876,6 @@
 
     impl Eq for FragmentSpread {}
 
-    impl FragmentSpread {
-        pub(super) fn directives_mut(&mut self) -> &mut DirectiveList {
-            &mut self.directives
-        }
-    }
-
     impl HasSelectionKey for FragmentSpread {
         fn key(&self) -> SelectionKey<'_> {
             if is_deferred_selection(&self.directives) {
@@ -1458,19 +896,6 @@
 pub(crate) use fragment_spread_selection::FragmentSpreadSelection;
 
 impl FragmentSpreadSelection {
-<<<<<<< HEAD
-    /// Copies fragment spread selection and assigns it a new unique selection ID.
-    pub(crate) fn with_unique_id(&self) -> Self {
-        let mut spread = self.spread.clone();
-        spread.selection_id = SelectionId::new();
-        Self {
-            spread,
-            selection_set: self.selection_set.clone(),
-        }
-    }
-
-=======
->>>>>>> 69552fcf
     /// Normalize this fragment spread into a "normalized" spread representation with following
     /// modifications
     /// - Stores the schema (may be useful for directives).
@@ -1649,13 +1074,6 @@
             &self.schema
         }
 
-<<<<<<< HEAD
-        pub(super) fn directives_mut(&mut self) -> &mut DirectiveList {
-            &mut self.directives
-        }
-
-=======
->>>>>>> 69552fcf
         pub(crate) fn with_updated_type_condition(
             &self,
             type_condition_position: Option<CompositeTypeDefinitionPosition>,
@@ -3198,19 +2616,6 @@
         }
     }
 
-<<<<<<< HEAD
-    /// Copies inline fragment selection and assigns it a new unique selection ID.
-    pub(crate) fn with_unique_id(&self) -> Self {
-        let mut data = self.inline_fragment.clone();
-        data.selection_id = SelectionId::new();
-        Self {
-            inline_fragment: data,
-            selection_set: self.selection_set.clone(),
-        }
-    }
-
-=======
->>>>>>> 69552fcf
     /// Normalize this inline fragment selection (merging selections with the same keys), with the
     /// following additional transformations:
     /// - Expand fragment spreads into inline fragments.
