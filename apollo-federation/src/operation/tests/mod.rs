--- conflicted
+++ resolved
@@ -1359,17 +1359,8 @@
     }
 }
 
-<<<<<<< HEAD
-fn field_element(
-    schema: &ValidFederationSchema,
-    object: apollo_compiler::Name,
-    field: apollo_compiler::Name,
-) -> OpPathElement {
+fn field_element(schema: &ValidFederationSchema, object: Name, field: Name) -> OpPathElement {
     OpPathElement::Field(super::Field {
-=======
-fn field_element(schema: &ValidFederationSchema, object: Name, field: Name) -> OpPathElement {
-    OpPathElement::Field(super::Field::new(super::FieldData {
->>>>>>> 69552fcf
         schema: schema.clone(),
         field_position: ObjectTypeDefinitionPosition::new(object)
             .field(field)
