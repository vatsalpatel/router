[package]
name = "apollo-router-benchmarks"
<<<<<<< HEAD
version = "1.52.0"
=======
version = "1.53.0"
>>>>>>> b81a40a8
authors = ["Apollo Graph, Inc. <packages@apollographql.com>"]
edition = "2021"
license = "Elastic-2.0"
publish = false

[dev-dependencies]
apollo-router = { path = "../apollo-router" }
criterion = { version = "0.5", features = ["async_tokio", "async_futures"] }
memory-stats = "1.1.0"
once_cell.workspace = true
serde_json.workspace = true
tokio.workspace = true
tower.workspace = true

[build-dependencies]
apollo-smith.workspace = true
apollo-parser.workspace = true
arbitrary = "1.3.2"

[[bench]]
name = "basic_composition"
harness = false

[[bench]]
name = "memory_use"
harness = false<|MERGE_RESOLUTION|>--- conflicted
+++ resolved
@@ -1,10 +1,6 @@
 [package]
 name = "apollo-router-benchmarks"
-<<<<<<< HEAD
-version = "1.52.0"
-=======
 version = "1.53.0"
->>>>>>> b81a40a8
 authors = ["Apollo Graph, Inc. <packages@apollographql.com>"]
 edition = "2021"
 license = "Elastic-2.0"
