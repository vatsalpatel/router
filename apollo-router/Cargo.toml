[package]
name = "apollo-router"
version = "1.11.0"
authors = ["Apollo Graph, Inc. <packages@apollographql.com>"]
repository = "https://github.com/apollographql/router/"
documentation = "https://www.apollographql.com/docs/router/"
description = "A configurable, high-performance routing runtime for Apollo Federation 🚀"
license = "Elastic-2.0"

# renovate-automation: rustc version
rust-version = "1.67.0"
edition = "2021"
build = "build/main.rs"

[[bin]]
name = "router"
path = "src/main.rs"

[features]
# if you are doing heap profiling
dhat-heap = ["dhat"]
dhat-ad-hoc = ["dhat"]
# Prevents the query execution to continue if any error occurs while fetching
# the data of a subgraph. This is useful in development as you want to be
# alerted early when something is wrong instead of receiving an invalid result.
failfast = []
# Enables usage of tokio-console with the router
# tokio-console also requires at build time the environment variable
# RUSTFLAGS="--cfg tokio_unstable"
console = ["tokio/tracing", "console-subscriber"]
# "fake" feature to disable V8 usage when building on docs.rs
# See https://github.com/apollographql/federation-rs/pull/185
docs_rs = ["router-bridge/docs_rs"]
default = []

[package.metadata.docs.rs]
features = ["docs_rs"]

[dependencies]
askama = "0.11.1"
access-json = "0.1.0"
anyhow = "1.0.68"
ansi_term = "0.12"
apollo-compiler = "0.6.0"
apollo-parser = "0.4.1"
arc-swap = "1.6.0"
async-compression = { version = "0.3.15", features = [
    "tokio",
    "brotli",
    "gzip",
    "deflate",
] }
<<<<<<< HEAD
async-ffi = "0.4.0"
async-trait = "0.1.65"
=======
async-trait = "0.1.66"
>>>>>>> a4fc0e65
atty = "0.2.14"
axum = { version = "0.6.10", features = ["headers", "json", "original-uri"] }
backtrace = "0.3.67"
base64 = "0.20.0"
buildstructor = "0.5.1"
bytes = "1.2.1"
clap = { version = "4.1.4", default-features = false, features = [
    "env",
    "derive",
    "std",
    "help",
] }
console-subscriber = { version = "0.1.8", optional = true }
ci_info = {version="0.14.10", features=["serde-1"] }
dashmap = { version = "5.4.0", features = ["serde"] }
derivative = "2.2.0"
derive_more = { version = "0.99.17", default-features = false, features = [
    "from",
    "display",
] }
dhat = { version = "0.3.2", optional = true }
diff = "0.1.13"
directories = "4.0.1"
displaydoc = "0.2"
flate2 = "1.0.25"
futures = { version = "0.3.26", features = ["thread-pool"] }
graphql_client = "0.11.0"
hex = "0.4.3"
http = "0.2.9"
http-body = "0.4.5"
heck = "0.4.1"
humantime = "2.1.0"
humantime-serde = "1.1.1"
hyper = { version = "0.14.24", features = ["server", "client"] }
hyper-rustls = { version = "0.23.2", features = ["http1", "http2"] }
indexmap = { version = "1.9.2", features = ["serde-1"] }
itertools = "0.10.5"
jsonpath_lib = "0.3.0"
jsonschema = { version = "0.16.1", default-features = false }
jsonwebtoken = "8.2.0"
lazy_static = "1.4.0"
libc = "0.2.139"
linkme = "0.3.8"
libloading = "0.7"
lru = "0.8.1"
mediatype = "0.19.13"
mockall = "0.11.3"
miette = { version = "5.5.0", features = ["fancy"] }
mime = "0.3.16"
multer = "2.0.4"
multimap = "0.8.3"
# To avoid tokio issues
notify = { version = "5.1.0", default-features = false, features=["macos_kqueue"] }
once_cell = "1.16.0"

# Any package that starts with `opentelemetry` needs to be updated with care
# because it is tightly intertwined with the `tracing` packages on account of
# the `opentelemetry-tracing` package.
#
# We are constrained in our ability to update the `tracing` packages and that is
# tracked in https://github.com/apollographql/router/issues/1407.
#
# To codify this with code, a rule in our Renovate configuration constraints and
# groups `^tracing` and `^opentelemetry*` dependencies together as of
# https://github.com/apollographql/router/pull/1509.  A comment which exists
# there (and on `tracing` packages below) should be updated should this change.
opentelemetry = { version = "0.18.0", features = [
    "rt-tokio",
    "metrics",
] }
opentelemetry-datadog = { version = "0.6.0", features = ["reqwest-client"] }
opentelemetry-http = "0.7.0"
opentelemetry-jaeger = { version = "0.17.0", features = [
    "collector_client",
    "reqwest_collector_client",
    "rt-tokio",
] }
opentelemetry-otlp = { version = "0.11.0", default-features = false, features = [
    "grpc-tonic",
    "tonic",
    "tls",
    "http-proto",
    "metrics",
    "reqwest-client",
] }
opentelemetry-semantic-conventions = "0.10.0"
opentelemetry-zipkin = { version = "0.16.0", default-features = false, features = [
    "reqwest-client",
    "reqwest-rustls",
] }
opentelemetry-prometheus = "0.11.0"
paste = "1.0.11"
pin-project-lite = "0.2.9"
prometheus = "0.13"
prost = "0.11.8"
prost-types = "0.11.8"
proteus = "0.5.0"
rand = "0.8.5"
rhai = { version = "1.12.0", features = ["sync", "serde", "internals"] }
redis = { version = "0.21.7", features = ["tokio-comp", "tls", "tokio-native-tls-comp"] }
redis_cluster_async = { version = "0.7.2", features = [ "tls" ] }
regex = "1.6.0"
reqwest = { version = "0.11.14", default-features = false, features = [
    "rustls-tls",
    "rustls-native-certs",
    "json",
    "stream",
] }
router-bridge = "0.1.16+v2.3.2"
rust-embed="6.4.2"
rustls = "0.20.8"
rustls-pemfile = "1.0.2"
schemars = { version = "0.8.12", features = ["url"] }
shellexpand = "3.0.0"
sha2 = "0.10.6"
serde = { version = "1.0.149", features = ["derive", "rc"] }
serde_json_bytes = { version = "0.2.0", features = ["preserve_order"] }
serde_json = { version = "1.0.85", features = ["preserve_order"] }
serde_urlencoded = "0.7.1"
serde_yaml = "0.8.26"
static_assertions = "1.1.0"
strum_macros = "0.24.3"
sys-info = "0.9.1"
thiserror = "1.0.38"
tokio = { version = "1.25.0", features = ["full"] }
tokio-stream = { version = "0.1.12", features = ["sync", "net"] }
tokio-util = { version = "0.7.7", features = ["net", "codec", "time"] }
tonic = { version = "0.8.3", features = ["transport", "tls", "tls-roots", "gzip"] }
tower = { version = "0.4.13", features = ["full"] }
tower-http = { version = "0.3.5", features = [
    "add-extension",
    "trace",
    "cors",
    "compression-br",
    "compression-deflate",
    "compression-gzip",
    "decompression-br",
    "decompression-deflate",
    "decompression-gzip",
    "timeout",
] }
tower-service = "0.3.2"
tracing = "0.1.37"
tracing-core = "0.1.30"
tracing-futures = { version = "0.2.5", features = ["futures-03"] }
tracing-opentelemetry = "0.18.0"
tracing-subscriber = { version = "0.3.11", features = ["env-filter", "json"] }
url = { version = "2.3.1", features = ["serde"] }
urlencoding = "2.1.2"
uuid = { version = "1.2.2", features = ["serde", "v4"] }
yaml-rust = "0.4.5"
wsl = "0.1.0"
tokio-rustls = "0.23.4"

[target.'cfg(macos)'.dependencies]
uname = "0.1.1"

[target.'cfg(unix)'.dependencies]
uname = "0.1.1"

[dev-dependencies]
ecdsa = { version = "0.15.1", features = ["signing", "pem", "pkcs8"] }
futures-test = "0.3.26"
insta = { version = "1.26.0", features = ["json", "redactions", "yaml"] }
introspector-gadget = "0.2.0"
maplit = "1.0.2"
memchr = { version = "2.5.0", default-features = false }
mockall = "0.11.3"
once_cell = "1.16.0"
p256 = "0.12.0"
rand_core = "0.6.4"
reqwest = { version = "0.11.14", default-features = false, features = [
    "json",
    "stream",
] }
similar-asserts = "1.4.2"
tempfile = "3.3.0"
test-log = { version = "0.2.11", default-features = false, features = [
    "trace",
] }
test-span = "0.7"
tower-test = "0.4.0"

# See note above in this file about `^tracing` packages which also applies to
# these dev dependencies.
tracing-subscriber = { version = "0.3", default-features = false, features = [
    "env-filter",
    "fmt",
] }
tracing-test = "0.2.2"
walkdir = "2.3.2"
wiremock = "0.5.17"

[target.'cfg(target_os = "linux")'.dev-dependencies]
rstack = { version = "0.3.3", features = ["dw"], default-features = false }


[build-dependencies]
tonic-build = "0.8.4"


[[test]]
name = "integration_tests"
path = "tests/integration_tests.rs"<|MERGE_RESOLUTION|>--- conflicted
+++ resolved
@@ -50,12 +50,8 @@
     "gzip",
     "deflate",
 ] }
-<<<<<<< HEAD
 async-ffi = "0.4.0"
-async-trait = "0.1.65"
-=======
 async-trait = "0.1.66"
->>>>>>> a4fc0e65
 atty = "0.2.14"
 axum = { version = "0.6.10", features = ["headers", "json", "original-uri"] }
 backtrace = "0.3.67"
