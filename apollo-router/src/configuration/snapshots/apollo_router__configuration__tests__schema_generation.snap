---
source: apollo-router/src/configuration/tests.rs
assertion_line: 26
expression: "&schema"
---
{
  "$schema": "http://json-schema.org/draft-07/schema#",
  "additionalProperties": false,
  "definitions": {
    "AWSSigV4Config": {
      "description": "Configure AWS sigv4 auth.",
      "oneOf": [
        {
          "additionalProperties": false,
          "properties": {
            "hardcoded": {
              "$ref": "#/definitions/AWSSigV4HardcodedConfig",
              "description": "#/definitions/AWSSigV4HardcodedConfig"
            }
          },
          "required": [
            "hardcoded"
          ],
          "type": "object"
        },
        {
          "additionalProperties": false,
          "properties": {
            "default_chain": {
              "$ref": "#/definitions/DefaultChainConfig",
              "description": "#/definitions/DefaultChainConfig"
            }
          },
          "required": [
            "default_chain"
          ],
          "type": "object"
        }
      ]
    },
    "AWSSigV4HardcodedConfig": {
      "additionalProperties": false,
      "description": "Hardcoded Config using access_key and secret. Prefer using DefaultChain instead.",
      "properties": {
        "access_key_id": {
          "description": "The ID for this access key.",
          "type": "string"
        },
        "assume_role": {
          "$ref": "#/definitions/AssumeRoleProvider",
          "description": "#/definitions/AssumeRoleProvider",
          "nullable": true
        },
        "region": {
          "description": "The AWS region this chain applies to.",
          "type": "string"
        },
        "secret_access_key": {
          "description": "The secret key used to sign requests.",
          "type": "string"
        },
        "service_name": {
          "description": "The service you're trying to access, eg: \"s3\", \"vpc-lattice-svcs\", etc.",
          "type": "string"
        }
      },
      "required": [
        "access_key_id",
        "region",
        "secret_access_key",
        "service_name"
      ],
      "type": "object"
    },
    "ActiveRequestsAttributes": {
      "additionalProperties": false,
      "properties": {
        "http.request.method": {
          "default": false,
          "description": "The HTTP request method",
          "type": "boolean"
        },
        "server.address": {
          "default": false,
          "description": "The server address",
          "type": "boolean"
        },
        "server.port": {
          "default": false,
          "description": "The server port",
          "type": "boolean"
        },
        "url.scheme": {
          "default": false,
          "description": "The URL scheme",
          "type": "boolean"
        }
      },
      "type": "object"
    },
    "AgentConfig": {
      "additionalProperties": false,
      "properties": {
        "endpoint": {
          "$ref": "#/definitions/SocketEndpoint",
          "description": "#/definitions/SocketEndpoint"
        }
      },
      "type": "object"
    },
    "ApiSchemaMode": {
      "description": "API schema generation modes.",
      "oneOf": [
        {
          "description": "Use the new Rust-based implementation.",
          "enum": [
            "new"
          ],
          "type": "string"
        },
        {
          "description": "Use the old JavaScript-based implementation.",
          "enum": [
            "legacy"
          ],
          "type": "string"
        },
        {
          "description": "Use Rust-based and Javascript-based implementations side by side, logging warnings if the implementations disagree.",
          "enum": [
            "both"
          ],
          "type": "string"
        }
      ]
    },
    "ApolloMetricsGenerationMode": {
      "description": "Apollo usage report signature and referenced field generation modes.",
      "oneOf": [
        {
          "description": "Use the new Rust-based implementation.",
          "enum": [
            "new"
          ],
          "type": "string"
        },
        {
          "description": "Use the old JavaScript-based implementation.",
          "enum": [
            "legacy"
          ],
          "type": "string"
        },
        {
          "description": "Use Rust-based and Javascript-based implementations side by side, logging warnings if the implementations disagree.",
          "enum": [
            "both"
          ],
          "type": "string"
        }
      ]
    },
    "Apq": {
      "additionalProperties": false,
      "description": "Automatic Persisted Queries (APQ) configuration",
      "properties": {
        "enabled": {
          "default": true,
          "description": "Activates Automatic Persisted Queries (enabled by default)",
          "type": "boolean"
        },
        "router": {
          "$ref": "#/definitions/Router",
          "description": "#/definitions/Router"
        },
        "subgraph": {
          "$ref": "#/definitions/SubgraphConfiguration_for_SubgraphApq",
          "description": "#/definitions/SubgraphConfiguration_for_SubgraphApq"
        }
      },
      "type": "object"
    },
    "AssumeRoleProvider": {
      "additionalProperties": false,
      "description": "Specify assumed role configuration.",
      "properties": {
        "external_id": {
          "description": "Unique identifier that might be required when you assume a role in another account.",
          "nullable": true,
          "type": "string"
        },
        "role_arn": {
          "description": "Amazon Resource Name (ARN) for the role assumed when making requests",
          "type": "string"
        },
        "session_name": {
          "description": "Uniquely identify a session when the same role is assumed by different principals or for different reasons.",
          "type": "string"
        }
      },
      "required": [
        "role_arn",
        "session_name"
      ],
      "type": "object"
    },
    "AttributeArray": {
      "anyOf": [
        {
          "description": "Array of bools",
          "items": {
            "type": "boolean"
          },
          "type": "array"
        },
        {
          "description": "Array of integers",
          "items": {
            "format": "int64",
            "type": "integer"
          },
          "type": "array"
        },
        {
          "description": "Array of floats",
          "items": {
            "format": "double",
            "type": "number"
          },
          "type": "array"
        },
        {
          "description": "Array of strings",
          "items": {
            "type": "string"
          },
          "type": "array"
        }
      ]
    },
    "AttributeValue": {
      "anyOf": [
        {
          "description": "bool values",
          "type": "boolean"
        },
        {
          "description": "i64 values",
          "format": "int64",
          "type": "integer"
        },
        {
          "description": "f64 values",
          "format": "double",
          "type": "number"
        },
        {
          "description": "String values",
          "type": "string"
        },
        {
          "$ref": "#/definitions/AttributeArray",
          "description": "#/definitions/AttributeArray"
        }
      ]
    },
    "AttributesForwardConf": {
      "additionalProperties": false,
      "description": "Configuration to add custom attributes/labels on metrics to subgraphs",
      "properties": {
        "context": {
          "description": "Configuration to forward values from the context to custom attributes/labels in metrics",
          "items": {
            "$ref": "#/definitions/ContextForward",
            "description": "#/definitions/ContextForward"
          },
          "type": "array"
        },
        "errors": {
          "$ref": "#/definitions/ErrorsForward",
          "description": "#/definitions/ErrorsForward"
        },
        "request": {
          "$ref": "#/definitions/Forward",
          "description": "#/definitions/Forward"
        },
        "response": {
          "$ref": "#/definitions/Forward",
          "description": "#/definitions/Forward"
        },
        "static": {
          "description": "Configuration to insert custom attributes/labels in metrics",
          "items": {
            "$ref": "#/definitions/Insert2",
            "description": "#/definitions/Insert2"
          },
          "type": "array"
        }
      },
      "type": "object"
    },
    "AuthConfig": {
      "oneOf": [
        {
          "additionalProperties": false,
          "properties": {
            "aws_sig_v4": {
              "$ref": "#/definitions/AWSSigV4Config",
              "description": "#/definitions/AWSSigV4Config"
            }
          },
          "required": [
            "aws_sig_v4"
          ],
          "type": "object"
        }
      ]
    },
    "Auto": {
      "enum": [
        "auto"
      ],
      "type": "string"
    },
    "AvailableParallelism": {
      "anyOf": [
        {
          "$ref": "#/definitions/Auto",
          "description": "#/definitions/Auto"
        },
        {
          "format": "uint",
          "minimum": 1.0,
          "type": "integer"
        }
      ]
    },
    "BatchProcessorConfig": {
      "description": "Batch processor configuration",
      "properties": {
        "max_concurrent_exports": {
          "default": 1,
          "description": "Maximum number of concurrent exports\n\nLimits the number of spawned tasks for exports and thus memory consumed by an exporter. A value of 1 will cause exports to be performed synchronously on the BatchSpanProcessor task. The default is 1.",
          "format": "uint",
          "minimum": 0.0,
          "type": "integer"
        },
        "max_export_batch_size": {
          "default": 512,
          "description": "The maximum number of spans to process in a single batch. If there are more than one batch worth of spans then it processes multiple batches of spans one batch after the other without any delay. The default value is 512.",
          "format": "uint",
          "minimum": 0.0,
          "type": "integer"
        },
        "max_export_timeout": {
          "default": {
            "nanos": 0,
            "secs": 30
          },
          "description": "The maximum duration to export a batch of data. The default value is 30 seconds.",
          "type": "string"
        },
        "max_queue_size": {
          "default": 2048,
          "description": "The maximum queue size to buffer spans for delayed processing. If the queue gets full it drops the spans. The default value of is 2048.",
          "format": "uint",
          "minimum": 0.0,
          "type": "integer"
        },
        "scheduled_delay": {
          "default": {
            "nanos": 0,
            "secs": 5
          },
          "description": "The delay interval in milliseconds between two consecutive processing of batches. The default value is 5 seconds.",
          "type": "string"
        }
      },
      "type": "object"
    },
    "Batching": {
      "additionalProperties": false,
      "description": "Configuration for Batching",
      "properties": {
        "enabled": {
          "default": false,
          "description": "Activates Batching (disabled by default)",
          "type": "boolean"
        },
        "mode": {
          "$ref": "#/definitions/BatchingMode",
          "description": "#/definitions/BatchingMode"
        },
        "subgraph": {
          "$ref": "#/definitions/SubgraphConfiguration_for_CommonBatchingConfig",
          "description": "#/definitions/SubgraphConfiguration_for_CommonBatchingConfig",
          "nullable": true
        }
      },
      "required": [
        "mode"
      ],
      "type": "object"
    },
    "BatchingMode": {
      "oneOf": [
        {
          "description": "batch_http_link",
          "enum": [
            "batch_http_link"
          ],
          "type": "string"
        }
      ]
    },
    "BodyForward": {
      "additionalProperties": false,
      "description": "Configuration to forward body values in metric attributes/labels",
      "properties": {
        "default": {
          "$ref": "#/definitions/AttributeValue",
          "description": "#/definitions/AttributeValue",
          "nullable": true
        },
        "name": {
          "description": "The name of the attribute",
          "type": "string"
        },
        "path": {
          "description": "The path in the body",
          "type": "string"
        }
      },
      "required": [
        "name",
        "path"
      ],
      "type": "object"
    },
    "CSRFConfig": {
      "additionalProperties": false,
      "description": "CSRF Configuration.",
      "properties": {
        "required_headers": {
          "default": [
            "x-apollo-operation-name",
            "apollo-require-preflight"
          ],
          "description": "Override the headers to check for by setting custom_headers Note that if you set required_headers here, you may also want to have a look at your `CORS` configuration, and make sure you either: - did not set any `allow_headers` list (so it defaults to `mirror_request`) - added your required headers to the allow_headers list, as shown in the `examples/cors-and-csrf/custom-headers.router.yaml` files.",
          "items": {
            "type": "string"
          },
          "type": "array"
        },
        "unsafe_disabled": {
          "default": false,
          "description": "The CSRF plugin is enabled by default; set unsafe_disabled = true to disable the plugin behavior Note that setting this to true is deemed unsafe. See <https://developer.mozilla.org/en-US/docs/Glossary/CSRF>.",
          "type": "boolean"
        }
      },
      "type": "object"
    },
    "Cache": {
      "additionalProperties": false,
      "description": "Cache configuration",
      "properties": {
        "in_memory": {
          "$ref": "#/definitions/InMemoryCache",
          "description": "#/definitions/InMemoryCache"
        },
        "redis": {
          "$ref": "#/definitions/RedisCache",
          "description": "#/definitions/RedisCache",
          "nullable": true
        }
      },
      "type": "object"
    },
    "CallbackMode": {
      "additionalProperties": false,
      "description": "Using a callback url",
      "properties": {
        "heartbeat_interval": {
          "$ref": "#/definitions/HeartbeatInterval",
          "description": "#/definitions/HeartbeatInterval"
        },
        "listen": {
          "$ref": "#/definitions/ListenAddr",
          "description": "#/definitions/ListenAddr",
          "nullable": true
        },
        "path": {
          "description": "Specify on which path you want to listen for callbacks (default: /callback)",
          "nullable": true,
          "type": "string",
          "writeOnly": true
        },
        "public_url": {
          "description": "URL used to access this router instance, including the path configured on the Router",
          "type": "string"
        },
        "subgraphs": {
          "default": [],
          "description": "Specify on which subgraph we enable the callback mode for subscription If empty it applies to all subgraphs (passthrough mode takes precedence)",
          "items": {
            "type": "string"
          },
          "type": "array",
          "uniqueItems": true
        }
      },
      "required": [
        "public_url"
      ],
      "type": "object"
    },
    "Chaos": {
      "additionalProperties": false,
      "description": "Configuration for chaos testing, trying to reproduce bugs that require uncommon conditions. You probably don’t want this in production!",
      "properties": {
        "force_reload": {
          "default": null,
          "description": "Force a hot reload of the Router (as if the schema or configuration had changed) at a regular time interval.",
          "nullable": true,
          "type": "string"
        }
      },
      "type": "object"
    },
    "CollectorConfig": {
      "additionalProperties": false,
      "properties": {
        "endpoint": {
          "$ref": "#/definitions/UriEndpoint",
          "description": "#/definitions/UriEndpoint"
        },
        "password": {
          "default": null,
          "description": "The optional password",
          "nullable": true,
          "type": "string"
        },
        "username": {
          "default": null,
          "description": "The optional username",
          "nullable": true,
          "type": "string"
        }
      },
      "type": "object"
    },
    "CommonBatchingConfig": {
      "description": "Common options for configuring subgraph batching",
      "properties": {
        "enabled": {
          "description": "Whether this batching config should be enabled",
          "type": "boolean"
        }
      },
      "required": [
        "enabled"
      ],
      "type": "object"
    },
    "Compression": {
      "oneOf": [
        {
          "description": "gzip",
          "enum": [
            "gzip"
          ],
          "type": "string"
        },
        {
          "description": "deflate",
          "enum": [
            "deflate"
          ],
          "type": "string"
        },
        {
          "description": "brotli",
          "enum": [
            "br"
          ],
          "type": "string"
        },
        {
          "description": "identity",
          "enum": [
            "identity"
          ],
          "type": "string"
        }
      ]
    },
    "Condition_for_GraphQLSelector": {
      "oneOf": [
        {
          "additionalProperties": false,
          "description": "A condition to check a selection against a value.",
          "properties": {
            "eq": {
              "items": {
                "$ref": "#/definitions/SelectorOrValue_for_GraphQLSelector",
                "description": "#/definitions/SelectorOrValue_for_GraphQLSelector"
              },
              "maxItems": 2,
              "minItems": 2,
              "type": "array"
            }
          },
          "required": [
            "eq"
          ],
          "type": "object"
        },
        {
          "additionalProperties": false,
          "description": "The first selection must be greater than the second selection.",
          "properties": {
            "gt": {
              "items": {
                "$ref": "#/definitions/SelectorOrValue_for_GraphQLSelector",
                "description": "#/definitions/SelectorOrValue_for_GraphQLSelector"
              },
              "maxItems": 2,
              "minItems": 2,
              "type": "array"
            }
          },
          "required": [
            "gt"
          ],
          "type": "object"
        },
        {
          "additionalProperties": false,
          "description": "The first selection must be less than the second selection.",
          "properties": {
            "lt": {
              "items": {
                "$ref": "#/definitions/SelectorOrValue_for_GraphQLSelector",
                "description": "#/definitions/SelectorOrValue_for_GraphQLSelector"
              },
              "maxItems": 2,
              "minItems": 2,
              "type": "array"
            }
          },
          "required": [
            "lt"
          ],
          "type": "object"
        },
        {
          "additionalProperties": false,
          "description": "A condition to check a selection against a selector.",
          "properties": {
            "exists": {
              "$ref": "#/definitions/GraphQLSelector",
              "description": "#/definitions/GraphQLSelector"
            }
          },
          "required": [
            "exists"
          ],
          "type": "object"
        },
        {
          "additionalProperties": false,
          "description": "All sub-conditions must be true.",
          "properties": {
            "all": {
              "items": {
                "$ref": "#/definitions/Condition_for_GraphQLSelector",
                "description": "#/definitions/Condition_for_GraphQLSelector"
              },
              "type": "array"
            }
          },
          "required": [
            "all"
          ],
          "type": "object"
        },
        {
          "additionalProperties": false,
          "description": "At least one sub-conditions must be true.",
          "properties": {
            "any": {
              "items": {
                "$ref": "#/definitions/Condition_for_GraphQLSelector",
                "description": "#/definitions/Condition_for_GraphQLSelector"
              },
              "type": "array"
            }
          },
          "required": [
            "any"
          ],
          "type": "object"
        },
        {
          "additionalProperties": false,
          "description": "The sub-condition must not be true",
          "properties": {
            "not": {
              "$ref": "#/definitions/Condition_for_GraphQLSelector",
              "description": "#/definitions/Condition_for_GraphQLSelector"
            }
          },
          "required": [
            "not"
          ],
          "type": "object"
        },
        {
          "description": "Static true condition",
          "enum": [
            "true"
          ],
          "type": "string"
        },
        {
          "description": "Static false condition",
          "enum": [
            "false"
          ],
          "type": "string"
        }
      ]
    },
    "Condition_for_RouterSelector": {
      "oneOf": [
        {
          "additionalProperties": false,
          "description": "A condition to check a selection against a value.",
          "properties": {
            "eq": {
              "items": {
                "$ref": "#/definitions/SelectorOrValue_for_RouterSelector",
                "description": "#/definitions/SelectorOrValue_for_RouterSelector"
              },
              "maxItems": 2,
              "minItems": 2,
              "type": "array"
            }
          },
          "required": [
            "eq"
          ],
          "type": "object"
        },
        {
          "additionalProperties": false,
          "description": "The first selection must be greater than the second selection.",
          "properties": {
            "gt": {
              "items": {
                "$ref": "#/definitions/SelectorOrValue_for_RouterSelector",
                "description": "#/definitions/SelectorOrValue_for_RouterSelector"
              },
              "maxItems": 2,
              "minItems": 2,
              "type": "array"
            }
          },
          "required": [
            "gt"
          ],
          "type": "object"
        },
        {
          "additionalProperties": false,
          "description": "The first selection must be less than the second selection.",
          "properties": {
            "lt": {
              "items": {
                "$ref": "#/definitions/SelectorOrValue_for_RouterSelector",
                "description": "#/definitions/SelectorOrValue_for_RouterSelector"
              },
              "maxItems": 2,
              "minItems": 2,
              "type": "array"
            }
          },
          "required": [
            "lt"
          ],
          "type": "object"
        },
        {
          "additionalProperties": false,
          "description": "A condition to check a selection against a selector.",
          "properties": {
            "exists": {
              "$ref": "#/definitions/RouterSelector",
              "description": "#/definitions/RouterSelector"
            }
          },
          "required": [
            "exists"
          ],
          "type": "object"
        },
        {
          "additionalProperties": false,
          "description": "All sub-conditions must be true.",
          "properties": {
            "all": {
              "items": {
                "$ref": "#/definitions/Condition_for_RouterSelector",
                "description": "#/definitions/Condition_for_RouterSelector"
              },
              "type": "array"
            }
          },
          "required": [
            "all"
          ],
          "type": "object"
        },
        {
          "additionalProperties": false,
          "description": "At least one sub-conditions must be true.",
          "properties": {
            "any": {
              "items": {
                "$ref": "#/definitions/Condition_for_RouterSelector",
                "description": "#/definitions/Condition_for_RouterSelector"
              },
              "type": "array"
            }
          },
          "required": [
            "any"
          ],
          "type": "object"
        },
        {
          "additionalProperties": false,
          "description": "The sub-condition must not be true",
          "properties": {
            "not": {
              "$ref": "#/definitions/Condition_for_RouterSelector",
              "description": "#/definitions/Condition_for_RouterSelector"
            }
          },
          "required": [
            "not"
          ],
          "type": "object"
        },
        {
          "description": "Static true condition",
          "enum": [
            "true"
          ],
          "type": "string"
        },
        {
          "description": "Static false condition",
          "enum": [
            "false"
          ],
          "type": "string"
        }
      ]
    },
    "Condition_for_SubgraphSelector": {
      "oneOf": [
        {
          "additionalProperties": false,
          "description": "A condition to check a selection against a value.",
          "properties": {
            "eq": {
              "items": {
                "$ref": "#/definitions/SelectorOrValue_for_SubgraphSelector",
                "description": "#/definitions/SelectorOrValue_for_SubgraphSelector"
              },
              "maxItems": 2,
              "minItems": 2,
              "type": "array"
            }
          },
          "required": [
            "eq"
          ],
          "type": "object"
        },
        {
          "additionalProperties": false,
          "description": "The first selection must be greater than the second selection.",
          "properties": {
            "gt": {
              "items": {
                "$ref": "#/definitions/SelectorOrValue_for_SubgraphSelector",
                "description": "#/definitions/SelectorOrValue_for_SubgraphSelector"
              },
              "maxItems": 2,
              "minItems": 2,
              "type": "array"
            }
          },
          "required": [
            "gt"
          ],
          "type": "object"
        },
        {
          "additionalProperties": false,
          "description": "The first selection must be less than the second selection.",
          "properties": {
            "lt": {
              "items": {
                "$ref": "#/definitions/SelectorOrValue_for_SubgraphSelector",
                "description": "#/definitions/SelectorOrValue_for_SubgraphSelector"
              },
              "maxItems": 2,
              "minItems": 2,
              "type": "array"
            }
          },
          "required": [
            "lt"
          ],
          "type": "object"
        },
        {
          "additionalProperties": false,
          "description": "A condition to check a selection against a selector.",
          "properties": {
            "exists": {
              "$ref": "#/definitions/SubgraphSelector",
              "description": "#/definitions/SubgraphSelector"
            }
          },
          "required": [
            "exists"
          ],
          "type": "object"
        },
        {
          "additionalProperties": false,
          "description": "All sub-conditions must be true.",
          "properties": {
            "all": {
              "items": {
                "$ref": "#/definitions/Condition_for_SubgraphSelector",
                "description": "#/definitions/Condition_for_SubgraphSelector"
              },
              "type": "array"
            }
          },
          "required": [
            "all"
          ],
          "type": "object"
        },
        {
          "additionalProperties": false,
          "description": "At least one sub-conditions must be true.",
          "properties": {
            "any": {
              "items": {
                "$ref": "#/definitions/Condition_for_SubgraphSelector",
                "description": "#/definitions/Condition_for_SubgraphSelector"
              },
              "type": "array"
            }
          },
          "required": [
            "any"
          ],
          "type": "object"
        },
        {
          "additionalProperties": false,
          "description": "The sub-condition must not be true",
          "properties": {
            "not": {
              "$ref": "#/definitions/Condition_for_SubgraphSelector",
              "description": "#/definitions/Condition_for_SubgraphSelector"
            }
          },
          "required": [
            "not"
          ],
          "type": "object"
        },
        {
          "description": "Static true condition",
          "enum": [
            "true"
          ],
          "type": "string"
        },
        {
          "description": "Static false condition",
          "enum": [
            "false"
          ],
          "type": "string"
        }
      ]
    },
    "Condition_for_SupergraphSelector": {
      "oneOf": [
        {
          "additionalProperties": false,
          "description": "A condition to check a selection against a value.",
          "properties": {
            "eq": {
              "items": {
                "$ref": "#/definitions/SelectorOrValue_for_SupergraphSelector",
                "description": "#/definitions/SelectorOrValue_for_SupergraphSelector"
              },
              "maxItems": 2,
              "minItems": 2,
              "type": "array"
            }
          },
          "required": [
            "eq"
          ],
          "type": "object"
        },
        {
          "additionalProperties": false,
          "description": "The first selection must be greater than the second selection.",
          "properties": {
            "gt": {
              "items": {
                "$ref": "#/definitions/SelectorOrValue_for_SupergraphSelector",
                "description": "#/definitions/SelectorOrValue_for_SupergraphSelector"
              },
              "maxItems": 2,
              "minItems": 2,
              "type": "array"
            }
          },
          "required": [
            "gt"
          ],
          "type": "object"
        },
        {
          "additionalProperties": false,
          "description": "The first selection must be less than the second selection.",
          "properties": {
            "lt": {
              "items": {
                "$ref": "#/definitions/SelectorOrValue_for_SupergraphSelector",
                "description": "#/definitions/SelectorOrValue_for_SupergraphSelector"
              },
              "maxItems": 2,
              "minItems": 2,
              "type": "array"
            }
          },
          "required": [
            "lt"
          ],
          "type": "object"
        },
        {
          "additionalProperties": false,
          "description": "A condition to check a selection against a selector.",
          "properties": {
            "exists": {
              "$ref": "#/definitions/SupergraphSelector",
              "description": "#/definitions/SupergraphSelector"
            }
          },
          "required": [
            "exists"
          ],
          "type": "object"
        },
        {
          "additionalProperties": false,
          "description": "All sub-conditions must be true.",
          "properties": {
            "all": {
              "items": {
                "$ref": "#/definitions/Condition_for_SupergraphSelector",
                "description": "#/definitions/Condition_for_SupergraphSelector"
              },
              "type": "array"
            }
          },
          "required": [
            "all"
          ],
          "type": "object"
        },
        {
          "additionalProperties": false,
          "description": "At least one sub-conditions must be true.",
          "properties": {
            "any": {
              "items": {
                "$ref": "#/definitions/Condition_for_SupergraphSelector",
                "description": "#/definitions/Condition_for_SupergraphSelector"
              },
              "type": "array"
            }
          },
          "required": [
            "any"
          ],
          "type": "object"
        },
        {
          "additionalProperties": false,
          "description": "The sub-condition must not be true",
          "properties": {
            "not": {
              "$ref": "#/definitions/Condition_for_SupergraphSelector",
              "description": "#/definitions/Condition_for_SupergraphSelector"
            }
          },
          "required": [
            "not"
          ],
          "type": "object"
        },
        {
          "description": "Static true condition",
          "enum": [
            "true"
          ],
          "type": "string"
        },
        {
          "description": "Static false condition",
          "enum": [
            "false"
          ],
          "type": "string"
        }
      ]
    },
    "Conf": {
      "description": "Configuration for the test plugin",
      "properties": {
        "name": {
          "description": "The name of the test",
          "type": "string"
        }
      },
      "required": [
        "name"
      ],
      "type": "object"
    },
    "Conf2": {
      "additionalProperties": false,
      "description": "Authentication",
      "properties": {
        "router": {
          "$ref": "#/definitions/RouterConf",
          "description": "#/definitions/RouterConf",
          "nullable": true
        },
        "subgraph": {
          "$ref": "#/definitions/Config3",
          "description": "#/definitions/Config3",
          "nullable": true
        }
      },
      "type": "object"
    },
    "Conf3": {
      "description": "Authorization plugin",
      "properties": {
        "directives": {
          "$ref": "#/definitions/Directives",
          "description": "#/definitions/Directives"
        },
        "require_authentication": {
          "default": false,
          "description": "Reject unauthenticated requests",
          "type": "boolean"
        }
      },
      "type": "object"
    },
    "Conf4": {
      "additionalProperties": false,
      "description": "Configures the externalization plugin",
      "properties": {
        "execution": {
          "$ref": "#/definitions/ExecutionStage",
          "description": "#/definitions/ExecutionStage"
        },
        "router": {
          "$ref": "#/definitions/RouterStage",
          "description": "#/definitions/RouterStage"
        },
        "subgraph": {
          "$ref": "#/definitions/SubgraphStages",
          "description": "#/definitions/SubgraphStages"
        },
        "supergraph": {
          "$ref": "#/definitions/SupergraphStage",
          "description": "#/definitions/SupergraphStage"
        },
        "timeout": {
          "default": {
            "nanos": 0,
            "secs": 1
          },
          "description": "The timeout for external requests",
          "type": "string"
        },
        "url": {
          "description": "The url you'd like to offload processing to",
          "type": "string"
        }
      },
      "required": [
        "url"
      ],
      "type": "object"
    },
    "Conf5": {
      "anyOf": [
        {
          "additionalProperties": {
            "type": "string"
          },
          "description": "Subgraph URL mappings",
          "type": "object"
        }
      ],
      "description": "Subgraph URL mappings"
    },
    "Conf6": {
      "additionalProperties": false,
      "description": "Configuration for the Rhai Plugin",
      "properties": {
        "main": {
          "description": "The main entry point for Rhai script evaluation",
          "nullable": true,
          "type": "string"
        },
        "scripts": {
          "description": "The directory where Rhai scripts can be found",
          "nullable": true,
          "type": "string"
        }
      },
      "type": "object"
    },
    "Conf7": {
      "additionalProperties": false,
      "description": "Telemetry configuration",
      "properties": {
        "apollo": {
          "$ref": "#/definitions/Config8",
          "description": "#/definitions/Config8"
        },
        "exporters": {
          "$ref": "#/definitions/Exporters",
          "description": "#/definitions/Exporters"
        },
        "instrumentation": {
          "$ref": "#/definitions/Instrumentation",
          "description": "#/definitions/Instrumentation"
        }
      },
      "type": "object"
    },
    "Config": {
      "description": "This is a broken plugin for testing purposes only.",
      "properties": {
        "enabled": {
          "description": "Enable the broken plugin.",
          "type": "boolean"
        }
      },
      "required": [
        "enabled"
      ],
      "type": "object"
    },
    "Config10": {
      "additionalProperties": false,
      "description": "Prometheus configuration",
      "properties": {
        "enabled": {
          "default": false,
          "description": "Set to true to enable",
          "type": "boolean"
        },
        "listen": {
          "$ref": "#/definitions/ListenAddr",
          "description": "#/definitions/ListenAddr"
        },
        "path": {
          "default": "/metrics",
          "description": "The path where prometheus will be exposed",
          "type": "string"
        }
      },
      "type": "object"
    },
    "Config11": {
      "anyOf": [
        {
          "additionalProperties": false,
          "properties": {
            "agent": {
              "$ref": "#/definitions/AgentConfig",
              "description": "#/definitions/AgentConfig"
            },
            "batch_processor": {
              "$ref": "#/definitions/BatchProcessorConfig",
              "description": "#/definitions/BatchProcessorConfig"
            },
            "enabled": {
              "description": "Enable Jaeger",
              "type": "boolean"
            }
          },
          "required": [
            "enabled"
          ],
          "type": "object"
        },
        {
          "additionalProperties": false,
          "properties": {
            "batch_processor": {
              "$ref": "#/definitions/BatchProcessorConfig",
              "description": "#/definitions/BatchProcessorConfig"
            },
            "collector": {
              "$ref": "#/definitions/CollectorConfig",
              "description": "#/definitions/CollectorConfig"
            },
            "enabled": {
              "description": "Enable Jaeger",
              "type": "boolean"
            }
          },
          "required": [
            "enabled"
          ],
          "type": "object"
        }
      ]
    },
    "Config12": {
      "additionalProperties": false,
      "properties": {
        "batch_processor": {
          "$ref": "#/definitions/BatchProcessorConfig",
          "description": "#/definitions/BatchProcessorConfig"
        },
        "enabled": {
          "description": "Enable zipkin",
          "type": "boolean"
        },
        "endpoint": {
          "$ref": "#/definitions/UriEndpoint",
          "description": "#/definitions/UriEndpoint"
        }
      },
      "required": [
        "enabled"
      ],
      "type": "object"
    },
    "Config13": {
      "additionalProperties": false,
      "properties": {
        "batch_processor": {
          "$ref": "#/definitions/BatchProcessorConfig",
          "description": "#/definitions/BatchProcessorConfig"
        },
        "enable_span_mapping": {
          "default": false,
          "description": "Enable datadog span mapping for span name and resource name.",
          "type": "boolean"
        },
        "enabled": {
          "description": "Enable datadog",
          "type": "boolean"
        },
        "endpoint": {
          "$ref": "#/definitions/UriEndpoint",
          "description": "#/definitions/UriEndpoint"
        }
      },
      "required": [
        "enabled"
      ],
      "type": "object"
    },
    "Config14": {
      "additionalProperties": false,
      "description": "Configuration for the experimental traffic shaping plugin",
      "properties": {
        "all": {
          "$ref": "#/definitions/SubgraphShaping",
          "description": "#/definitions/SubgraphShaping",
          "nullable": true
        },
        "deduplicate_variables": {
          "default": null,
          "description": "DEPRECATED, now always enabled: Enable variable deduplication optimization when sending requests to subgraphs (https://github.com/apollographql/router/issues/87)",
          "nullable": true,
          "type": "boolean"
        },
        "router": {
          "$ref": "#/definitions/RouterShaping",
          "description": "#/definitions/RouterShaping",
          "nullable": true
        },
        "subgraphs": {
          "additionalProperties": {
            "$ref": "#/definitions/SubgraphShaping",
            "description": "#/definitions/SubgraphShaping"
          },
          "description": "Applied on specific subgraphs",
          "type": "object"
        }
      },
      "type": "object"
    },
    "Config2": {
      "description": "Restricted plugin (for testing purposes only)",
      "properties": {
        "enabled": {
          "description": "Enable the restricted plugin (for testing purposes only)",
          "type": "boolean"
        }
      },
      "required": [
        "enabled"
      ],
      "type": "object"
    },
    "Config3": {
      "additionalProperties": false,
      "description": "Configure subgraph authentication",
      "properties": {
        "all": {
          "$ref": "#/definitions/AuthConfig",
          "description": "#/definitions/AuthConfig",
          "nullable": true
        },
        "subgraphs": {
          "additionalProperties": {
            "$ref": "#/definitions/AuthConfig",
            "description": "#/definitions/AuthConfig"
          },
          "description": "Create a configuration that will apply only to a specific subgraph.",
          "type": "object"
        }
      },
      "type": "object"
    },
    "Config4": {
      "additionalProperties": false,
      "description": "Configuration for header propagation",
      "properties": {
        "all": {
          "$ref": "#/definitions/HeadersLocation",
          "description": "#/definitions/HeadersLocation",
          "nullable": true
        },
        "subgraphs": {
          "additionalProperties": {
            "$ref": "#/definitions/HeadersLocation",
            "description": "#/definitions/HeadersLocation"
          },
          "description": "Rules to specific subgraphs",
          "type": "object"
        }
      },
      "type": "object"
    },
    "Config5": {
      "additionalProperties": false,
      "description": "Configuration for exposing errors that originate from subgraphs",
      "properties": {
        "all": {
          "default": false,
          "description": "Include errors from all subgraphs",
          "type": "boolean"
        },
        "subgraphs": {
          "additionalProperties": {
            "type": "boolean"
          },
          "default": {},
          "description": "Include errors from specific subgraphs",
          "type": "object"
        }
      },
      "type": "object"
    },
    "Config6": {
      "additionalProperties": false,
      "description": "Configuration for entity caching",
      "properties": {
        "enabled": {
          "default": null,
          "description": "activates caching for all subgraphs, unless overriden in subgraph specific configuration",
          "nullable": true,
          "type": "boolean"
        },
        "metrics": {
          "$ref": "#/definitions/Metrics",
          "description": "#/definitions/Metrics"
        },
        "redis": {
          "$ref": "#/definitions/RedisCache",
          "description": "#/definitions/RedisCache"
        },
        "subgraphs": {
          "additionalProperties": {
            "$ref": "#/definitions/Subgraph",
            "description": "#/definitions/Subgraph"
          },
          "description": "Per subgraph configuration",
          "type": "object"
        }
      },
      "required": [
        "redis"
      ],
      "type": "object"
    },
    "Config7": {
      "description": "Configuration for the progressive override plugin",
      "type": "object"
    },
    "Config8": {
      "additionalProperties": false,
      "properties": {
        "batch_processor": {
          "$ref": "#/definitions/BatchProcessorConfig",
          "description": "#/definitions/BatchProcessorConfig"
        },
        "buffer_size": {
          "default": 10000,
          "description": "The buffer size for sending traces to Apollo. Increase this if you are experiencing lost traces.",
          "format": "uint",
          "minimum": 1.0,
          "type": "integer"
        },
        "client_name_header": {
          "default": "apollographql-client-name",
          "description": "The name of the header to extract from requests when populating 'client nane' for traces and metrics in Apollo Studio.",
          "nullable": true,
          "type": "string"
        },
        "client_version_header": {
          "default": "apollographql-client-version",
          "description": "The name of the header to extract from requests when populating 'client version' for traces and metrics in Apollo Studio.",
          "nullable": true,
          "type": "string"
        },
        "endpoint": {
          "default": "https://usage-reporting.api.apollographql.com/api/ingress/traces",
          "description": "The Apollo Studio endpoint for exporting traces and metrics.",
          "type": "string"
        },
        "errors": {
          "$ref": "#/definitions/ErrorsConfiguration",
          "description": "#/definitions/ErrorsConfiguration"
        },
        "experimental_otlp_endpoint": {
          "default": "https://usage-reporting.api.apollographql.com/",
          "description": "The Apollo Studio endpoint for exporting traces and metrics.",
          "type": "string"
        },
        "field_level_instrumentation_sampler": {
          "$ref": "#/definitions/SamplerOption",
          "description": "#/definitions/SamplerOption"
        },
        "send_headers": {
          "$ref": "#/definitions/ForwardHeaders",
          "description": "#/definitions/ForwardHeaders"
        },
        "send_variable_values": {
          "$ref": "#/definitions/ForwardValues",
          "description": "#/definitions/ForwardValues"
        }
      },
      "type": "object"
    },
    "Config9": {
      "additionalProperties": false,
      "properties": {
        "batch_processor": {
          "$ref": "#/definitions/BatchProcessorConfig",
          "description": "#/definitions/BatchProcessorConfig"
        },
        "enabled": {
          "description": "Enable otlp",
          "type": "boolean"
        },
        "endpoint": {
          "$ref": "#/definitions/UriEndpoint",
          "description": "#/definitions/UriEndpoint"
        },
        "grpc": {
          "$ref": "#/definitions/GrpcExporter",
          "description": "#/definitions/GrpcExporter"
        },
        "http": {
          "$ref": "#/definitions/HttpExporter",
          "description": "#/definitions/HttpExporter"
        },
        "protocol": {
          "$ref": "#/definitions/Protocol",
          "description": "#/definitions/Protocol"
        },
        "temporality": {
          "$ref": "#/definitions/Temporality",
          "description": "#/definitions/Temporality"
        }
      },
      "required": [
        "enabled"
      ],
      "type": "object"
    },
    "Connectors": {
      "additionalProperties": false,
      "description": "Connectors configuration",
      "properties": {
        "subgraphs": {
          "additionalProperties": {
            "additionalProperties": {
              "$ref": "#/definitions/SourceApiConfiguration",
              "description": "#/definitions/SourceApiConfiguration"
            },
            "type": "object"
          },
          "default": {},
          "description": "Per subgraph configuration",
          "type": "object"
        }
      },
      "type": "object"
    },
    "ContextForward": {
      "additionalProperties": false,
      "description": "Configuration to forward context values in metric attributes/labels",
      "properties": {
        "default": {
          "$ref": "#/definitions/AttributeValue",
          "description": "#/definitions/AttributeValue",
          "nullable": true
        },
        "named": {
          "description": "The name of the value in the context",
          "type": "string"
        },
        "rename": {
          "description": "The optional output name",
          "nullable": true,
          "type": "string"
        }
      },
      "required": [
        "named"
      ],
      "type": "object"
    },
    "Cors": {
      "additionalProperties": false,
      "description": "Cross origin request configuration.",
      "properties": {
        "allow_any_origin": {
          "default": false,
          "description": "Set to true to allow any origin.\n\nDefaults to false Having this set to true is the only way to allow Origin: null.",
          "type": "boolean"
        },
        "allow_credentials": {
          "default": false,
          "description": "Set to true to add the `Access-Control-Allow-Credentials` header.",
          "type": "boolean"
        },
        "allow_headers": {
          "default": [],
          "description": "The headers to allow.\n\nIf this value is not set, the router will mirror client's `Access-Control-Request-Headers`.\n\nNote that if you set headers here, you also want to have a look at your `CSRF` plugins configuration, and make sure you either: - accept `x-apollo-operation-name` AND / OR `apollo-require-preflight` - defined `csrf` required headers in your yml configuration, as shown in the `examples/cors-and-csrf/custom-headers.router.yaml` files.",
          "items": {
            "type": "string"
          },
          "type": "array"
        },
        "expose_headers": {
          "default": null,
          "description": "Which response headers should be made available to scripts running in the browser, in response to a cross-origin request.",
          "items": {
            "type": "string"
          },
          "nullable": true,
          "type": "array"
        },
        "match_origins": {
          "default": null,
          "description": "`Regex`es you want to match the origins against to determine if they're allowed. Defaults to an empty list. Note that `origins` will be evaluated before `match_origins`",
          "items": {
            "type": "string"
          },
          "nullable": true,
          "type": "array"
        },
        "max_age": {
          "default": null,
          "description": "The `Access-Control-Max-Age` header value in time units",
          "type": "string"
        },
        "methods": {
          "default": [
            "GET",
            "POST",
            "OPTIONS"
          ],
          "description": "Allowed request methods. Defaults to GET, POST, OPTIONS.",
          "items": {
            "type": "string"
          },
          "type": "array"
        },
        "origins": {
          "default": [
            "https://studio.apollographql.com"
          ],
          "description": "The origin(s) to allow requests from. Defaults to `https://studio.apollographql.com/` for Apollo Studio.",
          "items": {
            "type": "string"
          },
          "type": "array"
        }
      },
      "type": "object"
    },
    "CostValue": {
      "oneOf": [
        {
          "description": "The estimated cost of the operation using the currently configured cost model",
          "enum": [
            "estimated"
          ],
          "type": "string"
        },
        {
          "description": "The actual cost of the operation using the currently configured cost model",
          "enum": [
            "actual"
          ],
          "type": "string"
        },
        {
          "description": "The delta between the estimated and actual cost of the operation using the currently configured cost model",
          "enum": [
            "delta"
          ],
          "type": "string"
        },
        {
          "description": "The result of the cost calculation. This is the error code returned by the cost calculation.",
          "enum": [
            "result"
          ],
          "type": "string"
        }
      ]
    },
    "DefaultAttributeRequirementLevel": {
      "oneOf": [
        {
          "description": "No default attributes set on spans, you have to set it one by one in the configuration to enable some attributes",
          "enum": [
            "none"
          ],
          "type": "string"
        },
        {
          "description": "Attributes that are marked as required in otel semantic conventions and apollo documentation will be included (default)",
          "enum": [
            "required"
          ],
          "type": "string"
        },
        {
          "description": "Attributes that are marked as required or recommended in otel semantic conventions and apollo documentation will be included",
          "enum": [
            "recommended"
          ],
          "type": "string"
        }
      ]
    },
    "DefaultChainConfig": {
      "additionalProperties": false,
      "description": "Configuration of the DefaultChainProvider",
      "properties": {
        "assume_role": {
          "$ref": "#/definitions/AssumeRoleProvider",
          "description": "#/definitions/AssumeRoleProvider",
          "nullable": true
        },
        "profile_name": {
          "description": "The profile name used by this provider",
          "nullable": true,
          "type": "string"
        },
        "region": {
          "description": "The AWS region this chain applies to.",
          "type": "string"
        },
        "service_name": {
          "description": "The service you're trying to access, eg: \"s3\", \"vpc-lattice-svcs\", etc.",
          "type": "string"
        }
      },
      "required": [
        "region",
        "service_name"
      ],
      "type": "object"
    },
    "DefaultedStandardInstrument_for_ActiveRequestsAttributes": {
      "anyOf": [
        {
          "type": "null"
        },
        {
          "type": "boolean"
        },
        {
          "additionalProperties": false,
          "properties": {
            "attributes": {
              "$ref": "#/definitions/ActiveRequestsAttributes",
              "description": "#/definitions/ActiveRequestsAttributes"
            }
          },
          "required": [
            "attributes"
          ],
          "type": "object"
        }
      ]
    },
    "DefaultedStandardInstrument_for_extendable_attribute_apollo_router::plugins::telemetry::config_new::attributes::RouterAttributes_apollo_router::plugins::telemetry::config_new::selectors::RouterSelector": {
      "anyOf": [
        {
          "type": "null"
        },
        {
          "type": "boolean"
        },
        {
          "additionalProperties": false,
          "properties": {
            "attributes": {
              "$ref": "#/definitions/extendable_attribute_apollo_router::plugins::telemetry::config_new::attributes::RouterAttributes_apollo_router::plugins::telemetry::config_new::selectors::RouterSelector",
              "description": "#/definitions/extendable_attribute_apollo_router::plugins::telemetry::config_new::attributes::RouterAttributes_apollo_router::plugins::telemetry::config_new::selectors::RouterSelector"
            }
          },
          "required": [
            "attributes"
          ],
          "type": "object"
        }
      ]
    },
    "DefaultedStandardInstrument_for_extendable_attribute_apollo_router::plugins::telemetry::config_new::attributes::SubgraphAttributes_apollo_router::plugins::telemetry::config_new::selectors::SubgraphSelector": {
      "anyOf": [
        {
          "type": "null"
        },
        {
          "type": "boolean"
        },
        {
          "additionalProperties": false,
          "properties": {
            "attributes": {
              "$ref": "#/definitions/extendable_attribute_apollo_router::plugins::telemetry::config_new::attributes::SubgraphAttributes_apollo_router::plugins::telemetry::config_new::selectors::SubgraphSelector",
              "description": "#/definitions/extendable_attribute_apollo_router::plugins::telemetry::config_new::attributes::SubgraphAttributes_apollo_router::plugins::telemetry::config_new::selectors::SubgraphSelector"
            }
          },
          "required": [
            "attributes"
          ],
          "type": "object"
        }
      ]
    },
    "DefaultedStandardInstrument_for_extendable_attribute_apollo_router::plugins::telemetry::config_new::attributes::SupergraphAttributes_apollo_router::plugins::telemetry::config_new::selectors::SupergraphSelector": {
      "anyOf": [
        {
          "type": "null"
        },
        {
          "type": "boolean"
        },
        {
          "additionalProperties": false,
          "properties": {
            "attributes": {
              "$ref": "#/definitions/extendable_attribute_apollo_router::plugins::telemetry::config_new::attributes::SupergraphAttributes_apollo_router::plugins::telemetry::config_new::selectors::SupergraphSelector",
              "description": "#/definitions/extendable_attribute_apollo_router::plugins::telemetry::config_new::attributes::SupergraphAttributes_apollo_router::plugins::telemetry::config_new::selectors::SupergraphSelector"
            }
          },
          "required": [
            "attributes"
          ],
          "type": "object"
        }
      ]
    },
    "DefaultedStandardInstrument_for_extendable_attribute_apollo_router::plugins::telemetry::config_new::graphql::attributes::GraphQLAttributes_apollo_router::plugins::telemetry::config_new::graphql::selectors::GraphQLSelector": {
      "anyOf": [
        {
          "type": "null"
        },
        {
          "type": "boolean"
        },
        {
          "additionalProperties": false,
          "properties": {
            "attributes": {
              "$ref": "#/definitions/extendable_attribute_apollo_router::plugins::telemetry::config_new::graphql::attributes::GraphQLAttributes_apollo_router::plugins::telemetry::config_new::graphql::selectors::GraphQLSelector",
              "description": "#/definitions/extendable_attribute_apollo_router::plugins::telemetry::config_new::graphql::attributes::GraphQLAttributes_apollo_router::plugins::telemetry::config_new::graphql::selectors::GraphQLSelector"
            }
          },
          "required": [
            "attributes"
          ],
          "type": "object"
        }
      ]
    },
    "DemandControlConfig": {
      "additionalProperties": false,
      "description": "Demand control configuration",
      "properties": {
        "enabled": {
          "description": "Enable demand control",
          "type": "boolean"
        },
        "mode": {
          "$ref": "#/definitions/Mode",
          "description": "#/definitions/Mode"
        },
        "strategy": {
          "$ref": "#/definitions/StrategyConfig",
          "description": "#/definitions/StrategyConfig"
        }
      },
      "required": [
        "enabled",
        "mode",
        "strategy"
      ],
      "type": "object"
    },
    "Directives": {
      "properties": {
        "dry_run": {
          "default": false,
          "description": "generates the authorization error messages without modying the query",
          "type": "boolean"
        },
        "enabled": {
          "default": true,
          "description": "enables the `@authenticated` and `@requiresScopes` directives",
          "type": "boolean"
        },
        "errors": {
          "$ref": "#/definitions/ErrorConfig",
          "description": "#/definitions/ErrorConfig"
        },
        "reject_unauthorized": {
          "default": false,
          "description": "refuse a query entirely if any part would be filtered",
          "type": "boolean"
        }
      },
      "type": "object"
    },
    "Disabled": {
      "enum": [
        "disabled"
      ],
      "type": "string"
    },
    "Enabled": {
      "enum": [
        "enabled"
      ],
      "type": "string"
    },
    "ErrorConfig": {
      "properties": {
        "log": {
          "default": true,
          "description": "log authorization errors",
          "type": "boolean"
        },
        "response": {
          "$ref": "#/definitions/ErrorLocation",
          "description": "#/definitions/ErrorLocation"
        }
      },
      "type": "object"
    },
    "ErrorConfiguration": {
      "additionalProperties": false,
      "properties": {
        "redact": {
          "default": true,
          "description": "Redact subgraph errors to Apollo Studio",
          "type": "boolean"
        },
        "send": {
          "default": true,
          "description": "Send subgraph errors to Apollo Studio",
          "type": "boolean"
        }
      },
      "type": "object"
    },
    "ErrorLocation": {
      "oneOf": [
        {
          "description": "store authorization errors in the response errors",
          "enum": [
            "errors"
          ],
          "type": "string"
        },
        {
          "description": "store authorization errors in the response extensions",
          "enum": [
            "extensions"
          ],
          "type": "string"
        },
        {
          "description": "do not add the authorization errors to the GraphQL response",
          "enum": [
            "disabled"
          ],
          "type": "string"
        }
      ]
    },
    "ErrorRepr": {
      "oneOf": [
        {
          "description": "The error reason",
          "enum": [
            "reason"
          ],
          "type": "string"
        }
      ]
    },
    "ErrorsConfiguration": {
      "additionalProperties": false,
      "properties": {
        "subgraph": {
          "$ref": "#/definitions/SubgraphErrorConfig",
          "description": "#/definitions/SubgraphErrorConfig"
        }
      },
      "type": "object"
    },
    "ErrorsForward": {
      "additionalProperties": false,
      "properties": {
        "extensions": {
          "description": "Forward extensions values as custom attributes/labels in metrics",
          "items": {
            "$ref": "#/definitions/BodyForward",
            "description": "#/definitions/BodyForward"
          },
          "type": "array"
        },
        "include_messages": {
          "default": null,
          "description": "Will include the error message in a \"message\" attribute",
          "nullable": true,
          "type": "boolean"
        }
      },
      "type": "object"
    },
    "EventLevel": {
      "enum": [
        "info",
        "warn",
        "error",
        "off"
      ],
      "type": "string"
    },
    "EventOn": {
      "description": "When to trigger the event.",
      "oneOf": [
        {
          "description": "Log the event on request",
          "enum": [
            "request"
          ],
          "type": "string"
        },
        {
          "description": "Log the event on response",
          "enum": [
            "response"
          ],
          "type": "string"
        },
        {
          "description": "Log the event on every chunks in the response",
          "enum": [
            "event_response"
          ],
          "type": "string"
        },
        {
          "description": "Log the event on error",
          "enum": [
            "error"
          ],
          "type": "string"
        }
      ]
    },
    "Event_for_GraphQLSelector": {
      "oneOf": [
        {
          "description": "For every supergraph response payload (including subscription events and defer events)",
          "enum": [
            "event_duration"
          ],
          "type": "string"
        },
        {
          "description": "For every supergraph response payload (including subscription events and defer events)",
          "enum": [
            "event_unit"
          ],
          "type": "string"
        },
        {
          "additionalProperties": false,
          "description": "For every supergraph response payload (including subscription events and defer events)",
          "properties": {
            "event_custom": {
              "$ref": "#/definitions/GraphQLSelector",
              "description": "#/definitions/GraphQLSelector"
            }
          },
          "required": [
            "event_custom"
          ],
          "type": "object"
        }
      ]
    },
    "Event_for_RouterAttributes_and_RouterSelector": {
      "description": "An event that can be logged as part of a trace. The event has an implicit `type` attribute that matches the name of the event in the yaml and a message that can be used to provide additional information.",
      "properties": {
        "attributes": {
          "$ref": "#/definitions/extendable_attribute_apollo_router::plugins::telemetry::config_new::attributes::RouterAttributes_apollo_router::plugins::telemetry::config_new::selectors::RouterSelector",
          "description": "#/definitions/extendable_attribute_apollo_router::plugins::telemetry::config_new::attributes::RouterAttributes_apollo_router::plugins::telemetry::config_new::selectors::RouterSelector"
        },
        "condition": {
          "$ref": "#/definitions/Condition_for_RouterSelector",
          "description": "#/definitions/Condition_for_RouterSelector"
        },
        "level": {
          "$ref": "#/definitions/EventLevel",
          "description": "#/definitions/EventLevel"
        },
        "message": {
          "description": "The event message.",
          "type": "string"
        },
        "on": {
          "$ref": "#/definitions/EventOn",
          "description": "#/definitions/EventOn"
        }
      },
      "required": [
        "level",
        "message",
        "on"
      ],
      "type": "object"
    },
    "Event_for_RouterSelector": {
      "oneOf": [
        {
          "description": "For every supergraph response payload (including subscription events and defer events)",
          "enum": [
            "event_duration"
          ],
          "type": "string"
        },
        {
          "description": "For every supergraph response payload (including subscription events and defer events)",
          "enum": [
            "event_unit"
          ],
          "type": "string"
        },
        {
          "additionalProperties": false,
          "description": "For every supergraph response payload (including subscription events and defer events)",
          "properties": {
            "event_custom": {
              "$ref": "#/definitions/RouterSelector",
              "description": "#/definitions/RouterSelector"
            }
          },
          "required": [
            "event_custom"
          ],
          "type": "object"
        }
      ]
    },
    "Event_for_SubgraphAttributes_and_SubgraphSelector": {
      "description": "An event that can be logged as part of a trace. The event has an implicit `type` attribute that matches the name of the event in the yaml and a message that can be used to provide additional information.",
      "properties": {
        "attributes": {
          "$ref": "#/definitions/extendable_attribute_apollo_router::plugins::telemetry::config_new::attributes::SubgraphAttributes_apollo_router::plugins::telemetry::config_new::selectors::SubgraphSelector",
          "description": "#/definitions/extendable_attribute_apollo_router::plugins::telemetry::config_new::attributes::SubgraphAttributes_apollo_router::plugins::telemetry::config_new::selectors::SubgraphSelector"
        },
        "condition": {
          "$ref": "#/definitions/Condition_for_SubgraphSelector",
          "description": "#/definitions/Condition_for_SubgraphSelector"
        },
        "level": {
          "$ref": "#/definitions/EventLevel",
          "description": "#/definitions/EventLevel"
        },
        "message": {
          "description": "The event message.",
          "type": "string"
        },
        "on": {
          "$ref": "#/definitions/EventOn",
          "description": "#/definitions/EventOn"
        }
      },
      "required": [
        "level",
        "message",
        "on"
      ],
      "type": "object"
    },
    "Event_for_SubgraphSelector": {
      "oneOf": [
        {
          "description": "For every supergraph response payload (including subscription events and defer events)",
          "enum": [
            "event_duration"
          ],
          "type": "string"
        },
        {
          "description": "For every supergraph response payload (including subscription events and defer events)",
          "enum": [
            "event_unit"
          ],
          "type": "string"
        },
        {
          "additionalProperties": false,
          "description": "For every supergraph response payload (including subscription events and defer events)",
          "properties": {
            "event_custom": {
              "$ref": "#/definitions/SubgraphSelector",
              "description": "#/definitions/SubgraphSelector"
            }
          },
          "required": [
            "event_custom"
          ],
          "type": "object"
        }
      ]
    },
    "Event_for_SupergraphAttributes_and_SupergraphSelector": {
      "description": "An event that can be logged as part of a trace. The event has an implicit `type` attribute that matches the name of the event in the yaml and a message that can be used to provide additional information.",
      "properties": {
        "attributes": {
          "$ref": "#/definitions/extendable_attribute_apollo_router::plugins::telemetry::config_new::attributes::SupergraphAttributes_apollo_router::plugins::telemetry::config_new::selectors::SupergraphSelector",
          "description": "#/definitions/extendable_attribute_apollo_router::plugins::telemetry::config_new::attributes::SupergraphAttributes_apollo_router::plugins::telemetry::config_new::selectors::SupergraphSelector"
        },
        "condition": {
          "$ref": "#/definitions/Condition_for_SupergraphSelector",
          "description": "#/definitions/Condition_for_SupergraphSelector"
        },
        "level": {
          "$ref": "#/definitions/EventLevel",
          "description": "#/definitions/EventLevel"
        },
        "message": {
          "description": "The event message.",
          "type": "string"
        },
        "on": {
          "$ref": "#/definitions/EventOn",
          "description": "#/definitions/EventOn"
        }
      },
      "required": [
        "level",
        "message",
        "on"
      ],
      "type": "object"
    },
    "Event_for_SupergraphSelector": {
      "oneOf": [
        {
          "description": "For every supergraph response payload (including subscription events and defer events)",
          "enum": [
            "event_duration"
          ],
          "type": "string"
        },
        {
          "description": "For every supergraph response payload (including subscription events and defer events)",
          "enum": [
            "event_unit"
          ],
          "type": "string"
        },
        {
          "additionalProperties": false,
          "description": "For every supergraph response payload (including subscription events and defer events)",
          "properties": {
            "event_custom": {
              "$ref": "#/definitions/SupergraphSelector",
              "description": "#/definitions/SupergraphSelector"
            }
          },
          "required": [
            "event_custom"
          ],
          "type": "object"
        }
      ]
    },
    "Events": {
      "additionalProperties": false,
      "description": "Events are",
      "properties": {
        "router": {
          "$ref": "#/definitions/extendable_attribute_apollo_router::plugins::telemetry::config_new::events::RouterEventsConfig_apollo_router::plugins::telemetry::config_new::events::Event<apollo_router::plugins::telemetry::config_new::attributes::RouterAttributes,_apollo_router::plugins::telemetry::config_new::selectors::RouterSelector>",
          "description": "#/definitions/extendable_attribute_apollo_router::plugins::telemetry::config_new::events::RouterEventsConfig_apollo_router::plugins::telemetry::config_new::events::Event<apollo_router::plugins::telemetry::config_new::attributes::RouterAttributes, apollo_router::plugins::telemetry::config_new::selectors::RouterSelector>"
        },
        "subgraph": {
          "$ref": "#/definitions/extendable_attribute_apollo_router::plugins::telemetry::config_new::events::SubgraphEventsConfig_apollo_router::plugins::telemetry::config_new::events::Event<apollo_router::plugins::telemetry::config_new::attributes::SubgraphAttributes,_apollo_router::plugins::telemetry::config_new::selectors::SubgraphSelector>",
          "description": "#/definitions/extendable_attribute_apollo_router::plugins::telemetry::config_new::events::SubgraphEventsConfig_apollo_router::plugins::telemetry::config_new::events::Event<apollo_router::plugins::telemetry::config_new::attributes::SubgraphAttributes, apollo_router::plugins::telemetry::config_new::selectors::SubgraphSelector>"
        },
        "supergraph": {
          "$ref": "#/definitions/extendable_attribute_apollo_router::plugins::telemetry::config_new::events::SupergraphEventsConfig_apollo_router::plugins::telemetry::config_new::events::Event<apollo_router::plugins::telemetry::config_new::attributes::SupergraphAttributes,_apollo_router::plugins::telemetry::config_new::selectors::SupergraphSelector>",
          "description": "#/definitions/extendable_attribute_apollo_router::plugins::telemetry::config_new::events::SupergraphEventsConfig_apollo_router::plugins::telemetry::config_new::events::Event<apollo_router::plugins::telemetry::config_new::attributes::SupergraphAttributes, apollo_router::plugins::telemetry::config_new::selectors::SupergraphSelector>"
        }
      },
      "type": "object"
    },
    "ExecutionRequestConf": {
      "additionalProperties": false,
      "description": "What information is passed to a router request/response stage",
      "properties": {
        "body": {
          "default": false,
          "description": "Send the body",
          "type": "boolean"
        },
        "context": {
          "default": false,
          "description": "Send the context",
          "type": "boolean"
        },
        "headers": {
          "default": false,
          "description": "Send the headers",
          "type": "boolean"
        },
        "method": {
          "default": false,
          "description": "Send the method",
          "type": "boolean"
        },
        "query_plan": {
          "default": false,
          "description": "Send the query plan",
          "type": "boolean"
        },
        "sdl": {
          "default": false,
          "description": "Send the SDL",
          "type": "boolean"
        }
      },
      "type": "object"
    },
    "ExecutionResponseConf": {
      "additionalProperties": false,
      "description": "What information is passed to a router request/response stage",
      "properties": {
        "body": {
          "default": false,
          "description": "Send the body",
          "type": "boolean"
        },
        "context": {
          "default": false,
          "description": "Send the context",
          "type": "boolean"
        },
        "headers": {
          "default": false,
          "description": "Send the headers",
          "type": "boolean"
        },
        "sdl": {
          "default": false,
          "description": "Send the SDL",
          "type": "boolean"
        },
        "status_code": {
          "default": false,
          "description": "Send the HTTP status",
          "type": "boolean"
        }
      },
      "type": "object"
    },
    "ExecutionStage": {
      "properties": {
        "request": {
          "$ref": "#/definitions/ExecutionRequestConf",
          "description": "#/definitions/ExecutionRequestConf"
        },
        "response": {
          "$ref": "#/definitions/ExecutionResponseConf",
          "description": "#/definitions/ExecutionResponseConf"
        }
      },
      "type": "object"
    },
    "Exporters": {
      "additionalProperties": false,
      "description": "Exporter configuration",
      "properties": {
        "logging": {
          "$ref": "#/definitions/Logging",
          "description": "#/definitions/Logging"
        },
        "metrics": {
          "$ref": "#/definitions/Metrics2",
          "description": "#/definitions/Metrics2"
        },
        "tracing": {
          "$ref": "#/definitions/Tracing",
          "description": "#/definitions/Tracing"
        }
      },
      "type": "object"
    },
    "ExposeQueryPlanConfig": {
      "description": "Expose query plan",
      "type": "boolean"
    },
    "ExposeTraceId": {
      "additionalProperties": false,
      "properties": {
        "enabled": {
          "default": false,
          "description": "Expose the trace_id in response headers",
          "type": "boolean"
        },
        "format": {
          "$ref": "#/definitions/TraceIdFormat",
          "description": "#/definitions/TraceIdFormat"
        },
        "header_name": {
          "description": "Choose the header name to expose trace_id (default: apollo-trace-id)",
          "nullable": true,
          "type": "string"
        }
      },
      "type": "object"
    },
    "FieldName": {
      "oneOf": [
        {
          "description": "The GraphQL field name",
          "enum": [
            "string"
          ],
          "type": "string"
        }
      ]
    },
    "FieldType": {
      "oneOf": [
        {
          "description": "The GraphQL field name",
          "enum": [
            "name"
          ],
          "type": "string"
        },
        {
          "description": "The GraphQL field type - `bool` - `number` - `scalar` - `object` - `list`",
          "enum": [
            "type"
          ],
          "type": "string"
        }
      ]
    },
    "Field_for_GraphQLSelector": {
      "oneOf": [
        {
          "enum": [
            "field_unit"
          ],
          "type": "string"
        },
        {
          "additionalProperties": false,
          "description": "For every field",
          "properties": {
            "field_custom": {
              "$ref": "#/definitions/GraphQLSelector",
              "description": "#/definitions/GraphQLSelector"
            }
          },
          "required": [
            "field_custom"
          ],
          "type": "object"
        }
      ]
    },
    "Field_for_RouterSelector": {
      "oneOf": [
        {
          "enum": [
            "field_unit"
          ],
          "type": "string"
        },
        {
          "additionalProperties": false,
          "description": "For every field",
          "properties": {
            "field_custom": {
              "$ref": "#/definitions/RouterSelector",
              "description": "#/definitions/RouterSelector"
            }
          },
          "required": [
            "field_custom"
          ],
          "type": "object"
        }
      ]
    },
    "Field_for_SubgraphSelector": {
      "oneOf": [
        {
          "enum": [
            "field_unit"
          ],
          "type": "string"
        },
        {
          "additionalProperties": false,
          "description": "For every field",
          "properties": {
            "field_custom": {
              "$ref": "#/definitions/SubgraphSelector",
              "description": "#/definitions/SubgraphSelector"
            }
          },
          "required": [
            "field_custom"
          ],
          "type": "object"
        }
      ]
    },
    "Field_for_SupergraphSelector": {
      "oneOf": [
        {
          "enum": [
            "field_unit"
          ],
          "type": "string"
        },
        {
          "additionalProperties": false,
          "description": "For every field",
          "properties": {
            "field_custom": {
              "$ref": "#/definitions/SupergraphSelector",
              "description": "#/definitions/SupergraphSelector"
            }
          },
          "required": [
            "field_custom"
          ],
          "type": "object"
        }
      ]
    },
    "FileUploadProtocols": {
      "additionalProperties": false,
      "description": "Configuration for the various protocols supported by the file upload plugin",
      "properties": {
        "multipart": {
          "$ref": "#/definitions/MultipartRequest",
          "description": "#/definitions/MultipartRequest"
        }
      },
      "required": [
        "multipart"
      ],
      "type": "object"
    },
    "FileUploadsConfig": {
      "additionalProperties": false,
      "description": "Configuration for File Uploads plugin",
      "properties": {
        "enabled": {
          "description": "Whether the file upload plugin should be enabled (default: false)",
          "type": "boolean"
        },
        "protocols": {
          "$ref": "#/definitions/FileUploadProtocols",
          "description": "#/definitions/FileUploadProtocols"
        }
      },
      "required": [
        "enabled",
        "protocols"
      ],
      "type": "object"
    },
    "ForbidMutationsConfig": {
      "description": "Forbid mutations configuration",
      "type": "boolean"
    },
    "Forward": {
      "additionalProperties": false,
      "description": "Configuration to forward from headers/body",
      "properties": {
        "body": {
          "description": "Forward body values as custom attributes/labels in metrics",
          "items": {
            "$ref": "#/definitions/BodyForward",
            "description": "#/definitions/BodyForward"
          },
          "type": "array"
        },
        "header": {
          "description": "Forward header values as custom attributes/labels in metrics",
          "items": {
            "$ref": "#/definitions/HeaderForward",
            "description": "#/definitions/HeaderForward"
          },
          "type": "array"
        }
      },
      "type": "object"
    },
    "ForwardHeaders": {
      "description": "Forward headers",
      "oneOf": [
        {
          "description": "Don't send any headers",
          "enum": [
            "none"
          ],
          "type": "string"
        },
        {
          "description": "Send all headers",
          "enum": [
            "all"
          ],
          "type": "string"
        },
        {
          "additionalProperties": false,
          "description": "Send only the headers specified",
          "properties": {
            "only": {
              "description": "Send only the headers specified",
              "items": {
                "type": "string"
              },
              "type": "array"
            }
          },
          "required": [
            "only"
          ],
          "type": "object"
        },
        {
          "additionalProperties": false,
          "description": "Send all headers except those specified",
          "properties": {
            "except": {
              "description": "Send all headers except those specified",
              "items": {
                "type": "string"
              },
              "type": "array"
            }
          },
          "required": [
            "except"
          ],
          "type": "object"
        }
      ]
    },
    "ForwardValues": {
      "description": "Forward GraphQL variables",
      "oneOf": [
        {
          "description": "Dont send any variables",
          "enum": [
            "none"
          ],
          "type": "string"
        },
        {
          "description": "Send all variables",
          "enum": [
            "all"
          ],
          "type": "string"
        },
        {
          "additionalProperties": false,
          "description": "Send only the variables specified",
          "properties": {
            "only": {
              "description": "Send only the variables specified",
              "items": {
                "type": "string"
              },
              "type": "array"
            }
          },
          "required": [
            "only"
          ],
          "type": "object"
        },
        {
          "additionalProperties": false,
          "description": "Send all variables except those specified",
          "properties": {
            "except": {
              "description": "Send all variables except those specified",
              "items": {
                "type": "string"
              },
              "type": "array"
            }
          },
          "required": [
            "except"
          ],
          "type": "object"
        }
      ]
    },
    "GraphQLAttributes": {
      "additionalProperties": false,
      "properties": {
        "graphql.field.name": {
          "default": null,
          "description": "The GraphQL field name",
          "nullable": true,
          "type": "boolean"
        },
        "graphql.field.type": {
          "default": null,
          "description": "The GraphQL field type",
          "nullable": true,
          "type": "boolean"
        },
        "graphql.list.length": {
          "default": null,
          "description": "If the field is a list, the length of the list",
          "nullable": true,
          "type": "boolean"
        },
        "graphql.operation.name": {
          "default": null,
          "description": "The GraphQL operation name",
          "nullable": true,
          "type": "boolean"
        },
        "graphql.type.name": {
          "default": null,
          "description": "The GraphQL type name",
          "nullable": true,
          "type": "boolean"
        }
      },
      "type": "object"
    },
    "GraphQLInstrumentsConfig": {
      "additionalProperties": false,
      "properties": {
        "field.execution": {
          "$ref": "#/definitions/DefaultedStandardInstrument_for_extendable_attribute_apollo_router::plugins::telemetry::config_new::graphql::attributes::GraphQLAttributes_apollo_router::plugins::telemetry::config_new::graphql::selectors::GraphQLSelector",
          "description": "#/definitions/DefaultedStandardInstrument_for_extendable_attribute_apollo_router::plugins::telemetry::config_new::graphql::attributes::GraphQLAttributes_apollo_router::plugins::telemetry::config_new::graphql::selectors::GraphQLSelector"
        },
        "list.length": {
          "$ref": "#/definitions/DefaultedStandardInstrument_for_extendable_attribute_apollo_router::plugins::telemetry::config_new::graphql::attributes::GraphQLAttributes_apollo_router::plugins::telemetry::config_new::graphql::selectors::GraphQLSelector",
          "description": "#/definitions/DefaultedStandardInstrument_for_extendable_attribute_apollo_router::plugins::telemetry::config_new::graphql::attributes::GraphQLAttributes_apollo_router::plugins::telemetry::config_new::graphql::selectors::GraphQLSelector"
        }
      },
      "type": "object"
    },
    "GraphQLSelector": {
      "anyOf": [
        {
          "additionalProperties": false,
          "description": "If the field is a list, the length of the list",
          "properties": {
            "list_length": {
              "$ref": "#/definitions/ListLength",
              "description": "#/definitions/ListLength"
            }
          },
          "required": [
            "list_length"
          ],
          "type": "object"
        },
        {
          "additionalProperties": false,
          "description": "The GraphQL field name",
          "properties": {
            "field_name": {
              "$ref": "#/definitions/FieldName",
              "description": "#/definitions/FieldName"
            }
          },
          "required": [
            "field_name"
          ],
          "type": "object"
        },
        {
          "additionalProperties": false,
          "description": "The GraphQL field type",
          "properties": {
            "field_type": {
              "$ref": "#/definitions/FieldType",
              "description": "#/definitions/FieldType"
            }
          },
          "required": [
            "field_type"
          ],
          "type": "object"
        },
        {
          "additionalProperties": false,
          "description": "The GraphQL type name",
          "properties": {
            "type_name": {
              "$ref": "#/definitions/TypeName",
              "description": "#/definitions/TypeName"
            }
          },
          "required": [
            "type_name"
          ],
          "type": "object"
        },
        {
          "additionalProperties": false,
          "properties": {
            "default": {
              "description": "Optional default value.",
              "nullable": true,
              "type": "string"
            },
            "operation_name": {
              "$ref": "#/definitions/OperationName",
              "description": "#/definitions/OperationName"
            }
          },
          "required": [
            "operation_name"
          ],
          "type": "object"
        },
        {
          "additionalProperties": false,
          "properties": {
            "static": {
              "$ref": "#/definitions/AttributeValue",
              "description": "#/definitions/AttributeValue"
            }
          },
          "required": [
            "static"
          ],
          "type": "object"
        }
      ]
    },
    "GrpcExporter": {
      "additionalProperties": false,
      "properties": {
        "ca": {
          "default": null,
          "description": "The optional certificate authority (CA) certificate to be used in TLS configuration.",
          "nullable": true,
          "type": "string"
        },
        "cert": {
          "default": null,
          "description": "The optional cert for tls config",
          "nullable": true,
          "type": "string"
        },
        "domain_name": {
          "default": null,
          "description": "The optional domain name for tls config. Note that domain name is will be defaulted to match the endpoint is not explicitly set.",
          "nullable": true,
          "type": "string"
        },
        "key": {
          "default": null,
          "description": "The optional private key file for TLS configuration.",
          "nullable": true,
          "type": "string"
        },
        "metadata": {
          "additionalProperties": true,
          "default": {},
          "description": "gRPC metadata",
          "type": "object"
        }
      },
      "type": "object"
    },
    "Header": {
      "additionalProperties": false,
      "description": "Insert a header",
      "properties": {
        "name": {
          "description": "The name of the header",
          "type": "string"
        },
        "value": {
          "description": "The value for the header",
          "type": "string"
        }
      },
      "required": [
        "name",
        "value"
      ],
      "type": "object"
    },
    "HeaderForward": {
      "anyOf": [
        {
          "additionalProperties": false,
          "description": "Match via header name",
          "properties": {
            "default": {
              "$ref": "#/definitions/AttributeValue",
              "description": "#/definitions/AttributeValue",
              "nullable": true
            },
            "named": {
              "description": "The name of the header",
              "type": "string"
            },
            "rename": {
              "description": "The optional output name",
              "nullable": true,
              "type": "string"
            }
          },
          "required": [
            "named"
          ],
          "type": "object"
        },
        {
          "additionalProperties": false,
          "description": "Match via rgex",
          "properties": {
            "matching": {
              "description": "Using a regex on the header name",
              "type": "string"
            }
          },
          "required": [
            "matching"
          ],
          "type": "object"
        }
      ],
      "description": "Configuration to forward header values in metric labels"
    },
    "HeaderLoggingCondition": {
      "anyOf": [
        {
          "additionalProperties": false,
          "description": "Match header value given a regex to display logs",
          "properties": {
            "body": {
              "default": false,
              "description": "Display request/response body (default: false)",
              "type": "boolean"
            },
            "headers": {
              "default": false,
              "description": "Display request/response headers (default: false)",
              "type": "boolean"
            },
            "match": {
              "description": "Regex to match the header value",
              "type": "string"
            },
            "name": {
              "description": "Header name",
              "type": "string"
            }
          },
          "required": [
            "match",
            "name"
          ],
          "type": "object"
        },
        {
          "additionalProperties": false,
          "description": "Match header value given a value to display logs",
          "properties": {
            "body": {
              "default": false,
              "description": "Display request/response body (default: false)",
              "type": "boolean"
            },
            "headers": {
              "default": false,
              "description": "Display request/response headers (default: false)",
              "type": "boolean"
            },
            "name": {
              "description": "Header name",
              "type": "string"
            },
            "value": {
              "description": "Header value",
              "type": "string"
            }
          },
          "required": [
            "name",
            "value"
          ],
          "type": "object"
        }
      ]
    },
    "HeadersLocation": {
      "additionalProperties": false,
      "properties": {
        "request": {
          "description": "Propagate/Insert/Remove headers from request",
          "items": {
            "$ref": "#/definitions/Operation",
            "description": "#/definitions/Operation"
          },
          "type": "array"
        }
      },
      "required": [
        "request"
      ],
      "type": "object"
    },
    "HealthCheck": {
      "additionalProperties": false,
      "description": "Configuration options pertaining to the http server component.",
      "properties": {
        "enabled": {
          "default": true,
          "description": "Set to false to disable the health check",
          "type": "boolean"
        },
        "listen": {
          "$ref": "#/definitions/ListenAddr",
          "description": "#/definitions/ListenAddr"
        },
        "path": {
          "default": "/health",
          "description": "Optionally set a custom healthcheck path Defaults to /health",
          "type": "string"
        }
      },
      "type": "object"
    },
    "HeartbeatInterval": {
      "anyOf": [
        {
          "$ref": "#/definitions/Disabled",
          "description": "#/definitions/Disabled"
        },
        {
          "$ref": "#/definitions/Enabled",
          "description": "#/definitions/Enabled"
        },
        {
          "description": "enable with custom interval, e.g. '100ms', '10s' or '1m'",
          "type": "string"
        }
      ]
    },
    "Homepage": {
      "additionalProperties": false,
      "description": "Configuration options pertaining to the home page.",
      "properties": {
        "enabled": {
          "default": true,
          "description": "Set to false to disable the homepage",
          "type": "boolean"
        },
        "graph_ref": {
          "default": null,
          "description": "Graph reference This will allow you to redirect from the Apollo Router landing page back to Apollo Studio Explorer",
          "nullable": true,
          "type": "string"
        }
      },
      "type": "object"
    },
    "Http2Config": {
      "oneOf": [
        {
          "description": "Enable HTTP2 for subgraphs",
          "enum": [
            "enable"
          ],
          "type": "string"
        },
        {
          "description": "Disable HTTP2 for subgraphs",
          "enum": [
            "disable"
          ],
          "type": "string"
        },
        {
          "description": "Only HTTP2 is active",
          "enum": [
            "http2only"
          ],
          "type": "string"
        }
      ]
    },
    "HttpExporter": {
      "additionalProperties": false,
      "properties": {
        "headers": {
          "additionalProperties": {
            "type": "string"
          },
          "default": {},
          "description": "Headers to send on report requests",
          "type": "object"
        }
      },
      "type": "object"
    },
    "InMemoryCache": {
      "additionalProperties": false,
      "description": "In memory cache configuration",
      "properties": {
        "limit": {
          "description": "Number of entries in the Least Recently Used cache",
          "format": "uint",
          "minimum": 1.0,
          "type": "integer"
        }
      },
      "required": [
        "limit"
      ],
      "type": "object"
    },
    "Insert": {
      "anyOf": [
        {
          "$ref": "#/definitions/InsertStatic",
          "description": "#/definitions/InsertStatic"
        },
        {
          "$ref": "#/definitions/InsertFromContext",
          "description": "#/definitions/InsertFromContext"
        },
        {
          "$ref": "#/definitions/InsertFromBody",
          "description": "#/definitions/InsertFromBody"
        }
      ],
      "description": "Insert header"
    },
    "Insert2": {
      "additionalProperties": false,
      "description": "Configuration to insert custom attributes/labels in metrics",
      "properties": {
        "name": {
          "description": "The name of the attribute to insert",
          "type": "string"
        },
        "value": {
          "$ref": "#/definitions/AttributeValue",
          "description": "#/definitions/AttributeValue"
        }
      },
      "required": [
        "name",
        "value"
      ],
      "type": "object"
    },
    "InsertFromBody": {
      "additionalProperties": false,
      "description": "Insert header with a value coming from body",
      "properties": {
        "default": {
          "description": "The default if the path in the body did not resolve to an element",
          "nullable": true,
          "type": "string"
        },
        "name": {
          "description": "The target header name",
          "type": "string"
        },
        "path": {
          "description": "The path in the request body",
          "type": "string"
        }
      },
      "required": [
        "name",
        "path"
      ],
      "type": "object"
    },
    "InsertFromContext": {
      "additionalProperties": false,
      "description": "Insert header with a value coming from context key",
      "properties": {
        "from_context": {
          "description": "Specify context key to fetch value",
          "type": "string"
        },
        "name": {
          "description": "Specify header name",
          "type": "string"
        }
      },
      "required": [
        "from_context",
        "name"
      ],
      "type": "object"
    },
    "InsertStatic": {
      "additionalProperties": false,
      "description": "Insert static header",
      "properties": {
        "name": {
          "description": "The name of the header",
          "type": "string"
        },
        "value": {
          "description": "The value for the header",
          "type": "string"
        }
      },
      "required": [
        "name",
        "value"
      ],
      "type": "object"
    },
    "InstrumentType": {
      "oneOf": [
        {
          "description": "A monotonic counter https://opentelemetry.io/docs/specs/otel/metrics/data-model/#sums",
          "enum": [
            "counter"
          ],
          "type": "string"
        },
        {
          "description": "A histogram https://opentelemetry.io/docs/specs/otel/metrics/data-model/#histogram",
          "enum": [
            "histogram"
          ],
          "type": "string"
        }
      ]
    },
    "InstrumentValue_for_GraphQLSelector": {
      "anyOf": [
        {
          "$ref": "#/definitions/Standard",
          "description": "#/definitions/Standard"
        },
        {
          "$ref": "#/definitions/Event_for_GraphQLSelector",
          "description": "#/definitions/Event_for_GraphQLSelector"
        },
        {
          "$ref": "#/definitions/Field_for_GraphQLSelector",
          "description": "#/definitions/Field_for_GraphQLSelector"
        },
        {
          "$ref": "#/definitions/GraphQLSelector",
          "description": "#/definitions/GraphQLSelector"
        }
      ]
    },
    "InstrumentValue_for_RouterSelector": {
      "anyOf": [
        {
          "$ref": "#/definitions/Standard",
          "description": "#/definitions/Standard"
        },
        {
          "$ref": "#/definitions/Event_for_RouterSelector",
          "description": "#/definitions/Event_for_RouterSelector"
        },
        {
          "$ref": "#/definitions/Field_for_RouterSelector",
          "description": "#/definitions/Field_for_RouterSelector"
        },
        {
          "$ref": "#/definitions/RouterSelector",
          "description": "#/definitions/RouterSelector"
        }
      ]
    },
    "InstrumentValue_for_SubgraphSelector": {
      "anyOf": [
        {
          "$ref": "#/definitions/Standard",
          "description": "#/definitions/Standard"
        },
        {
          "$ref": "#/definitions/Event_for_SubgraphSelector",
          "description": "#/definitions/Event_for_SubgraphSelector"
        },
        {
          "$ref": "#/definitions/Field_for_SubgraphSelector",
          "description": "#/definitions/Field_for_SubgraphSelector"
        },
        {
          "$ref": "#/definitions/SubgraphSelector",
          "description": "#/definitions/SubgraphSelector"
        }
      ]
    },
    "InstrumentValue_for_SupergraphSelector": {
      "anyOf": [
        {
          "$ref": "#/definitions/Standard",
          "description": "#/definitions/Standard"
        },
        {
          "$ref": "#/definitions/Event_for_SupergraphSelector",
          "description": "#/definitions/Event_for_SupergraphSelector"
        },
        {
          "$ref": "#/definitions/Field_for_SupergraphSelector",
          "description": "#/definitions/Field_for_SupergraphSelector"
        },
        {
          "$ref": "#/definitions/SupergraphSelector",
          "description": "#/definitions/SupergraphSelector"
        }
      ]
    },
    "Instrument_for_GraphQLAttributes_and_GraphQLSelector": {
      "additionalProperties": false,
      "properties": {
        "attributes": {
          "$ref": "#/definitions/extendable_attribute_apollo_router::plugins::telemetry::config_new::graphql::attributes::GraphQLAttributes_apollo_router::plugins::telemetry::config_new::graphql::selectors::GraphQLSelector",
          "description": "#/definitions/extendable_attribute_apollo_router::plugins::telemetry::config_new::graphql::attributes::GraphQLAttributes_apollo_router::plugins::telemetry::config_new::graphql::selectors::GraphQLSelector"
        },
        "condition": {
          "$ref": "#/definitions/Condition_for_GraphQLSelector",
          "description": "#/definitions/Condition_for_GraphQLSelector"
        },
        "description": {
          "description": "The description of the instrument.",
          "type": "string"
        },
        "type": {
          "$ref": "#/definitions/InstrumentType",
          "description": "#/definitions/InstrumentType"
        },
        "unit": {
          "description": "The units of the instrument, e.g. \"ms\", \"bytes\", \"requests\".",
          "type": "string"
        },
        "value": {
          "$ref": "#/definitions/InstrumentValue_for_GraphQLSelector",
          "description": "#/definitions/InstrumentValue_for_GraphQLSelector"
        }
      },
      "required": [
        "description",
        "type",
        "unit",
        "value"
      ],
      "type": "object"
    },
    "Instrument_for_RouterAttributes_and_RouterSelector": {
      "additionalProperties": false,
      "properties": {
        "attributes": {
          "$ref": "#/definitions/extendable_attribute_apollo_router::plugins::telemetry::config_new::attributes::RouterAttributes_apollo_router::plugins::telemetry::config_new::selectors::RouterSelector",
          "description": "#/definitions/extendable_attribute_apollo_router::plugins::telemetry::config_new::attributes::RouterAttributes_apollo_router::plugins::telemetry::config_new::selectors::RouterSelector"
        },
        "condition": {
          "$ref": "#/definitions/Condition_for_RouterSelector",
          "description": "#/definitions/Condition_for_RouterSelector"
        },
        "description": {
          "description": "The description of the instrument.",
          "type": "string"
        },
        "type": {
          "$ref": "#/definitions/InstrumentType",
          "description": "#/definitions/InstrumentType"
        },
        "unit": {
          "description": "The units of the instrument, e.g. \"ms\", \"bytes\", \"requests\".",
          "type": "string"
        },
        "value": {
          "$ref": "#/definitions/InstrumentValue_for_RouterSelector",
          "description": "#/definitions/InstrumentValue_for_RouterSelector"
        }
      },
      "required": [
        "description",
        "type",
        "unit",
        "value"
      ],
      "type": "object"
    },
    "Instrument_for_SubgraphAttributes_and_SubgraphSelector": {
      "additionalProperties": false,
      "properties": {
        "attributes": {
          "$ref": "#/definitions/extendable_attribute_apollo_router::plugins::telemetry::config_new::attributes::SubgraphAttributes_apollo_router::plugins::telemetry::config_new::selectors::SubgraphSelector",
          "description": "#/definitions/extendable_attribute_apollo_router::plugins::telemetry::config_new::attributes::SubgraphAttributes_apollo_router::plugins::telemetry::config_new::selectors::SubgraphSelector"
        },
        "condition": {
          "$ref": "#/definitions/Condition_for_SubgraphSelector",
          "description": "#/definitions/Condition_for_SubgraphSelector"
        },
        "description": {
          "description": "The description of the instrument.",
          "type": "string"
        },
        "type": {
          "$ref": "#/definitions/InstrumentType",
          "description": "#/definitions/InstrumentType"
        },
        "unit": {
          "description": "The units of the instrument, e.g. \"ms\", \"bytes\", \"requests\".",
          "type": "string"
        },
        "value": {
          "$ref": "#/definitions/InstrumentValue_for_SubgraphSelector",
          "description": "#/definitions/InstrumentValue_for_SubgraphSelector"
        }
      },
      "required": [
        "description",
        "type",
        "unit",
        "value"
      ],
      "type": "object"
    },
    "Instrument_for_SupergraphAttributes_and_SupergraphSelector": {
      "additionalProperties": false,
      "properties": {
        "attributes": {
          "$ref": "#/definitions/extendable_attribute_apollo_router::plugins::telemetry::config_new::attributes::SupergraphAttributes_apollo_router::plugins::telemetry::config_new::selectors::SupergraphSelector",
          "description": "#/definitions/extendable_attribute_apollo_router::plugins::telemetry::config_new::attributes::SupergraphAttributes_apollo_router::plugins::telemetry::config_new::selectors::SupergraphSelector"
        },
        "condition": {
          "$ref": "#/definitions/Condition_for_SupergraphSelector",
          "description": "#/definitions/Condition_for_SupergraphSelector"
        },
        "description": {
          "description": "The description of the instrument.",
          "type": "string"
        },
        "type": {
          "$ref": "#/definitions/InstrumentType",
          "description": "#/definitions/InstrumentType"
        },
        "unit": {
          "description": "The units of the instrument, e.g. \"ms\", \"bytes\", \"requests\".",
          "type": "string"
        },
        "value": {
          "$ref": "#/definitions/InstrumentValue_for_SupergraphSelector",
          "description": "#/definitions/InstrumentValue_for_SupergraphSelector"
        }
      },
      "required": [
        "description",
        "type",
        "unit",
        "value"
      ],
      "type": "object"
    },
    "Instrumentation": {
      "additionalProperties": false,
      "description": "Instrumentation configuration",
      "properties": {
        "events": {
          "$ref": "#/definitions/Events",
          "description": "#/definitions/Events"
        },
        "instruments": {
          "$ref": "#/definitions/InstrumentsConfig",
          "description": "#/definitions/InstrumentsConfig"
        },
        "spans": {
          "$ref": "#/definitions/Spans",
          "description": "#/definitions/Spans"
        }
      },
      "type": "object"
    },
    "InstrumentsConfig": {
      "additionalProperties": false,
      "properties": {
        "default_requirement_level": {
          "$ref": "#/definitions/DefaultAttributeRequirementLevel",
          "description": "#/definitions/DefaultAttributeRequirementLevel"
        },
        "graphql": {
          "$ref": "#/definitions/extendable_attribute_apollo_router::plugins::telemetry::config_new::graphql::GraphQLInstrumentsConfig_apollo_router::plugins::telemetry::config_new::instruments::Instrument<apollo_router::plugins::telemetry::config_new::graphql::attributes::GraphQLAttributes,_apollo_router::plugins::telemetry::config_new::graphql::selectors::GraphQLSelector>",
          "description": "#/definitions/extendable_attribute_apollo_router::plugins::telemetry::config_new::graphql::GraphQLInstrumentsConfig_apollo_router::plugins::telemetry::config_new::instruments::Instrument<apollo_router::plugins::telemetry::config_new::graphql::attributes::GraphQLAttributes, apollo_router::plugins::telemetry::config_new::graphql::selectors::GraphQLSelector>"
        },
        "router": {
          "$ref": "#/definitions/extendable_attribute_apollo_router::plugins::telemetry::config_new::instruments::RouterInstrumentsConfig_apollo_router::plugins::telemetry::config_new::instruments::Instrument<apollo_router::plugins::telemetry::config_new::attributes::RouterAttributes,_apollo_router::plugins::telemetry::config_new::selectors::RouterSelector>",
          "description": "#/definitions/extendable_attribute_apollo_router::plugins::telemetry::config_new::instruments::RouterInstrumentsConfig_apollo_router::plugins::telemetry::config_new::instruments::Instrument<apollo_router::plugins::telemetry::config_new::attributes::RouterAttributes, apollo_router::plugins::telemetry::config_new::selectors::RouterSelector>"
        },
        "subgraph": {
          "$ref": "#/definitions/extendable_attribute_apollo_router::plugins::telemetry::config_new::instruments::SubgraphInstrumentsConfig_apollo_router::plugins::telemetry::config_new::instruments::Instrument<apollo_router::plugins::telemetry::config_new::attributes::SubgraphAttributes,_apollo_router::plugins::telemetry::config_new::selectors::SubgraphSelector>",
          "description": "#/definitions/extendable_attribute_apollo_router::plugins::telemetry::config_new::instruments::SubgraphInstrumentsConfig_apollo_router::plugins::telemetry::config_new::instruments::Instrument<apollo_router::plugins::telemetry::config_new::attributes::SubgraphAttributes, apollo_router::plugins::telemetry::config_new::selectors::SubgraphSelector>"
        },
        "supergraph": {
          "$ref": "#/definitions/extendable_attribute_apollo_router::plugins::telemetry::config_new::instruments::SupergraphInstrumentsConfig_apollo_router::plugins::telemetry::config_new::instruments::Instrument<apollo_router::plugins::telemetry::config_new::attributes::SupergraphAttributes,_apollo_router::plugins::telemetry::config_new::selectors::SupergraphSelector>",
          "description": "#/definitions/extendable_attribute_apollo_router::plugins::telemetry::config_new::instruments::SupergraphInstrumentsConfig_apollo_router::plugins::telemetry::config_new::instruments::Instrument<apollo_router::plugins::telemetry::config_new::attributes::SupergraphAttributes, apollo_router::plugins::telemetry::config_new::selectors::SupergraphSelector>"
        }
      },
      "type": "object"
    },
    "JWTConf": {
      "additionalProperties": false,
      "properties": {
        "header_name": {
          "default": "authorization",
          "description": "HTTP header expected to contain JWT",
          "type": "string"
        },
        "header_value_prefix": {
          "default": "Bearer",
          "description": "Header value prefix",
          "type": "string"
        },
        "ignore_other_prefixes": {
          "default": false,
          "description": "Whether to ignore any mismatched prefixes",
          "type": "boolean"
        },
        "jwks": {
          "description": "List of JWKS used to verify tokens",
          "items": {
            "$ref": "#/definitions/JwksConf",
            "description": "#/definitions/JwksConf"
          },
          "type": "array"
        },
        "sources": {
          "description": "Alternative sources to extract the JWT",
          "items": {
            "$ref": "#/definitions/Source",
            "description": "#/definitions/Source"
          },
          "type": "array"
        }
      },
      "required": [
        "jwks"
      ],
      "type": "object"
    },
    "JwksConf": {
      "additionalProperties": false,
      "properties": {
        "algorithms": {
          "default": null,
          "description": "List of accepted algorithms. Possible values are `HS256`, `HS384`, `HS512`, `ES256`, `ES384`, `RS256`, `RS384`, `RS512`, `PS256`, `PS384`, `PS512`, `EdDSA`",
          "items": {
            "type": "string"
          },
          "nullable": true,
          "type": "array"
        },
        "headers": {
          "description": "List of headers to add to the JWKS request",
          "items": {
            "$ref": "#/definitions/Header",
            "description": "#/definitions/Header"
          },
          "type": "array"
        },
        "issuer": {
          "description": "Expected issuer for tokens verified by that JWKS",
          "nullable": true,
          "type": "string"
        },
        "poll_interval": {
          "default": {
            "nanos": 0,
            "secs": 60
          },
          "description": "Polling interval for each JWKS endpoint in human-readable format; defaults to 60s",
          "type": "string"
        },
        "url": {
          "description": "Retrieve the JWK Set",
          "type": "string"
        }
      },
      "required": [
        "url"
      ],
      "type": "object"
    },
    "Limits": {
      "additionalProperties": false,
      "description": "Configuration for operation limits, parser limits, HTTP limits, etc.",
      "properties": {
        "http_max_request_bytes": {
          "default": 2000000,
          "description": "Limit the size of incoming HTTP requests read from the network, to protect against running out of memory. Default: 2000000 (2 MB)",
          "format": "uint",
          "minimum": 0.0,
          "type": "integer"
        },
        "max_aliases": {
          "default": null,
          "description": "If set, requests with operations with more aliases than this maximum are rejected with a HTTP 400 Bad Request response and GraphQL error with `\"extensions\": {\"code\": \"MAX_ALIASES_LIMIT\"}`",
          "format": "uint32",
          "minimum": 0.0,
          "nullable": true,
          "type": "integer"
        },
        "max_depth": {
          "default": null,
          "description": "If set, requests with operations deeper than this maximum are rejected with a HTTP 400 Bad Request response and GraphQL error with `\"extensions\": {\"code\": \"MAX_DEPTH_LIMIT\"}`\n\nCounts depth of an operation, looking at its selection sets, including fields in fragments and inline fragments. The following example has a depth of 3.\n\n```graphql query getProduct { book { # 1 ...bookDetails } }\n\nfragment bookDetails on Book { details { # 2 ... on ProductDetailsBook { country # 3 } } } ```",
          "format": "uint32",
          "minimum": 0.0,
          "nullable": true,
          "type": "integer"
        },
        "max_height": {
          "default": null,
          "description": "If set, requests with operations higher than this maximum are rejected with a HTTP 400 Bad Request response and GraphQL error with `\"extensions\": {\"code\": \"MAX_DEPTH_LIMIT\"}`\n\nHeight is based on simple merging of fields using the same name or alias, but only within the same selection set. For example `name` here is only counted once and the query has height 3, not 4:\n\n```graphql query { name { first } name { last } } ```\n\nThis may change in a future version of Apollo Router to do [full field merging across fragments][merging] instead.\n\n[merging]: https://spec.graphql.org/October2021/#sec-Field-Selection-Merging]",
          "format": "uint32",
          "minimum": 0.0,
          "nullable": true,
          "type": "integer"
        },
        "max_root_fields": {
          "default": null,
          "description": "If set, requests with operations with more root fields than this maximum are rejected with a HTTP 400 Bad Request response and GraphQL error with `\"extensions\": {\"code\": \"MAX_ROOT_FIELDS_LIMIT\"}`\n\nThis limit counts only the top level fields in a selection set, including fragments and inline fragments.",
          "format": "uint32",
          "minimum": 0.0,
          "nullable": true,
          "type": "integer"
        },
        "parser_max_recursion": {
          "default": 500,
          "description": "Limit recursion in the GraphQL parser to protect against stack overflow. default: 500",
          "format": "uint",
          "minimum": 0.0,
          "type": "integer"
        },
        "parser_max_tokens": {
          "default": 15000,
          "description": "Limit the number of tokens the GraphQL parser processes before aborting.",
          "format": "uint",
          "minimum": 0.0,
          "type": "integer"
        },
        "warn_only": {
          "default": false,
          "description": "If set to true (which is the default is dev mode), requests that exceed a `max_*` limit are *not* rejected. Instead they are executed normally, and a warning is logged.",
          "type": "boolean"
        }
      },
      "type": "object"
    },
    "ListLength": {
      "oneOf": [
        {
          "description": "The length of the list",
          "enum": [
            "value"
          ],
          "type": "string"
        }
      ]
    },
    "ListenAddr": {
      "anyOf": [
        {
          "description": "Socket address.",
          "type": "string"
        },
        {
          "description": "Unix socket.",
          "type": "string"
        }
      ],
      "description": "Listening address."
    },
    "Logging": {
      "additionalProperties": false,
      "description": "Logging configuration.",
      "properties": {
        "common": {
          "$ref": "#/definitions/LoggingCommon",
          "description": "#/definitions/LoggingCommon"
        },
        "experimental_when_header": {
          "description": "Log configuration to log request and response for subgraphs and supergraph Note that this will be removed when events are implemented.",
          "items": {
            "$ref": "#/definitions/HeaderLoggingCondition",
            "description": "#/definitions/HeaderLoggingCondition"
          },
          "type": "array"
        },
        "stdout": {
          "$ref": "#/definitions/StdOut",
          "description": "#/definitions/StdOut"
        }
      },
      "type": "object"
    },
    "LoggingCommon": {
      "additionalProperties": false,
      "properties": {
        "resource": {
          "additionalProperties": {
            "$ref": "#/definitions/AttributeValue",
            "description": "#/definitions/AttributeValue"
          },
          "default": {},
          "description": "The Open Telemetry resource",
          "type": "object"
        },
        "service_name": {
          "default": null,
          "description": "Set a service.name resource in your metrics",
          "nullable": true,
          "type": "string"
        },
        "service_namespace": {
          "default": null,
          "description": "Set a service.namespace attribute in your metrics",
          "nullable": true,
          "type": "string"
        }
      },
      "type": "object"
    },
    "MetricAggregation": {
      "oneOf": [
        {
          "additionalProperties": false,
          "description": "An aggregation that summarizes a set of measurements as an histogram with explicitly defined buckets.",
          "properties": {
            "histogram": {
              "additionalProperties": false,
              "properties": {
                "buckets": {
                  "items": {
                    "format": "double",
                    "type": "number"
                  },
                  "type": "array"
                }
              },
              "required": [
                "buckets"
              ],
              "type": "object"
            }
          },
          "required": [
            "histogram"
          ],
          "type": "object"
        }
      ]
    },
    "MetricView": {
      "additionalProperties": false,
      "properties": {
        "aggregation": {
          "$ref": "#/definitions/MetricAggregation",
          "description": "#/definitions/MetricAggregation",
          "nullable": true
        },
        "allowed_attribute_keys": {
          "description": "An allow-list of attribute keys that will be preserved for the instrument.\n\nAny attribute recorded for the instrument with a key not in this set will be dropped. If the set is empty, all attributes will be dropped, if `None` all attributes will be kept.",
          "items": {
            "type": "string"
          },
          "nullable": true,
          "type": "array",
          "uniqueItems": true
        },
        "description": {
          "description": "New description to set to the instrument",
          "nullable": true,
          "type": "string"
        },
        "name": {
          "description": "The instrument name you're targeting",
          "type": "string"
        },
        "unit": {
          "description": "New unit to set to the instrument",
          "nullable": true,
          "type": "string"
        }
      },
      "required": [
        "name"
      ],
      "type": "object"
    },
    "Metrics": {
      "additionalProperties": false,
      "description": "Per subgraph configuration for entity caching",
      "properties": {
        "enabled": {
          "default": false,
          "description": "enables metrics evaluating the benefits of entity caching",
          "type": "boolean"
        },
        "separate_per_type": {
          "default": false,
          "description": "Adds the entity type name to attributes. This can greatly increase the cardinality",
          "type": "boolean"
        },
        "ttl": {
          "$ref": "#/definitions/Ttl",
          "description": "#/definitions/Ttl",
          "nullable": true
        }
      },
      "type": "object"
    },
    "Metrics2": {
      "additionalProperties": false,
      "description": "Metrics configuration",
      "properties": {
        "common": {
          "$ref": "#/definitions/MetricsCommon",
          "description": "#/definitions/MetricsCommon"
        },
        "otlp": {
          "$ref": "#/definitions/Config9",
          "description": "#/definitions/Config9"
        },
        "prometheus": {
          "$ref": "#/definitions/Config10",
          "description": "#/definitions/Config10"
        }
      },
      "type": "object"
    },
    "MetricsAttributesConf": {
      "additionalProperties": false,
      "description": "Configuration to add custom attributes/labels on metrics",
      "properties": {
        "subgraph": {
          "$ref": "#/definitions/SubgraphAttributesConf",
          "description": "#/definitions/SubgraphAttributesConf"
        },
        "supergraph": {
          "$ref": "#/definitions/AttributesForwardConf",
          "description": "#/definitions/AttributesForwardConf"
        }
      },
      "type": "object"
    },
    "MetricsCommon": {
      "additionalProperties": false,
      "properties": {
        "attributes": {
          "$ref": "#/definitions/MetricsAttributesConf",
          "description": "#/definitions/MetricsAttributesConf"
        },
        "buckets": {
          "default": [
            0.001,
            0.005,
            0.015,
            0.05,
            0.1,
            0.2,
            0.3,
            0.4,
            0.5,
            1.0,
            5.0,
            10.0
          ],
          "description": "Custom buckets for all histograms",
          "items": {
            "format": "double",
            "type": "number"
          },
          "type": "array"
        },
        "resource": {
          "additionalProperties": {
            "$ref": "#/definitions/AttributeValue",
            "description": "#/definitions/AttributeValue"
          },
          "default": {},
          "description": "The Open Telemetry resource",
          "type": "object"
        },
        "service_name": {
          "default": null,
          "description": "Set a service.name resource in your metrics",
          "nullable": true,
          "type": "string"
        },
        "service_namespace": {
          "default": null,
          "description": "Set a service.namespace attribute in your metrics",
          "nullable": true,
          "type": "string"
        },
        "views": {
          "description": "Views applied on metrics",
          "items": {
            "$ref": "#/definitions/MetricView",
            "description": "#/definitions/MetricView"
          },
          "type": "array"
        }
      },
      "type": "object"
    },
    "Mode": {
      "enum": [
        "measure",
        "enforce"
      ],
      "type": "string"
    },
    "MultipartRequest": {
      "additionalProperties": false,
      "description": "Configuration for a multipart request for file uploads.\n\nThis protocol conforms to [jaydenseric's multipart spec](https://github.com/jaydenseric/graphql-multipart-request-spec)",
      "properties": {
        "enabled": {
          "default": true,
          "description": "Whether to enable the multipart protocol for file uploads (default: true)",
          "type": "boolean"
        },
        "limits": {
          "$ref": "#/definitions/MultipartRequestLimits",
          "description": "#/definitions/MultipartRequestLimits"
        },
        "mode": {
          "$ref": "#/definitions/MultipartRequestMode",
          "description": "#/definitions/MultipartRequestMode"
        }
      },
      "type": "object"
    },
    "MultipartRequestLimits": {
      "additionalProperties": false,
      "description": "Request limits for a multipart request",
      "properties": {
        "max_file_size": {
          "description": "The maximum size of each file, in bytes (default: 5MB)",
          "type": "string"
        },
        "max_files": {
          "description": "The maximum amount of files allowed for a single query (default: 4)",
          "format": "uint",
          "minimum": 0.0,
          "type": "integer"
        }
      },
      "required": [
        "max_file_size",
        "max_files"
      ],
      "type": "object"
    },
    "MultipartRequestMode": {
      "description": "Supported mode for a multipart request",
      "oneOf": [
        {
          "description": "The multipart request will not be loaded into memory and instead will be streamed directly to the subgraph in the order received. This has some limitations, mainly that the query _must_ be able to be streamed directly to the subgraph without buffering.\n\nIn practice, this means that certain queries will fail due to ordering of the files.",
          "enum": [
            "stream"
          ],
          "type": "string"
        }
      ]
    },
    "Operation": {
      "oneOf": [
        {
          "additionalProperties": false,
          "properties": {
            "insert": {
              "$ref": "#/definitions/Insert",
              "description": "#/definitions/Insert"
            }
          },
          "required": [
            "insert"
          ],
          "type": "object"
        },
        {
          "additionalProperties": false,
          "properties": {
            "remove": {
              "$ref": "#/definitions/Remove",
              "description": "#/definitions/Remove"
            }
          },
          "required": [
            "remove"
          ],
          "type": "object"
        },
        {
          "additionalProperties": false,
          "properties": {
            "propagate": {
              "$ref": "#/definitions/Propagate",
              "description": "#/definitions/Propagate"
            }
          },
          "required": [
            "propagate"
          ],
          "type": "object"
        }
      ]
    },
    "OperationKind": {
      "oneOf": [
        {
          "description": "The raw operation kind.",
          "enum": [
            "string"
          ],
          "type": "string"
        }
      ]
    },
    "OperationName": {
      "oneOf": [
        {
          "description": "The raw operation name.",
          "enum": [
            "string"
          ],
          "type": "string"
        },
        {
          "description": "A hash of the operation name.",
          "enum": [
            "hash"
          ],
          "type": "string"
        }
      ]
    },
    "PersistedQueries": {
      "additionalProperties": false,
      "description": "Persisted Queries (PQ) configuration",
      "properties": {
        "enabled": {
          "default": false,
          "description": "Activates Persisted Queries (disabled by default)",
          "type": "boolean"
        },
        "log_unknown": {
          "default": false,
          "description": "Enabling this field configures the router to log any freeform GraphQL request that is not in the persisted query list",
          "type": "boolean"
        },
        "safelist": {
          "$ref": "#/definitions/PersistedQueriesSafelist",
          "description": "#/definitions/PersistedQueriesSafelist"
        }
      },
      "type": "object"
    },
    "PersistedQueriesSafelist": {
      "additionalProperties": false,
      "description": "Persisted Queries (PQ) Safelisting configuration",
      "properties": {
        "enabled": {
          "default": false,
          "description": "Enables using the persisted query list as a safelist (disabled by default)",
          "type": "boolean"
        },
        "require_id": {
          "default": false,
          "description": "Enabling this field configures the router to reject any request that does not include the persisted query ID",
          "type": "boolean"
        }
      },
      "type": "object"
    },
    "Plugins": {
      "additionalProperties": false,
      "properties": {
        "experimental.broken": {
          "$ref": "#/definitions/Config",
          "description": "#/definitions/Config"
        },
        "experimental.expose_query_plan": {
          "$ref": "#/definitions/ExposeQueryPlanConfig",
          "description": "#/definitions/ExposeQueryPlanConfig"
        },
        "experimental.record": {
          "$ref": "#/definitions/RecordConfig",
          "description": "#/definitions/RecordConfig"
        },
        "experimental.restricted": {
          "$ref": "#/definitions/Config2",
          "description": "#/definitions/Config2"
        },
        "test.always_fails_to_start": {
          "$ref": "#/definitions/Conf",
          "description": "#/definitions/Conf"
        },
        "test.always_starts_and_stops": {
          "$ref": "#/definitions/Conf",
          "description": "#/definitions/Conf"
        }
      }
    },
    "Propagate": {
      "anyOf": [
        {
          "additionalProperties": false,
          "description": "Propagate header given a header name",
          "properties": {
            "default": {
              "description": "Default value for the header.",
              "nullable": true,
              "type": "string"
            },
            "named": {
              "description": "The source header name",
              "type": "string"
            },
            "rename": {
              "description": "An optional target header name",
              "nullable": true,
              "type": "string"
            }
          },
          "required": [
            "named"
          ],
          "type": "object"
        },
        {
          "additionalProperties": false,
          "description": "Propagate header given a regex to match header name",
          "properties": {
            "matching": {
              "description": "The regex on header name",
              "type": "string"
            }
          },
          "required": [
            "matching"
          ],
          "type": "object"
        }
      ],
      "description": "Propagate header"
    },
    "Propagation": {
      "additionalProperties": false,
      "description": "Configure propagation of traces. In general you won't have to do this as these are automatically configured along with any exporter you configure.",
      "properties": {
        "aws_xray": {
          "default": false,
          "description": "Propagate AWS X-Ray",
          "type": "boolean"
        },
        "baggage": {
          "default": false,
          "description": "Propagate baggage https://www.w3.org/TR/baggage/",
          "type": "boolean"
        },
        "datadog": {
          "default": false,
          "description": "Propagate Datadog",
          "type": "boolean"
        },
        "jaeger": {
          "default": false,
          "description": "Propagate Jaeger",
          "type": "boolean"
        },
        "request": {
          "$ref": "#/definitions/RequestPropagation",
          "description": "#/definitions/RequestPropagation"
        },
        "trace_context": {
          "default": false,
          "description": "Propagate trace context https://www.w3.org/TR/trace-context/",
          "type": "boolean"
        },
        "zipkin": {
          "default": false,
          "description": "Propagate Zipkin",
          "type": "boolean"
        }
      },
      "type": "object"
    },
    "Protocol": {
      "enum": [
        "grpc",
        "http"
      ],
      "type": "string"
    },
    "Query": {
      "oneOf": [
        {
          "description": "The raw query kind.",
          "enum": [
            "string"
          ],
          "type": "string"
        }
      ]
    },
    "QueryPlanCache": {
      "additionalProperties": false,
      "description": "Cache configuration",
      "properties": {
        "in_memory": {
          "$ref": "#/definitions/InMemoryCache",
          "description": "#/definitions/InMemoryCache"
        },
        "redis": {
          "$ref": "#/definitions/QueryPlanRedisCache",
          "description": "#/definitions/QueryPlanRedisCache",
          "nullable": true
        }
      },
      "type": "object"
    },
    "QueryPlanRedisCache": {
      "additionalProperties": false,
      "description": "Redis cache configuration",
      "properties": {
        "namespace": {
          "description": "namespace used to prefix Redis keys",
          "nullable": true,
          "type": "string"
        },
        "password": {
          "description": "Redis password if not provided in the URLs. This field takes precedence over the password in the URL",
          "nullable": true,
          "type": "string"
        },
        "required_to_start": {
          "default": false,
          "description": "Prevents the router from starting if it cannot connect to Redis",
          "type": "boolean"
        },
        "reset_ttl": {
          "default": true,
          "description": "When a TTL is set on a key, reset it when reading the data from that key",
          "type": "boolean"
        },
        "timeout": {
          "default": null,
          "description": "Redis request timeout (default: 2ms)",
          "nullable": true,
          "type": "string"
        },
        "tls": {
          "$ref": "#/definitions/TlsClient",
          "description": "#/definitions/TlsClient",
          "nullable": true
        },
        "ttl": {
          "default": {
            "nanos": 0,
            "secs": 2592000
          },
          "description": "TTL for entries",
          "nullable": true,
          "type": "string"
        },
        "urls": {
          "description": "List of URLs to the Redis cluster",
          "items": {
            "format": "uri",
            "type": "string"
          },
          "type": "array"
        },
        "username": {
          "description": "Redis username if not provided in the URLs. This field takes precedence over the username in the URL",
          "nullable": true,
          "type": "string"
        }
      },
      "required": [
        "urls"
      ],
      "type": "object"
    },
    "QueryPlannerMode": {
      "description": "Query planner modes.",
      "oneOf": [
        {
          "description": "Use the new Rust-based implementation.",
          "enum": [
            "new"
          ],
          "type": "string"
        },
        {
          "description": "Use the old JavaScript-based implementation.",
          "enum": [
            "legacy"
          ],
          "type": "string"
        },
        {
          "description": "Use Rust-based and Javascript-based implementations side by side, logging warnings if the implementations disagree.",
          "enum": [
            "both"
          ],
          "type": "string"
        }
      ]
    },
    "QueryPlanning": {
      "additionalProperties": false,
      "description": "Query planning cache configuration",
      "properties": {
        "cache": {
          "$ref": "#/definitions/QueryPlanCache",
          "description": "#/definitions/QueryPlanCache"
        },
        "experimental_parallelism": {
          "$ref": "#/definitions/AvailableParallelism",
          "description": "#/definitions/AvailableParallelism"
        },
        "experimental_paths_limit": {
          "default": null,
          "description": "Before creating query plans, for each path of fields in the query we compute all the possible options to traverse that path via the subgraphs. Multiple options can arise because fields in the path can be provided by multiple subgraphs, and abstract types (i.e. unions and interfaces) returned by fields sometimes require the query planner to traverse through each constituent object type. The number of options generated in this computation can grow large if the schema or query are sufficiently complex, and that will increase the time spent planning.\n\nThis config allows specifying a per-path limit to the number of options considered. If any path's options exceeds this limit, query planning will abort and the operation will fail.\n\nThe default value is None, which specifies no limit.",
          "format": "uint32",
          "minimum": 0.0,
          "nullable": true,
          "type": "integer"
        },
        "experimental_plans_limit": {
          "default": null,
          "description": "Sets a limit to the number of generated query plans. The planning process generates many different query plans as it explores the graph, and the list can grow large. By using this limit, we prevent that growth and still get a valid query plan, but it may not be the optimal one.\n\nThe default limit is set to 10000, but it may change in the future",
          "format": "uint32",
          "minimum": 0.0,
          "nullable": true,
          "type": "integer"
        },
        "experimental_reuse_query_plans": {
          "default": false,
          "description": "If cache warm up is configured, this will allow the router to keep a query plan created with the old schema, if it determines that the schema update does not affect the corresponding query",
          "type": "boolean"
        },
        "warmed_up_queries": {
          "default": null,
          "description": "Warms up the cache on reloads by running the query plan over a list of the most used queries (from the in memory cache) Configures the number of queries warmed up. Defaults to 1/3 of the in memory cache",
          "format": "uint",
          "minimum": 0.0,
          "nullable": true,
          "type": "integer"
        }
      },
      "type": "object"
    },
    "RateLimit": {
      "additionalProperties": false,
      "properties": {
        "capacity": {
          "default": 1,
          "description": "Number of log lines allowed in interval per message",
          "format": "uint32",
          "minimum": 0.0,
          "type": "integer"
        },
        "enabled": {
          "default": false,
          "description": "Set to true to limit the rate of log messages",
          "type": "boolean"
        },
        "interval": {
          "default": {
            "nanos": 0,
            "secs": 1
          },
          "description": "Interval for rate limiting",
          "type": "string"
        }
      },
      "type": "object"
    },
    "RateLimitConf": {
      "additionalProperties": false,
      "properties": {
        "capacity": {
          "description": "Number of requests allowed",
          "format": "uint64",
          "minimum": 1.0,
          "type": "integer"
        },
        "interval": {
          "description": "Per interval",
          "type": "string"
        }
      },
      "required": [
        "capacity",
        "interval"
      ],
      "type": "object"
    },
    "RecordConfig": {
      "additionalProperties": false,
      "description": "Request recording configuration.",
      "properties": {
        "enabled": {
          "description": "The recording plugin is disabled by default.",
          "type": "boolean"
        },
        "storage_path": {
          "description": "The path to the directory where recordings will be stored. Defaults to the current working directory.",
          "nullable": true,
          "type": "string"
        }
      },
      "required": [
        "enabled"
      ],
      "type": "object"
    },
    "RedisCache": {
      "additionalProperties": false,
      "description": "Redis cache configuration",
      "properties": {
        "namespace": {
          "description": "namespace used to prefix Redis keys",
          "nullable": true,
          "type": "string"
        },
        "password": {
          "description": "Redis password if not provided in the URLs. This field takes precedence over the password in the URL",
          "nullable": true,
          "type": "string"
        },
        "required_to_start": {
          "default": false,
          "description": "Prevents the router from starting if it cannot connect to Redis",
          "type": "boolean"
        },
        "reset_ttl": {
          "default": true,
          "description": "When a TTL is set on a key, reset it when reading the data from that key",
          "type": "boolean"
        },
        "timeout": {
          "default": null,
          "description": "Redis request timeout (default: 2ms)",
          "nullable": true,
          "type": "string"
        },
        "tls": {
          "$ref": "#/definitions/TlsClient",
          "description": "#/definitions/TlsClient",
          "nullable": true
        },
        "ttl": {
          "default": null,
          "description": "TTL for entries",
          "nullable": true,
          "type": "string"
        },
        "urls": {
          "description": "List of URLs to the Redis cluster",
          "items": {
            "format": "uri",
            "type": "string"
          },
          "type": "array"
        },
        "username": {
          "description": "Redis username if not provided in the URLs. This field takes precedence over the username in the URL",
          "nullable": true,
          "type": "string"
        }
      },
      "required": [
        "urls"
      ],
      "type": "object"
    },
    "Remove": {
      "description": "Remove header",
      "oneOf": [
        {
          "additionalProperties": false,
          "description": "Remove a header given a header name",
          "properties": {
            "named": {
              "description": "Remove a header given a header name",
              "type": "string"
            }
          },
          "required": [
            "named"
          ],
          "type": "object"
        },
        {
          "additionalProperties": false,
          "description": "Remove a header given a regex matching header name",
          "properties": {
            "matching": {
              "description": "Remove a header given a regex matching against the header name",
              "type": "string"
            }
          },
          "required": [
            "matching"
          ],
          "type": "object"
        }
      ]
    },
    "RequestPropagation": {
      "additionalProperties": false,
      "properties": {
        "header_name": {
          "description": "Choose the header name to expose trace_id (default: apollo-trace-id)",
          "type": "string"
        }
      },
      "required": [
        "header_name"
      ],
      "type": "object"
    },
    "ResponseStatus": {
      "oneOf": [
        {
          "description": "The http status code.",
          "enum": [
            "code"
          ],
          "type": "string"
        },
        {
          "description": "The http status reason.",
          "enum": [
            "reason"
          ],
          "type": "string"
        }
      ]
    },
    "RetryConfig": {
      "additionalProperties": false,
      "description": "Retry configuration",
      "properties": {
        "min_per_sec": {
          "description": "minimum rate of retries allowed to accomodate clients that have just started issuing requests, or clients that do not issue many requests per window. The default value is 10",
          "format": "uint32",
          "minimum": 0.0,
          "nullable": true,
          "type": "integer"
        },
        "retry_mutations": {
          "description": "allows request retries on mutations. This should only be activated if mutations are idempotent. Disabled by default",
          "nullable": true,
          "type": "boolean"
        },
        "retry_percent": {
          "description": "percentage of calls to deposit that can be retried. This is in addition to any retries allowed for via min_per_sec. Must be between 0 and 1000, default value is 0.2",
          "format": "float",
          "nullable": true,
          "type": "number"
        },
        "ttl": {
          "default": null,
          "description": "how long a single deposit should be considered. Must be between 1 and 60 seconds, default value is 10 seconds",
          "type": "string"
        }
      },
      "type": "object"
    },
    "Router": {
      "additionalProperties": false,
      "description": "Router level (APQ) configuration",
      "properties": {
        "cache": {
          "$ref": "#/definitions/Cache",
          "description": "#/definitions/Cache"
        }
      },
      "type": "object"
    },
    "RouterAttributes": {
      "additionalProperties": false,
      "description": "Common attributes for http server and client. See https://opentelemetry.io/docs/specs/semconv/http/http-spans/#common-attributes",
      "properties": {
        "baggage": {
          "default": null,
          "description": "All key values from trace baggage.",
          "nullable": true,
          "type": "boolean"
        },
        "dd.trace_id": {
          "default": null,
          "description": "The datadog trace ID. This can be output in logs and used to correlate traces in Datadog.",
          "nullable": true,
          "type": "boolean"
        },
        "error.type": {
          "default": null,
          "description": "Describes a class of error the operation ended with. Examples: * timeout * name_resolution_error * 500 Requirement level: Conditionally Required: If request has ended with an error.",
          "nullable": true,
          "type": "boolean"
        },
        "http.request.body.size": {
          "default": null,
          "description": "The size of the request payload body in bytes. This is the number of bytes transferred excluding headers and is often, but not always, present as the Content-Length header. For requests using transport encoding, this should be the compressed size. Examples: * 3495 Requirement level: Recommended",
          "nullable": true,
          "type": "boolean"
        },
        "http.request.method": {
          "default": null,
          "description": "HTTP request method. Examples: * GET * POST * HEAD Requirement level: Required",
          "nullable": true,
          "type": "boolean"
        },
        "http.response.body.size": {
          "default": null,
          "description": "The size of the response payload body in bytes. This is the number of bytes transferred excluding headers and is often, but not always, present as the Content-Length header. For requests using transport encoding, this should be the compressed size. Examples: * 3495 Requirement level: Recommended",
          "nullable": true,
          "type": "boolean"
        },
        "http.response.status_code": {
          "default": null,
          "description": "HTTP response status code. Examples: * 200 Requirement level: Conditionally Required: If and only if one was received/sent.",
          "nullable": true,
          "type": "boolean"
        },
        "http.route": {
          "default": null,
          "description": "The matched route (path template in the format used by the respective server framework). Examples: * /graphql Requirement level: Conditionally Required: If and only if it’s available",
          "nullable": true,
          "type": "boolean"
        },
        "network.local.address": {
          "default": null,
          "description": "Local socket address. Useful in case of a multi-IP host. Examples: * 10.1.2.80 * /tmp/my.sock Requirement level: Opt-In",
          "nullable": true,
          "type": "boolean"
        },
        "network.local.port": {
          "default": null,
          "description": "Local socket port. Useful in case of a multi-port host. Examples: * 65123 Requirement level: Opt-In",
          "nullable": true,
          "type": "boolean"
        },
        "network.peer.address": {
          "default": null,
          "description": "Peer address of the network connection - IP address or Unix domain socket name. Examples: * 10.1.2.80 * /tmp/my.sock Requirement level: Recommended",
          "nullable": true,
          "type": "boolean"
        },
        "network.peer.port": {
          "default": null,
          "description": "Peer port number of the network connection. Examples: * 65123 Requirement level: Recommended",
          "nullable": true,
          "type": "boolean"
        },
        "network.protocol.name": {
          "default": null,
          "description": "OSI application layer or non-OSI equivalent. Examples: * http * spdy Requirement level: Recommended: if not default (http).",
          "nullable": true,
          "type": "boolean"
        },
        "network.protocol.version": {
          "default": null,
          "description": "Version of the protocol specified in network.protocol.name. Examples: * 1.0 * 1.1 * 2 * 3 Requirement level: Recommended",
          "nullable": true,
          "type": "boolean"
        },
        "network.transport": {
          "default": null,
          "description": "OSI transport layer. Examples: * tcp * udp Requirement level: Conditionally Required",
          "nullable": true,
          "type": "boolean"
        },
        "network.type": {
          "default": null,
          "description": "OSI network layer or non-OSI equivalent. Examples: * ipv4 * ipv6 Requirement level: Recommended",
          "nullable": true,
          "type": "boolean"
        },
        "server.address": {
          "default": null,
          "description": "Name of the local HTTP server that received the request. Examples: * example.com * 10.1.2.80 * /tmp/my.sock Requirement level: Recommended",
          "nullable": true,
          "type": "boolean"
        },
        "server.port": {
          "default": null,
          "description": "Port of the local HTTP server that received the request. Examples: * 80 * 8080 * 443 Requirement level: Recommended",
          "nullable": true,
          "type": "boolean"
        },
        "trace_id": {
          "default": null,
          "description": "The OpenTelemetry trace ID. This can be output in logs.",
          "nullable": true,
          "type": "boolean"
        },
        "url.path": {
          "default": null,
          "description": "The URI path component Examples: * /search Requirement level: Required",
          "nullable": true,
          "type": "boolean"
        },
        "url.query": {
          "default": null,
          "description": "The URI query component Examples: * q=OpenTelemetry Requirement level: Conditionally Required: If and only if one was received/sent.",
          "nullable": true,
          "type": "boolean"
        },
        "url.scheme": {
          "default": null,
          "description": "The URI scheme component identifying the used protocol. Examples: * http * https Requirement level: Required",
          "nullable": true,
          "type": "boolean"
        },
        "user_agent.original": {
          "default": null,
          "description": "Value of the HTTP User-Agent header sent by the client. Examples: * CERN-LineMode/2.15 * libwww/2.17b3 Requirement level: Recommended",
          "nullable": true,
          "type": "boolean"
        }
      },
      "type": "object"
    },
    "RouterConf": {
      "additionalProperties": false,
      "properties": {
        "jwt": {
          "$ref": "#/definitions/JWTConf",
          "description": "#/definitions/JWTConf"
        }
      },
      "required": [
        "jwt"
      ],
      "type": "object"
    },
    "RouterEventsConfig": {
      "additionalProperties": false,
      "properties": {
        "error": {
          "$ref": "#/definitions/EventLevel",
          "description": "#/definitions/EventLevel"
        },
        "request": {
          "$ref": "#/definitions/EventLevel",
          "description": "#/definitions/EventLevel"
        },
        "response": {
          "$ref": "#/definitions/EventLevel",
          "description": "#/definitions/EventLevel"
        }
      },
      "type": "object"
    },
    "RouterInstrumentsConfig": {
      "additionalProperties": false,
      "properties": {
        "http.server.active_requests": {
          "$ref": "#/definitions/DefaultedStandardInstrument_for_ActiveRequestsAttributes",
          "description": "#/definitions/DefaultedStandardInstrument_for_ActiveRequestsAttributes"
        },
        "http.server.request.body.size": {
          "$ref": "#/definitions/DefaultedStandardInstrument_for_extendable_attribute_apollo_router::plugins::telemetry::config_new::attributes::RouterAttributes_apollo_router::plugins::telemetry::config_new::selectors::RouterSelector",
          "description": "#/definitions/DefaultedStandardInstrument_for_extendable_attribute_apollo_router::plugins::telemetry::config_new::attributes::RouterAttributes_apollo_router::plugins::telemetry::config_new::selectors::RouterSelector"
        },
        "http.server.request.duration": {
          "$ref": "#/definitions/DefaultedStandardInstrument_for_extendable_attribute_apollo_router::plugins::telemetry::config_new::attributes::RouterAttributes_apollo_router::plugins::telemetry::config_new::selectors::RouterSelector",
          "description": "#/definitions/DefaultedStandardInstrument_for_extendable_attribute_apollo_router::plugins::telemetry::config_new::attributes::RouterAttributes_apollo_router::plugins::telemetry::config_new::selectors::RouterSelector"
        },
        "http.server.response.body.size": {
          "$ref": "#/definitions/DefaultedStandardInstrument_for_extendable_attribute_apollo_router::plugins::telemetry::config_new::attributes::RouterAttributes_apollo_router::plugins::telemetry::config_new::selectors::RouterSelector",
          "description": "#/definitions/DefaultedStandardInstrument_for_extendable_attribute_apollo_router::plugins::telemetry::config_new::attributes::RouterAttributes_apollo_router::plugins::telemetry::config_new::selectors::RouterSelector"
        }
      },
      "type": "object"
    },
    "RouterRequestConf": {
      "additionalProperties": false,
      "description": "What information is passed to a router request/response stage",
      "properties": {
        "body": {
          "default": false,
          "description": "Send the body",
          "type": "boolean"
        },
        "context": {
          "default": false,
          "description": "Send the context",
          "type": "boolean"
        },
        "headers": {
          "default": false,
          "description": "Send the headers",
          "type": "boolean"
        },
        "method": {
          "default": false,
          "description": "Send the method",
          "type": "boolean"
        },
        "path": {
          "default": false,
          "description": "Send the path",
          "type": "boolean"
        },
        "sdl": {
          "default": false,
          "description": "Send the SDL",
          "type": "boolean"
        }
      },
      "type": "object"
    },
    "RouterResponseConf": {
      "additionalProperties": false,
      "description": "What information is passed to a router request/response stage",
      "properties": {
        "body": {
          "default": false,
          "description": "Send the body",
          "type": "boolean"
        },
        "context": {
          "default": false,
          "description": "Send the context",
          "type": "boolean"
        },
        "headers": {
          "default": false,
          "description": "Send the headers",
          "type": "boolean"
        },
        "sdl": {
          "default": false,
          "description": "Send the SDL",
          "type": "boolean"
        },
        "status_code": {
          "default": false,
          "description": "Send the HTTP status",
          "type": "boolean"
        }
      },
      "type": "object"
    },
    "RouterSelector": {
      "anyOf": [
        {
          "additionalProperties": false,
          "description": "A header from the request",
          "properties": {
            "default": {
              "$ref": "#/definitions/AttributeValue",
              "description": "#/definitions/AttributeValue",
              "nullable": true
            },
            "request_header": {
              "description": "The name of the request header.",
              "type": "string"
            }
          },
          "required": [
            "request_header"
          ],
          "type": "object"
        },
        {
          "additionalProperties": false,
          "description": "The request method.",
          "properties": {
            "request_method": {
              "description": "The request method enabled or not",
              "type": "boolean"
            }
          },
          "required": [
            "request_method"
          ],
          "type": "object"
        },
        {
          "additionalProperties": false,
          "description": "A header from the response",
          "properties": {
            "default": {
              "$ref": "#/definitions/AttributeValue",
              "description": "#/definitions/AttributeValue",
              "nullable": true
            },
            "response_header": {
              "description": "The name of the request header.",
              "type": "string"
            }
          },
          "required": [
            "response_header"
          ],
          "type": "object"
        },
        {
          "additionalProperties": false,
          "description": "A status from the response",
          "properties": {
            "response_status": {
              "$ref": "#/definitions/ResponseStatus",
              "description": "#/definitions/ResponseStatus"
            }
          },
          "required": [
            "response_status"
          ],
          "type": "object"
        },
        {
          "additionalProperties": false,
          "description": "The trace ID of the request.",
          "properties": {
            "trace_id": {
              "$ref": "#/definitions/TraceIdFormat2",
              "description": "#/definitions/TraceIdFormat2"
            }
          },
          "required": [
            "trace_id"
          ],
          "type": "object"
        },
        {
          "additionalProperties": false,
          "description": "Apollo Studio operation id",
          "properties": {
            "studio_operation_id": {
              "description": "Apollo Studio operation id",
              "type": "boolean"
            }
          },
          "required": [
            "studio_operation_id"
          ],
          "type": "object"
        },
        {
          "additionalProperties": false,
          "description": "A value from context.",
          "properties": {
            "default": {
              "$ref": "#/definitions/AttributeValue",
              "description": "#/definitions/AttributeValue",
              "nullable": true
            },
            "response_context": {
              "description": "The response context key.",
              "type": "string"
            }
          },
          "required": [
            "response_context"
          ],
          "type": "object"
        },
        {
          "additionalProperties": false,
          "description": "A value from baggage.",
          "properties": {
            "baggage": {
              "description": "The name of the baggage item.",
              "type": "string"
            },
            "default": {
              "$ref": "#/definitions/AttributeValue",
              "description": "#/definitions/AttributeValue",
              "nullable": true
            }
          },
          "required": [
            "baggage"
          ],
          "type": "object"
        },
        {
          "additionalProperties": false,
          "description": "A value from an environment variable.",
          "properties": {
            "default": {
              "description": "Optional default value.",
              "nullable": true,
              "type": "string"
            },
            "env": {
              "description": "The name of the environment variable",
              "type": "string"
            }
          },
          "required": [
            "env"
          ],
          "type": "object"
        },
        {
          "description": "Deprecated, should not be used anymore, use static field instead",
          "type": "string"
        },
        {
          "additionalProperties": false,
          "properties": {
            "static": {
              "$ref": "#/definitions/AttributeValue",
              "description": "#/definitions/AttributeValue"
            }
          },
          "required": [
            "static"
          ],
          "type": "object"
        },
        {
          "additionalProperties": false,
          "properties": {
            "on_graphql_error": {
              "description": "Boolean set to true if the response body contains graphql error",
              "type": "boolean"
            }
          },
          "required": [
            "on_graphql_error"
          ],
          "type": "object"
        },
        {
          "additionalProperties": false,
          "properties": {
            "error": {
              "$ref": "#/definitions/ErrorRepr",
              "description": "#/definitions/ErrorRepr"
            }
          },
          "required": [
            "error"
          ],
          "type": "object"
        }
      ]
    },
    "RouterShaping": {
      "additionalProperties": false,
      "properties": {
        "global_rate_limit": {
          "$ref": "#/definitions/RateLimitConf",
          "description": "#/definitions/RateLimitConf",
          "nullable": true
        },
        "timeout": {
          "default": null,
          "description": "Enable timeout for incoming requests",
          "type": "string"
        }
      },
      "type": "object"
    },
    "RouterSpans": {
      "additionalProperties": false,
      "properties": {
        "attributes": {
          "$ref": "#/definitions/extendable_attribute_apollo_router::plugins::telemetry::config_new::attributes::RouterAttributes_apollo_router::plugins::telemetry::config_new::conditional::Conditional<apollo_router::plugins::telemetry::config_new::selectors::RouterSelector>",
          "description": "#/definitions/extendable_attribute_apollo_router::plugins::telemetry::config_new::attributes::RouterAttributes_apollo_router::plugins::telemetry::config_new::conditional::Conditional<apollo_router::plugins::telemetry::config_new::selectors::RouterSelector>"
        }
      },
      "type": "object"
    },
    "RouterStage": {
      "properties": {
        "request": {
          "$ref": "#/definitions/RouterRequestConf",
          "description": "#/definitions/RouterRequestConf"
        },
        "response": {
          "$ref": "#/definitions/RouterResponseConf",
          "description": "#/definitions/RouterResponseConf"
        }
      },
      "type": "object"
    },
    "Sampler": {
      "oneOf": [
        {
          "description": "Always sample",
          "enum": [
            "always_on"
          ],
          "type": "string"
        },
        {
          "description": "Never sample",
          "enum": [
            "always_off"
          ],
          "type": "string"
        }
      ]
    },
    "SamplerOption": {
      "anyOf": [
        {
          "description": "Sample a given fraction. Fractions >= 1 will always sample.",
          "format": "double",
          "type": "number"
        },
        {
          "$ref": "#/definitions/Sampler",
          "description": "#/definitions/Sampler"
        }
      ]
    },
    "Sandbox": {
      "additionalProperties": false,
      "description": "Configuration options pertaining to the sandbox page.",
      "properties": {
        "enabled": {
          "default": false,
          "description": "Set to true to enable sandbox",
          "type": "boolean"
        }
      },
      "type": "object"
    },
    "SelectorOrValue_for_GraphQLSelector": {
      "anyOf": [
        {
          "$ref": "#/definitions/AttributeValue",
          "description": "#/definitions/AttributeValue"
        },
        {
          "$ref": "#/definitions/GraphQLSelector",
          "description": "#/definitions/GraphQLSelector"
        }
      ]
    },
    "SelectorOrValue_for_RouterSelector": {
      "anyOf": [
        {
          "$ref": "#/definitions/AttributeValue",
          "description": "#/definitions/AttributeValue"
        },
        {
          "$ref": "#/definitions/RouterSelector",
          "description": "#/definitions/RouterSelector"
        }
      ]
    },
    "SelectorOrValue_for_SubgraphSelector": {
      "anyOf": [
        {
          "$ref": "#/definitions/AttributeValue",
          "description": "#/definitions/AttributeValue"
        },
        {
          "$ref": "#/definitions/SubgraphSelector",
          "description": "#/definitions/SubgraphSelector"
        }
      ]
    },
    "SelectorOrValue_for_SupergraphSelector": {
      "anyOf": [
        {
          "$ref": "#/definitions/AttributeValue",
          "description": "#/definitions/AttributeValue"
        },
        {
          "$ref": "#/definitions/SupergraphSelector",
          "description": "#/definitions/SupergraphSelector"
        }
      ]
    },
    "SocketEndpoint": {
      "type": "string"
    },
    "Source": {
      "oneOf": [
        {
          "additionalProperties": false,
          "properties": {
            "name": {
              "default": "authorization",
              "description": "HTTP header expected to contain JWT",
              "type": "string"
            },
            "type": {
              "enum": [
                "header"
              ],
              "type": "string"
            },
            "value_prefix": {
              "default": "Bearer",
              "description": "Header value prefix",
              "type": "string"
            }
          },
          "required": [
            "type"
          ],
          "type": "object"
        },
        {
          "additionalProperties": false,
          "properties": {
            "name": {
              "description": "Name of the cookie containing the JWT",
              "type": "string"
            },
            "type": {
              "enum": [
                "cookie"
              ],
              "type": "string"
            }
          },
          "required": [
            "name",
            "type"
          ],
          "type": "object"
        }
      ]
    },
    "SourceApiConfiguration": {
      "additionalProperties": false,
      "description": "Configuration for a source API",
      "properties": {
        "override_url": {
          "default": null,
          "description": "Override the base URL for the API",
          "format": "uri",
          "nullable": true,
          "type": "string"
        }
      },
      "type": "object"
    },
    "SpanMode": {
      "description": "Span mode to create new or deprecated spans",
      "oneOf": [
        {
          "description": "Keep the request span as root span and deprecated attributes. This option will eventually removed.",
          "enum": [
            "deprecated"
          ],
          "type": "string"
        },
        {
          "description": "Use new OpenTelemetry spec compliant span attributes or preserve existing. This will be the default in future.",
          "enum": [
            "spec_compliant"
          ],
          "type": "string"
        }
      ]
    },
    "Spans": {
      "additionalProperties": false,
      "properties": {
        "default_attribute_requirement_level": {
          "$ref": "#/definitions/DefaultAttributeRequirementLevel",
          "description": "#/definitions/DefaultAttributeRequirementLevel"
        },
        "mode": {
          "$ref": "#/definitions/SpanMode",
          "description": "#/definitions/SpanMode"
        },
        "router": {
          "$ref": "#/definitions/RouterSpans",
          "description": "#/definitions/RouterSpans"
        },
        "subgraph": {
          "$ref": "#/definitions/SubgraphSpans",
          "description": "#/definitions/SubgraphSpans"
        },
        "supergraph": {
          "$ref": "#/definitions/SupergraphSpans",
          "description": "#/definitions/SupergraphSpans"
        }
      },
      "type": "object"
    },
    "Standard": {
      "enum": [
        "duration",
        "unit"
      ],
      "type": "string"
    },
    "StdOut": {
      "additionalProperties": false,
      "properties": {
        "enabled": {
          "default": true,
          "description": "Set to true to log to stdout.",
          "type": "boolean"
        },
        "format": {
          "$ref": "#/definitions/logging_format",
          "description": "#/definitions/logging_format"
        },
        "rate_limit": {
          "$ref": "#/definitions/RateLimit",
          "description": "#/definitions/RateLimit"
        },
        "tty_format": {
          "$ref": "#/definitions/logging_format",
          "description": "#/definitions/logging_format",
          "nullable": true
        }
      },
      "type": "object"
    },
    "StrategyConfig": {
      "description": "Algorithm for calculating the cost of an incoming query.",
      "oneOf": [
        {
          "additionalProperties": false,
          "description": "A simple, statically-defined cost mapping for operations and types.\n\nOperation costs: - Mutation: 10 - Query: 0 - Subscription 0\n\nType costs: - Object: 1 - Interface: 1 - Union: 1 - Scalar: 0 - Enum: 0",
          "properties": {
            "static_estimated": {
              "additionalProperties": false,
              "properties": {
                "list_size": {
                  "description": "The assumed length of lists returned by the operation.",
                  "format": "uint32",
                  "minimum": 0.0,
                  "type": "integer"
                },
                "max": {
                  "description": "The maximum cost of a query",
                  "format": "double",
                  "type": "number"
                }
              },
              "required": [
                "list_size",
                "max"
              ],
              "type": "object"
            }
          },
          "required": [
            "static_estimated"
          ],
          "type": "object"
        },
        {
          "additionalProperties": false,
          "properties": {
            "test": {
              "additionalProperties": false,
              "properties": {
                "error": {
                  "$ref": "#/definitions/TestError",
                  "description": "#/definitions/TestError"
                },
                "stage": {
                  "$ref": "#/definitions/TestStage",
                  "description": "#/definitions/TestStage"
                }
              },
              "required": [
                "error",
                "stage"
              ],
              "type": "object"
            }
          },
          "required": [
            "test"
          ],
          "type": "object"
        }
      ]
    },
    "Subgraph": {
      "additionalProperties": false,
      "description": "Per subgraph configuration for entity caching",
      "properties": {
        "enabled": {
          "default": null,
          "description": "activates caching for this subgraph, overrides the global configuration",
          "nullable": true,
          "type": "boolean"
        },
        "private_id": {
          "default": null,
          "description": "Context key used to separate cache sections per user",
          "nullable": true,
          "type": "string"
        },
        "ttl": {
          "$ref": "#/definitions/Ttl",
          "description": "#/definitions/Ttl",
          "nullable": true
        }
      },
      "type": "object"
    },
    "SubgraphApq": {
      "additionalProperties": false,
      "description": "Subgraph level Automatic Persisted Queries (APQ) configuration",
      "properties": {
        "enabled": {
          "default": false,
          "description": "Enable",
          "type": "boolean"
        }
      },
      "type": "object"
    },
    "SubgraphAttributes": {
      "additionalProperties": false,
      "properties": {
        "subgraph.graphql.document": {
          "default": null,
          "description": "The GraphQL document being executed. Examples: * query findBookById { bookById(id: ?) { name } } Requirement level: Recommended",
          "nullable": true,
          "type": "boolean"
        },
        "subgraph.graphql.operation.name": {
          "default": null,
          "description": "The name of the operation being executed. Examples: * findBookById Requirement level: Recommended",
          "nullable": true,
          "type": "boolean"
        },
        "subgraph.graphql.operation.type": {
          "default": null,
          "description": "The type of the operation being executed. Examples: * query * subscription * mutation Requirement level: Recommended",
          "nullable": true,
          "type": "boolean"
        },
        "subgraph.name": {
          "default": null,
          "description": "The name of the subgraph Examples: * products Requirement level: Required",
          "nullable": true,
          "type": "boolean"
        }
      },
      "type": "object"
    },
    "SubgraphAttributesConf": {
      "additionalProperties": false,
      "description": "Configuration to add custom attributes/labels on metrics to subgraphs",
      "properties": {
        "all": {
          "$ref": "#/definitions/AttributesForwardConf",
          "description": "#/definitions/AttributesForwardConf"
        },
        "subgraphs": {
          "additionalProperties": {
            "$ref": "#/definitions/AttributesForwardConf",
            "description": "#/definitions/AttributesForwardConf"
          },
          "description": "Attributes per subgraph",
          "type": "object"
        }
      },
      "type": "object"
    },
    "SubgraphConfiguration_for_CommonBatchingConfig": {
      "description": "Configuration options pertaining to the subgraph server component.",
      "properties": {
        "all": {
          "$ref": "#/definitions/CommonBatchingConfig",
          "description": "#/definitions/CommonBatchingConfig"
        },
        "subgraphs": {
          "additionalProperties": {
            "$ref": "#/definitions/CommonBatchingConfig",
            "description": "#/definitions/CommonBatchingConfig"
          },
          "default": {},
          "description": "per subgraph options",
          "type": "object"
        }
      },
      "type": "object"
    },
    "SubgraphConfiguration_for_SubgraphApq": {
      "description": "Configuration options pertaining to the subgraph server component.",
      "properties": {
        "all": {
          "$ref": "#/definitions/SubgraphApq",
          "description": "#/definitions/SubgraphApq"
        },
        "subgraphs": {
          "additionalProperties": {
            "$ref": "#/definitions/SubgraphApq",
            "description": "#/definitions/SubgraphApq"
          },
          "default": {},
          "description": "per subgraph options",
          "type": "object"
        }
      },
      "type": "object"
    },
    "SubgraphConfiguration_for_TlsClient": {
      "description": "Configuration options pertaining to the subgraph server component.",
      "properties": {
        "all": {
          "$ref": "#/definitions/TlsClient",
          "description": "#/definitions/TlsClient"
        },
        "subgraphs": {
          "additionalProperties": {
            "$ref": "#/definitions/TlsClient",
            "description": "#/definitions/TlsClient"
          },
          "default": {},
          "description": "per subgraph options",
          "type": "object"
        }
      },
      "type": "object"
    },
    "SubgraphErrorConfig": {
      "additionalProperties": false,
      "properties": {
        "all": {
          "$ref": "#/definitions/ErrorConfiguration",
          "description": "#/definitions/ErrorConfiguration"
        },
        "subgraphs": {
          "additionalProperties": {
            "$ref": "#/definitions/ErrorConfiguration",
            "description": "#/definitions/ErrorConfiguration"
          },
          "description": "Handling of errors coming from specified subgraphs",
          "type": "object"
        }
      },
      "type": "object"
    },
    "SubgraphEventsConfig": {
      "additionalProperties": false,
      "properties": {
        "error": {
          "$ref": "#/definitions/EventLevel",
          "description": "#/definitions/EventLevel"
        },
        "request": {
          "$ref": "#/definitions/EventLevel",
          "description": "#/definitions/EventLevel"
        },
        "response": {
          "$ref": "#/definitions/EventLevel",
          "description": "#/definitions/EventLevel"
        }
      },
      "type": "object"
    },
    "SubgraphInstrumentsConfig": {
      "additionalProperties": false,
      "properties": {
        "http.client.request.body.size": {
          "$ref": "#/definitions/DefaultedStandardInstrument_for_extendable_attribute_apollo_router::plugins::telemetry::config_new::attributes::SubgraphAttributes_apollo_router::plugins::telemetry::config_new::selectors::SubgraphSelector",
          "description": "#/definitions/DefaultedStandardInstrument_for_extendable_attribute_apollo_router::plugins::telemetry::config_new::attributes::SubgraphAttributes_apollo_router::plugins::telemetry::config_new::selectors::SubgraphSelector"
        },
        "http.client.request.duration": {
          "$ref": "#/definitions/DefaultedStandardInstrument_for_extendable_attribute_apollo_router::plugins::telemetry::config_new::attributes::SubgraphAttributes_apollo_router::plugins::telemetry::config_new::selectors::SubgraphSelector",
          "description": "#/definitions/DefaultedStandardInstrument_for_extendable_attribute_apollo_router::plugins::telemetry::config_new::attributes::SubgraphAttributes_apollo_router::plugins::telemetry::config_new::selectors::SubgraphSelector"
        },
        "http.client.response.body.size": {
          "$ref": "#/definitions/DefaultedStandardInstrument_for_extendable_attribute_apollo_router::plugins::telemetry::config_new::attributes::SubgraphAttributes_apollo_router::plugins::telemetry::config_new::selectors::SubgraphSelector",
          "description": "#/definitions/DefaultedStandardInstrument_for_extendable_attribute_apollo_router::plugins::telemetry::config_new::attributes::SubgraphAttributes_apollo_router::plugins::telemetry::config_new::selectors::SubgraphSelector"
        }
      },
      "type": "object"
    },
    "SubgraphPassthroughMode": {
      "additionalProperties": false,
      "properties": {
        "all": {
          "$ref": "#/definitions/WebSocketConfiguration",
          "description": "#/definitions/WebSocketConfiguration",
          "nullable": true
        },
        "subgraphs": {
          "additionalProperties": {
            "$ref": "#/definitions/WebSocketConfiguration",
            "description": "#/definitions/WebSocketConfiguration"
          },
          "default": {},
          "description": "Configuration for specific subgraphs",
          "type": "object"
        }
      },
      "type": "object"
    },
    "SubgraphRequestConf": {
      "additionalProperties": false,
      "description": "What information is passed to a subgraph request/response stage",
      "properties": {
        "body": {
          "default": false,
          "description": "Send the body",
          "type": "boolean"
        },
        "context": {
          "default": false,
          "description": "Send the context",
          "type": "boolean"
        },
        "headers": {
          "default": false,
          "description": "Send the headers",
          "type": "boolean"
        },
        "method": {
          "default": false,
          "description": "Send the method URI",
          "type": "boolean"
        },
        "service_name": {
          "default": false,
          "description": "Send the service name",
          "type": "boolean"
        },
        "uri": {
          "default": false,
          "description": "Send the subgraph URI",
          "type": "boolean"
        }
      },
      "type": "object"
    },
    "SubgraphResponseConf": {
      "additionalProperties": false,
      "description": "What information is passed to a subgraph request/response stage",
      "properties": {
        "body": {
          "default": false,
          "description": "Send the body",
          "type": "boolean"
        },
        "context": {
          "default": false,
          "description": "Send the context",
          "type": "boolean"
        },
        "headers": {
          "default": false,
          "description": "Send the headers",
          "type": "boolean"
        },
        "service_name": {
          "default": false,
          "description": "Send the service name",
          "type": "boolean"
        },
        "status_code": {
          "default": false,
          "description": "Send the http status",
          "type": "boolean"
        }
      },
      "type": "object"
    },
    "SubgraphSelector": {
      "anyOf": [
        {
          "additionalProperties": false,
          "properties": {
            "default": {
              "description": "Optional default value.",
              "nullable": true,
              "type": "string"
            },
            "subgraph_operation_name": {
              "$ref": "#/definitions/OperationName",
              "description": "#/definitions/OperationName"
            }
          },
          "required": [
            "subgraph_operation_name"
          ],
          "type": "object"
        },
        {
          "additionalProperties": false,
          "properties": {
            "subgraph_operation_kind": {
              "$ref": "#/definitions/OperationKind",
              "description": "#/definitions/OperationKind"
            }
          },
          "required": [
            "subgraph_operation_kind"
          ],
          "type": "object"
        },
        {
          "additionalProperties": false,
          "properties": {
            "default": {
              "description": "Optional default value.",
              "nullable": true,
              "type": "string"
            },
            "subgraph_query": {
              "$ref": "#/definitions/Query",
              "description": "#/definitions/Query"
            }
          },
          "required": [
            "subgraph_query"
          ],
          "type": "object"
        },
        {
          "additionalProperties": false,
          "properties": {
            "default": {
              "$ref": "#/definitions/AttributeValue",
              "description": "#/definitions/AttributeValue",
              "nullable": true
            },
            "subgraph_query_variable": {
              "description": "The name of a subgraph query variable.",
              "type": "string"
            }
          },
          "required": [
            "subgraph_query_variable"
          ],
          "type": "object"
        },
        {
          "additionalProperties": false,
          "description": "Deprecated, use SubgraphResponseData and SubgraphResponseError instead",
          "properties": {
            "default": {
              "$ref": "#/definitions/AttributeValue",
              "description": "#/definitions/AttributeValue",
              "nullable": true
            },
            "subgraph_response_body": {
              "description": "The subgraph response body json path.",
              "type": "string"
            }
          },
          "required": [
            "subgraph_response_body"
          ],
          "type": "object"
        },
        {
          "additionalProperties": false,
          "properties": {
            "default": {
              "$ref": "#/definitions/AttributeValue",
              "description": "#/definitions/AttributeValue",
              "nullable": true
            },
            "subgraph_response_data": {
              "description": "The subgraph response body json path.",
              "type": "string"
            }
          },
          "required": [
            "subgraph_response_data"
          ],
          "type": "object"
        },
        {
          "additionalProperties": false,
          "properties": {
            "default": {
              "$ref": "#/definitions/AttributeValue",
              "description": "#/definitions/AttributeValue",
              "nullable": true
            },
            "subgraph_response_errors": {
              "description": "The subgraph response body json path.",
              "type": "string"
            }
          },
          "required": [
            "subgraph_response_errors"
          ],
          "type": "object"
        },
        {
          "additionalProperties": false,
          "properties": {
            "default": {
              "description": "Optional default value.",
              "nullable": true,
              "type": "string"
            },
            "subgraph_request_header": {
              "description": "The name of a subgraph request header.",
              "type": "string"
            }
          },
          "required": [
            "subgraph_request_header"
          ],
          "type": "object"
        },
        {
          "additionalProperties": false,
          "properties": {
            "default": {
              "description": "Optional default value.",
              "nullable": true,
              "type": "string"
            },
            "subgraph_response_header": {
              "description": "The name of a subgraph response header.",
              "type": "string"
            }
          },
          "required": [
            "subgraph_response_header"
          ],
          "type": "object"
        },
        {
          "additionalProperties": false,
          "properties": {
            "subgraph_response_status": {
              "$ref": "#/definitions/ResponseStatus",
              "description": "#/definitions/ResponseStatus"
            }
          },
          "required": [
            "subgraph_response_status"
          ],
          "type": "object"
        },
        {
          "additionalProperties": false,
          "properties": {
            "default": {
              "description": "Optional default value.",
              "nullable": true,
              "type": "string"
            },
            "supergraph_operation_name": {
              "$ref": "#/definitions/OperationName",
              "description": "#/definitions/OperationName"
            }
          },
          "required": [
            "supergraph_operation_name"
          ],
          "type": "object"
        },
        {
          "additionalProperties": false,
          "properties": {
            "supergraph_operation_kind": {
              "$ref": "#/definitions/OperationKind",
              "description": "#/definitions/OperationKind"
            }
          },
          "required": [
            "supergraph_operation_kind"
          ],
          "type": "object"
        },
        {
          "additionalProperties": false,
          "properties": {
            "default": {
              "description": "Optional default value.",
              "nullable": true,
              "type": "string"
            },
            "supergraph_query": {
              "$ref": "#/definitions/Query",
              "description": "#/definitions/Query"
            }
          },
          "required": [
            "supergraph_query"
          ],
          "type": "object"
        },
        {
          "additionalProperties": false,
          "properties": {
            "default": {
              "$ref": "#/definitions/AttributeValue",
              "description": "#/definitions/AttributeValue",
              "nullable": true
            },
            "supergraph_query_variable": {
              "description": "The supergraph query variable name.",
              "type": "string"
            }
          },
          "required": [
            "supergraph_query_variable"
          ],
          "type": "object"
        },
        {
          "additionalProperties": false,
          "properties": {
            "default": {
              "description": "Optional default value.",
              "nullable": true,
              "type": "string"
            },
            "supergraph_request_header": {
              "description": "The supergraph request header name.",
              "type": "string"
            }
          },
          "required": [
            "supergraph_request_header"
          ],
          "type": "object"
        },
        {
          "additionalProperties": false,
          "properties": {
            "default": {
              "$ref": "#/definitions/AttributeValue",
              "description": "#/definitions/AttributeValue",
              "nullable": true
            },
            "request_context": {
              "description": "The request context key.",
              "type": "string"
            }
          },
          "required": [
            "request_context"
          ],
          "type": "object"
        },
        {
          "additionalProperties": false,
          "properties": {
            "default": {
              "$ref": "#/definitions/AttributeValue",
              "description": "#/definitions/AttributeValue",
              "nullable": true
            },
            "response_context": {
              "description": "The response context key.",
              "type": "string"
            }
          },
          "required": [
            "response_context"
          ],
          "type": "object"
        },
        {
          "additionalProperties": false,
          "properties": {
            "baggage": {
              "description": "The name of the baggage item.",
              "type": "string"
            },
            "default": {
              "$ref": "#/definitions/AttributeValue",
              "description": "#/definitions/AttributeValue",
              "nullable": true
            }
          },
          "required": [
            "baggage"
          ],
          "type": "object"
        },
        {
          "additionalProperties": false,
          "properties": {
            "default": {
              "description": "Optional default value.",
              "nullable": true,
              "type": "string"
            },
            "env": {
              "description": "The name of the environment variable",
              "type": "string"
            }
          },
          "required": [
            "env"
          ],
          "type": "object"
        },
        {
          "description": "Deprecated, should not be used anymore, use static field instead",
          "type": "string"
        },
        {
          "additionalProperties": false,
          "properties": {
            "static": {
              "$ref": "#/definitions/AttributeValue",
              "description": "#/definitions/AttributeValue"
            }
          },
          "required": [
            "static"
          ],
          "type": "object"
        },
        {
          "additionalProperties": false,
          "properties": {
            "error": {
              "$ref": "#/definitions/ErrorRepr",
              "description": "#/definitions/ErrorRepr"
            }
          },
          "required": [
            "error"
          ],
          "type": "object"
        }
      ]
    },
    "SubgraphShaping": {
      "additionalProperties": false,
      "description": "Traffic shaping options",
      "properties": {
        "compression": {
          "$ref": "#/definitions/Compression",
          "description": "#/definitions/Compression",
          "nullable": true
        },
        "deduplicate_query": {
          "description": "Enable query deduplication",
          "nullable": true,
          "type": "boolean"
        },
        "experimental_http2": {
          "$ref": "#/definitions/Http2Config",
          "description": "#/definitions/Http2Config",
          "nullable": true
        },
        "experimental_retry": {
          "$ref": "#/definitions/RetryConfig",
          "description": "#/definitions/RetryConfig",
          "nullable": true
        },
        "global_rate_limit": {
          "$ref": "#/definitions/RateLimitConf",
          "description": "#/definitions/RateLimitConf",
          "nullable": true
        },
        "timeout": {
          "default": null,
          "description": "Enable timeout for incoming requests",
          "type": "string"
        }
      },
      "type": "object"
    },
    "SubgraphSpans": {
      "additionalProperties": false,
      "properties": {
        "attributes": {
          "$ref": "#/definitions/extendable_attribute_apollo_router::plugins::telemetry::config_new::attributes::SubgraphAttributes_apollo_router::plugins::telemetry::config_new::conditional::Conditional<apollo_router::plugins::telemetry::config_new::selectors::SubgraphSelector>",
          "description": "#/definitions/extendable_attribute_apollo_router::plugins::telemetry::config_new::attributes::SubgraphAttributes_apollo_router::plugins::telemetry::config_new::conditional::Conditional<apollo_router::plugins::telemetry::config_new::selectors::SubgraphSelector>"
        }
      },
      "type": "object"
    },
    "SubgraphStage": {
      "additionalProperties": false,
      "description": "What information is passed to a subgraph request/response stage",
      "properties": {
        "request": {
          "$ref": "#/definitions/SubgraphRequestConf",
          "description": "#/definitions/SubgraphRequestConf"
        },
        "response": {
          "$ref": "#/definitions/SubgraphResponseConf",
          "description": "#/definitions/SubgraphResponseConf"
        }
      },
      "type": "object"
    },
    "SubgraphStages": {
      "additionalProperties": false,
      "description": "What information is passed to a subgraph request/response stage",
      "properties": {
        "all": {
          "$ref": "#/definitions/SubgraphStage",
          "description": "#/definitions/SubgraphStage"
        }
      },
      "type": "object"
    },
    "SubscriptionConfig": {
      "additionalProperties": false,
      "description": "Subscriptions configuration",
      "properties": {
        "enable_deduplication": {
          "default": true,
          "description": "Enable the deduplication of subscription (for example if we detect the exact same request to subgraph we won't open a new websocket to the subgraph in passthrough mode) (default: true)",
          "type": "boolean"
        },
        "enabled": {
          "default": true,
          "description": "Enable subscription",
          "type": "boolean"
        },
        "max_opened_subscriptions": {
          "default": null,
          "description": "This is a limit to only have maximum X opened subscriptions at the same time. By default if it's not set there is no limit.",
          "format": "uint",
          "minimum": 0.0,
          "nullable": true,
          "type": "integer"
        },
        "mode": {
          "$ref": "#/definitions/SubscriptionModeConfig",
          "description": "#/definitions/SubscriptionModeConfig"
        },
        "queue_capacity": {
          "default": null,
          "description": "It represent the capacity of the in memory queue to know how many events we can keep in a buffer",
          "format": "uint",
          "minimum": 0.0,
          "nullable": true,
          "type": "integer"
        }
      },
      "type": "object"
    },
    "SubscriptionModeConfig": {
      "additionalProperties": false,
      "properties": {
        "callback": {
          "$ref": "#/definitions/CallbackMode",
          "description": "#/definitions/CallbackMode",
          "nullable": true
        },
        "passthrough": {
          "$ref": "#/definitions/SubgraphPassthroughMode",
          "description": "#/definitions/SubgraphPassthroughMode",
          "nullable": true
        }
      },
      "type": "object"
    },
    "Supergraph": {
      "additionalProperties": false,
      "description": "Configuration options pertaining to the supergraph server component.",
      "properties": {
        "defer_support": {
          "default": true,
          "description": "Set to false to disable defer support",
          "type": "boolean"
        },
        "early_cancel": {
          "default": false,
          "description": "abort request handling when the client drops the connection. Default: false. When set to true, some parts of the request pipeline like telemetry will not work properly, but request handling will stop immediately when the client connection is closed.",
          "type": "boolean"
        },
        "experimental_log_on_broken_pipe": {
          "default": false,
          "description": "Log a message if the client closes the connection before the response is sent. Default: false.",
          "type": "boolean"
        },
        "experimental_reuse_query_fragments": {
          "default": null,
          "description": "Enable reuse of query fragments Default: depends on the federation version",
          "nullable": true,
          "type": "boolean"
        },
        "generate_query_fragments": {
          "default": false,
          "description": "Enable QP generation of fragments for subgraph requests Default: false",
          "type": "boolean"
        },
        "introspection": {
          "default": false,
          "description": "Enable introspection Default: false",
          "type": "boolean"
        },
        "listen": {
          "$ref": "#/definitions/ListenAddr",
          "description": "#/definitions/ListenAddr"
        },
        "path": {
          "default": "/",
          "description": "The HTTP path on which GraphQL requests will be served. default: \"/\"",
          "type": "string"
        },
        "query_planning": {
          "$ref": "#/definitions/QueryPlanning",
          "description": "#/definitions/QueryPlanning"
        }
      },
      "type": "object"
    },
    "SupergraphAttributes": {
      "additionalProperties": false,
      "description": "Attributes for Cost",
      "properties": {
        "cost.actual": {
          "default": null,
          "description": "The actual cost of the operation using the currently configured cost model",
          "nullable": true,
          "type": "boolean"
        },
        "cost.delta": {
          "default": null,
          "description": "The delta (estimated - actual) cost of the operation using the currently configured cost model",
          "nullable": true,
          "type": "boolean"
        },
        "cost.estimated": {
          "default": null,
          "description": "The estimated cost of the operation using the currently configured cost model",
          "nullable": true,
          "type": "boolean"
        },
        "cost.result": {
          "default": null,
          "description": "The cost result, this is an error code returned by the cost calculation or COST_OK",
          "nullable": true,
          "type": "boolean"
        },
        "graphql.document": {
          "default": null,
          "description": "The GraphQL document being executed. Examples: * query findBookById { bookById(id: ?) { name } } Requirement level: Recommended",
          "nullable": true,
          "type": "boolean"
        },
        "graphql.operation.name": {
          "default": null,
          "description": "The name of the operation being executed. Examples: * findBookById Requirement level: Recommended",
          "nullable": true,
          "type": "boolean"
        },
        "graphql.operation.type": {
          "default": null,
          "description": "The type of the operation being executed. Examples: * query * subscription * mutation Requirement level: Recommended",
          "nullable": true,
          "type": "boolean"
        }
      },
      "type": "object"
    },
    "SupergraphEventsConfig": {
      "additionalProperties": false,
      "properties": {
        "error": {
          "$ref": "#/definitions/EventLevel",
          "description": "#/definitions/EventLevel"
        },
        "request": {
          "$ref": "#/definitions/EventLevel",
          "description": "#/definitions/EventLevel"
        },
        "response": {
          "$ref": "#/definitions/EventLevel",
          "description": "#/definitions/EventLevel"
        }
      },
      "type": "object"
    },
    "SupergraphInstrumentsConfig": {
      "additionalProperties": false,
      "properties": {
        "cost.actual": {
          "$ref": "#/definitions/DefaultedStandardInstrument_for_extendable_attribute_apollo_router::plugins::telemetry::config_new::attributes::SupergraphAttributes_apollo_router::plugins::telemetry::config_new::selectors::SupergraphSelector",
          "description": "#/definitions/DefaultedStandardInstrument_for_extendable_attribute_apollo_router::plugins::telemetry::config_new::attributes::SupergraphAttributes_apollo_router::plugins::telemetry::config_new::selectors::SupergraphSelector"
        },
        "cost.delta": {
          "$ref": "#/definitions/DefaultedStandardInstrument_for_extendable_attribute_apollo_router::plugins::telemetry::config_new::attributes::SupergraphAttributes_apollo_router::plugins::telemetry::config_new::selectors::SupergraphSelector",
          "description": "#/definitions/DefaultedStandardInstrument_for_extendable_attribute_apollo_router::plugins::telemetry::config_new::attributes::SupergraphAttributes_apollo_router::plugins::telemetry::config_new::selectors::SupergraphSelector"
        },
        "cost.estimated": {
          "$ref": "#/definitions/DefaultedStandardInstrument_for_extendable_attribute_apollo_router::plugins::telemetry::config_new::attributes::SupergraphAttributes_apollo_router::plugins::telemetry::config_new::selectors::SupergraphSelector",
          "description": "#/definitions/DefaultedStandardInstrument_for_extendable_attribute_apollo_router::plugins::telemetry::config_new::attributes::SupergraphAttributes_apollo_router::plugins::telemetry::config_new::selectors::SupergraphSelector"
        }
      },
      "type": "object"
    },
    "SupergraphRequestConf": {
      "additionalProperties": false,
      "description": "What information is passed to a router request/response stage",
      "properties": {
        "body": {
          "default": false,
          "description": "Send the body",
          "type": "boolean"
        },
        "context": {
          "default": false,
          "description": "Send the context",
          "type": "boolean"
        },
        "headers": {
          "default": false,
          "description": "Send the headers",
          "type": "boolean"
        },
        "method": {
          "default": false,
          "description": "Send the method",
          "type": "boolean"
        },
        "sdl": {
          "default": false,
          "description": "Send the SDL",
          "type": "boolean"
        }
      },
      "type": "object"
    },
    "SupergraphResponseConf": {
      "additionalProperties": false,
      "description": "What information is passed to a router request/response stage",
      "properties": {
        "body": {
          "default": false,
          "description": "Send the body",
          "type": "boolean"
        },
        "context": {
          "default": false,
          "description": "Send the context",
          "type": "boolean"
        },
        "headers": {
          "default": false,
          "description": "Send the headers",
          "type": "boolean"
        },
        "sdl": {
          "default": false,
          "description": "Send the SDL",
          "type": "boolean"
        },
        "status_code": {
          "default": false,
          "description": "Send the HTTP status",
          "type": "boolean"
        }
      },
      "type": "object"
    },
    "SupergraphSelector": {
      "anyOf": [
        {
          "additionalProperties": false,
          "properties": {
            "default": {
              "description": "Optional default value.",
              "nullable": true,
              "type": "string"
            },
            "operation_name": {
              "$ref": "#/definitions/OperationName",
              "description": "#/definitions/OperationName"
            }
          },
          "required": [
            "operation_name"
          ],
          "type": "object"
        },
        {
          "additionalProperties": false,
          "properties": {
            "operation_kind": {
              "$ref": "#/definitions/OperationKind",
              "description": "#/definitions/OperationKind"
            }
          },
          "required": [
            "operation_kind"
          ],
          "type": "object"
        },
        {
          "additionalProperties": false,
          "properties": {
            "default": {
              "description": "Optional default value.",
              "nullable": true,
              "type": "string"
            },
            "query": {
              "$ref": "#/definitions/Query",
              "description": "#/definitions/Query"
            }
          },
          "required": [
            "query"
          ],
          "type": "object"
        },
        {
          "additionalProperties": false,
          "properties": {
            "default": {
              "$ref": "#/definitions/AttributeValue",
              "description": "#/definitions/AttributeValue",
              "nullable": true
            },
            "query_variable": {
              "description": "The name of a graphql query variable.",
              "type": "string"
            }
          },
          "required": [
            "query_variable"
          ],
          "type": "object"
        },
        {
          "additionalProperties": false,
          "properties": {
            "default": {
              "description": "Optional default value.",
              "nullable": true,
              "type": "string"
            },
            "request_header": {
              "description": "The name of the request header.",
              "type": "string"
            }
          },
          "required": [
            "request_header"
          ],
          "type": "object"
        },
        {
          "additionalProperties": false,
          "properties": {
            "default": {
              "description": "Optional default value.",
              "nullable": true,
              "type": "string"
            },
            "response_header": {
              "description": "The name of the response header.",
              "type": "string"
            }
          },
          "required": [
            "response_header"
          ],
          "type": "object"
        },
        {
          "additionalProperties": false,
          "description": "A status from the response",
          "properties": {
            "response_status": {
              "$ref": "#/definitions/ResponseStatus",
              "description": "#/definitions/ResponseStatus"
            }
          },
          "required": [
            "response_status"
          ],
          "type": "object"
        },
        {
          "additionalProperties": false,
          "properties": {
            "default": {
              "$ref": "#/definitions/AttributeValue",
              "description": "#/definitions/AttributeValue",
              "nullable": true
            },
            "request_context": {
              "description": "The request context key.",
              "type": "string"
            }
          },
          "required": [
            "request_context"
          ],
          "type": "object"
        },
        {
          "additionalProperties": false,
          "properties": {
            "default": {
              "$ref": "#/definitions/AttributeValue",
              "description": "#/definitions/AttributeValue",
              "nullable": true
            },
            "response_context": {
              "description": "The response context key.",
              "type": "string"
            }
          },
          "required": [
            "response_context"
          ],
          "type": "object"
        },
        {
          "additionalProperties": false,
          "properties": {
            "default": {
              "$ref": "#/definitions/AttributeValue",
              "description": "#/definitions/AttributeValue",
              "nullable": true
            },
            "response_data": {
              "description": "The supergraph response body json path of the chunks.",
              "type": "string"
            }
          },
          "required": [
            "response_data"
          ],
          "type": "object"
        },
        {
          "additionalProperties": false,
          "properties": {
            "default": {
              "$ref": "#/definitions/AttributeValue",
              "description": "#/definitions/AttributeValue",
              "nullable": true
            },
            "response_errors": {
              "description": "The supergraph response body json path of the chunks.",
              "type": "string"
            }
          },
          "required": [
            "response_errors"
          ],
          "type": "object"
        },
        {
          "additionalProperties": false,
          "properties": {
            "baggage": {
              "description": "The name of the baggage item.",
              "type": "string"
            },
            "default": {
              "$ref": "#/definitions/AttributeValue",
              "description": "#/definitions/AttributeValue",
              "nullable": true
            }
          },
          "required": [
            "baggage"
          ],
          "type": "object"
        },
        {
          "additionalProperties": false,
          "properties": {
            "default": {
              "description": "Optional default value.",
              "nullable": true,
              "type": "string"
            },
            "env": {
              "description": "The name of the environment variable",
              "type": "string"
            }
          },
          "required": [
            "env"
          ],
          "type": "object"
        },
        {
          "description": "Deprecated, should not be used anymore, use static field instead",
          "type": "string"
        },
        {
          "additionalProperties": false,
          "properties": {
            "static": {
              "$ref": "#/definitions/AttributeValue",
              "description": "#/definitions/AttributeValue"
            }
          },
          "required": [
            "static"
          ],
          "type": "object"
        },
        {
          "additionalProperties": false,
          "properties": {
            "on_graphql_error": {
              "description": "Boolean set to true if the response body contains graphql error",
              "type": "boolean"
            }
          },
          "required": [
            "on_graphql_error"
          ],
          "type": "object"
        },
        {
          "additionalProperties": false,
          "properties": {
            "error": {
              "$ref": "#/definitions/ErrorRepr",
              "description": "#/definitions/ErrorRepr"
            }
          },
          "required": [
            "error"
          ],
          "type": "object"
        },
        {
          "additionalProperties": false,
          "description": "Cost attributes",
          "properties": {
            "cost": {
              "$ref": "#/definitions/CostValue",
              "description": "#/definitions/CostValue"
            }
          },
          "required": [
            "cost"
          ],
          "type": "object"
        }
      ]
    },
    "SupergraphSpans": {
      "additionalProperties": false,
      "properties": {
        "attributes": {
          "$ref": "#/definitions/extendable_attribute_apollo_router::plugins::telemetry::config_new::attributes::SupergraphAttributes_apollo_router::plugins::telemetry::config_new::conditional::Conditional<apollo_router::plugins::telemetry::config_new::selectors::SupergraphSelector>",
          "description": "#/definitions/extendable_attribute_apollo_router::plugins::telemetry::config_new::attributes::SupergraphAttributes_apollo_router::plugins::telemetry::config_new::conditional::Conditional<apollo_router::plugins::telemetry::config_new::selectors::SupergraphSelector>"
        }
      },
      "type": "object"
    },
    "SupergraphStage": {
      "properties": {
        "request": {
          "$ref": "#/definitions/SupergraphRequestConf",
          "description": "#/definitions/SupergraphRequestConf"
        },
        "response": {
          "$ref": "#/definitions/SupergraphResponseConf",
          "description": "#/definitions/SupergraphResponseConf"
        }
      },
      "type": "object"
    },
    "Temporality": {
      "oneOf": [
        {
          "description": "Export cumulative metrics.",
          "enum": [
            "cumulative"
          ],
          "type": "string"
        },
        {
          "description": "Export delta metrics. `Delta` should be used when exporting to DataDog Agent.",
          "enum": [
            "delta"
          ],
          "type": "string"
        }
      ]
    },
    "TestError": {
      "enum": [
        "estimated_cost_too_expensive",
        "actual_cost_too_expensive"
      ],
      "type": "string"
    },
    "TestStage": {
      "enum": [
        "execution_request",
        "execution_response",
        "subgraph_request",
        "subgraph_response"
      ],
      "type": "string"
    },
    "Tls": {
      "additionalProperties": false,
      "description": "TLS related configuration options.",
      "properties": {
        "subgraph": {
          "$ref": "#/definitions/SubgraphConfiguration_for_TlsClient",
          "description": "#/definitions/SubgraphConfiguration_for_TlsClient"
        },
        "supergraph": {
          "$ref": "#/definitions/TlsSupergraph",
          "description": "#/definitions/TlsSupergraph",
          "nullable": true
        }
      },
      "type": "object"
    },
    "TlsClient": {
      "additionalProperties": false,
      "description": "Configuration options pertaining to the subgraph server component.",
      "properties": {
        "certificate_authorities": {
          "default": null,
          "description": "list of certificate authorities in PEM format",
          "nullable": true,
          "type": "string"
        },
        "client_authentication": {
          "$ref": "#/definitions/TlsClientAuth",
          "description": "#/definitions/TlsClientAuth",
          "nullable": true
        }
      },
      "type": "object"
    },
    "TlsClientAuth": {
      "additionalProperties": false,
      "description": "TLS client authentication",
      "properties": {
        "certificate_chain": {
          "description": "list of certificates in PEM format",
          "type": "string",
          "writeOnly": true
        },
        "key": {
          "description": "key in PEM format",
          "type": "string",
          "writeOnly": true
        }
      },
      "required": [
        "certificate_chain",
        "key"
      ],
      "type": "object"
    },
    "TlsSupergraph": {
      "additionalProperties": false,
      "description": "Configuration options pertaining to the supergraph server component.",
      "properties": {
        "certificate": {
          "description": "server certificate in PEM format",
          "type": "string",
          "writeOnly": true
        },
        "certificate_chain": {
          "description": "list of certificate authorities in PEM format",
          "type": "string",
          "writeOnly": true
        },
        "key": {
          "description": "server key in PEM format",
          "type": "string",
          "writeOnly": true
        }
      },
      "required": [
        "certificate",
        "certificate_chain",
        "key"
      ],
      "type": "object"
    },
    "TraceIdFormat": {
      "oneOf": [
        {
          "description": "Format the Trace ID as a hexadecimal number\n\n(e.g. Trace ID 16 -> 00000000000000000000000000000010)",
          "enum": [
            "hexadecimal"
          ],
          "type": "string"
        },
        {
          "description": "Format the Trace ID as a decimal number\n\n(e.g. Trace ID 16 -> 16)",
          "enum": [
            "decimal"
          ],
          "type": "string"
        }
      ]
    },
    "TraceIdFormat2": {
      "oneOf": [
        {
          "description": "Open Telemetry trace ID, a hex string.",
          "enum": [
            "open_telemetry"
          ],
          "type": "string"
        },
        {
          "description": "Datadog trace ID, a u64.",
          "enum": [
            "datadog"
          ],
          "type": "string"
        }
      ]
    },
    "Tracing": {
      "additionalProperties": false,
      "description": "Tracing configuration",
      "properties": {
        "common": {
          "$ref": "#/definitions/TracingCommon",
          "description": "#/definitions/TracingCommon"
        },
        "datadog": {
          "$ref": "#/definitions/Config13",
          "description": "#/definitions/Config13"
        },
        "experimental_response_trace_id": {
          "$ref": "#/definitions/ExposeTraceId",
          "description": "#/definitions/ExposeTraceId"
        },
        "jaeger": {
          "$ref": "#/definitions/Config11",
          "description": "#/definitions/Config11"
        },
        "otlp": {
          "$ref": "#/definitions/Config9",
          "description": "#/definitions/Config9"
        },
        "propagation": {
          "$ref": "#/definitions/Propagation",
          "description": "#/definitions/Propagation"
        },
        "zipkin": {
          "$ref": "#/definitions/Config12",
          "description": "#/definitions/Config12"
        }
      },
      "type": "object"
    },
    "TracingCommon": {
      "additionalProperties": false,
      "properties": {
        "max_attributes_per_event": {
          "default": 128,
          "description": "The maximum attributes per event before discarding",
          "format": "uint32",
          "minimum": 0.0,
          "type": "integer"
        },
        "max_attributes_per_link": {
          "default": 128,
          "description": "The maximum attributes per link before discarding",
          "format": "uint32",
          "minimum": 0.0,
          "type": "integer"
        },
        "max_attributes_per_span": {
          "default": 128,
          "description": "The maximum attributes per span before discarding",
          "format": "uint32",
          "minimum": 0.0,
          "type": "integer"
        },
        "max_events_per_span": {
          "default": 128,
          "description": "The maximum events per span before discarding",
          "format": "uint32",
          "minimum": 0.0,
          "type": "integer"
        },
        "max_links_per_span": {
          "default": 128,
          "description": "The maximum links per span before discarding",
          "format": "uint32",
          "minimum": 0.0,
          "type": "integer"
        },
        "parent_based_sampler": {
          "default": true,
          "description": "Whether to use parent based sampling",
          "type": "boolean"
        },
        "resource": {
          "additionalProperties": {
            "$ref": "#/definitions/AttributeValue",
            "description": "#/definitions/AttributeValue"
          },
          "default": {},
          "description": "The Open Telemetry resource",
          "type": "object"
        },
        "sampler": {
          "$ref": "#/definitions/SamplerOption",
          "description": "#/definitions/SamplerOption"
        },
        "service_name": {
          "default": null,
          "description": "The trace service name",
          "nullable": true,
          "type": "string"
        },
        "service_namespace": {
          "default": null,
          "description": "The trace service namespace",
          "nullable": true,
          "type": "string"
        }
      },
      "type": "object"
    },
    "Ttl": {
      "description": "Per subgraph configuration for entity caching",
      "type": "string"
    },
    "TypeName": {
      "oneOf": [
        {
          "description": "The GraphQL type name",
          "enum": [
            "string"
          ],
          "type": "string"
        }
      ]
    },
    "UriEndpoint": {
      "type": "string"
    },
    "WebSocketConfiguration": {
      "additionalProperties": false,
      "description": "WebSocket configuration for a specific subgraph",
      "properties": {
        "heartbeat_interval": {
          "$ref": "#/definitions/HeartbeatInterval",
          "description": "#/definitions/HeartbeatInterval"
        },
        "path": {
          "default": null,
          "description": "Path on which WebSockets are listening",
          "nullable": true,
          "type": "string"
        },
        "protocol": {
          "$ref": "#/definitions/WebSocketProtocol",
          "description": "#/definitions/WebSocketProtocol"
        }
      },
      "type": "object"
    },
    "WebSocketProtocol": {
      "enum": [
        "graphql_ws",
        "graphql_transport_ws"
      ],
      "type": "string"
    },
    "conditional_attribute_apollo_router::plugins::telemetry::config_new::selectors::RouterSelector": {
      "anyOf": [
        {
          "$ref": "#/definitions/RouterSelector",
          "description": "#/definitions/RouterSelector"
        },
        {
          "properties": {
            "condition": {
              "$ref": "#/definitions/Condition_for_RouterSelector",
              "description": "#/definitions/Condition_for_RouterSelector"
            }
          }
        }
      ]
    },
    "conditional_attribute_apollo_router::plugins::telemetry::config_new::selectors::SubgraphSelector": {
      "anyOf": [
        {
          "$ref": "#/definitions/SubgraphSelector",
          "description": "#/definitions/SubgraphSelector"
        },
        {
          "properties": {
            "condition": {
              "$ref": "#/definitions/Condition_for_SubgraphSelector",
              "description": "#/definitions/Condition_for_SubgraphSelector"
            }
          }
        }
      ]
    },
    "conditional_attribute_apollo_router::plugins::telemetry::config_new::selectors::SupergraphSelector": {
      "anyOf": [
        {
          "$ref": "#/definitions/SupergraphSelector",
          "description": "#/definitions/SupergraphSelector"
        },
        {
          "properties": {
            "condition": {
              "$ref": "#/definitions/Condition_for_SupergraphSelector",
              "description": "#/definitions/Condition_for_SupergraphSelector"
            }
          }
        }
      ]
    },
    "extendable_attribute_apollo_router::plugins::telemetry::config_new::attributes::RouterAttributes_apollo_router::plugins::telemetry::config_new::conditional::Conditional<apollo_router::plugins::telemetry::config_new::selectors::RouterSelector>": {
      "additionalProperties": {
        "$ref": "#/definitions/conditional_attribute_apollo_router::plugins::telemetry::config_new::selectors::RouterSelector",
        "description": "#/definitions/conditional_attribute_apollo_router::plugins::telemetry::config_new::selectors::RouterSelector"
      },
      "description": "Common attributes for http server and client. See https://opentelemetry.io/docs/specs/semconv/http/http-spans/#common-attributes",
      "properties": {
        "baggage": {
          "default": null,
          "description": "All key values from trace baggage.",
          "nullable": true,
          "type": "boolean"
        },
        "dd.trace_id": {
          "default": null,
          "description": "The datadog trace ID. This can be output in logs and used to correlate traces in Datadog.",
          "nullable": true,
          "type": "boolean"
        },
        "error.type": {
          "default": null,
          "description": "Describes a class of error the operation ended with. Examples: * timeout * name_resolution_error * 500 Requirement level: Conditionally Required: If request has ended with an error.",
          "nullable": true,
          "type": "boolean"
        },
        "http.request.body.size": {
          "default": null,
          "description": "The size of the request payload body in bytes. This is the number of bytes transferred excluding headers and is often, but not always, present as the Content-Length header. For requests using transport encoding, this should be the compressed size. Examples: * 3495 Requirement level: Recommended",
          "nullable": true,
          "type": "boolean"
        },
        "http.request.method": {
          "default": null,
          "description": "HTTP request method. Examples: * GET * POST * HEAD Requirement level: Required",
          "nullable": true,
          "type": "boolean"
        },
        "http.response.body.size": {
          "default": null,
          "description": "The size of the response payload body in bytes. This is the number of bytes transferred excluding headers and is often, but not always, present as the Content-Length header. For requests using transport encoding, this should be the compressed size. Examples: * 3495 Requirement level: Recommended",
          "nullable": true,
          "type": "boolean"
        },
        "http.response.status_code": {
          "default": null,
          "description": "HTTP response status code. Examples: * 200 Requirement level: Conditionally Required: If and only if one was received/sent.",
          "nullable": true,
          "type": "boolean"
        },
        "http.route": {
          "default": null,
          "description": "The matched route (path template in the format used by the respective server framework). Examples: * /graphql Requirement level: Conditionally Required: If and only if it’s available",
          "nullable": true,
          "type": "boolean"
        },
        "network.local.address": {
          "default": null,
          "description": "Local socket address. Useful in case of a multi-IP host. Examples: * 10.1.2.80 * /tmp/my.sock Requirement level: Opt-In",
          "nullable": true,
          "type": "boolean"
        },
        "network.local.port": {
          "default": null,
          "description": "Local socket port. Useful in case of a multi-port host. Examples: * 65123 Requirement level: Opt-In",
          "nullable": true,
          "type": "boolean"
        },
        "network.peer.address": {
          "default": null,
          "description": "Peer address of the network connection - IP address or Unix domain socket name. Examples: * 10.1.2.80 * /tmp/my.sock Requirement level: Recommended",
          "nullable": true,
          "type": "boolean"
        },
        "network.peer.port": {
          "default": null,
          "description": "Peer port number of the network connection. Examples: * 65123 Requirement level: Recommended",
          "nullable": true,
          "type": "boolean"
        },
        "network.protocol.name": {
          "default": null,
          "description": "OSI application layer or non-OSI equivalent. Examples: * http * spdy Requirement level: Recommended: if not default (http).",
          "nullable": true,
          "type": "boolean"
        },
        "network.protocol.version": {
          "default": null,
          "description": "Version of the protocol specified in network.protocol.name. Examples: * 1.0 * 1.1 * 2 * 3 Requirement level: Recommended",
          "nullable": true,
          "type": "boolean"
        },
        "network.transport": {
          "default": null,
          "description": "OSI transport layer. Examples: * tcp * udp Requirement level: Conditionally Required",
          "nullable": true,
          "type": "boolean"
        },
        "network.type": {
          "default": null,
          "description": "OSI network layer or non-OSI equivalent. Examples: * ipv4 * ipv6 Requirement level: Recommended",
          "nullable": true,
          "type": "boolean"
        },
        "server.address": {
          "default": null,
          "description": "Name of the local HTTP server that received the request. Examples: * example.com * 10.1.2.80 * /tmp/my.sock Requirement level: Recommended",
          "nullable": true,
          "type": "boolean"
        },
        "server.port": {
          "default": null,
          "description": "Port of the local HTTP server that received the request. Examples: * 80 * 8080 * 443 Requirement level: Recommended",
          "nullable": true,
          "type": "boolean"
        },
        "trace_id": {
          "default": null,
          "description": "The OpenTelemetry trace ID. This can be output in logs.",
          "nullable": true,
          "type": "boolean"
        },
        "url.path": {
          "default": null,
          "description": "The URI path component Examples: * /search Requirement level: Required",
          "nullable": true,
          "type": "boolean"
        },
        "url.query": {
          "default": null,
          "description": "The URI query component Examples: * q=OpenTelemetry Requirement level: Conditionally Required: If and only if one was received/sent.",
          "nullable": true,
          "type": "boolean"
        },
        "url.scheme": {
          "default": null,
          "description": "The URI scheme component identifying the used protocol. Examples: * http * https Requirement level: Required",
          "nullable": true,
          "type": "boolean"
        },
        "user_agent.original": {
          "default": null,
          "description": "Value of the HTTP User-Agent header sent by the client. Examples: * CERN-LineMode/2.15 * libwww/2.17b3 Requirement level: Recommended",
          "nullable": true,
          "type": "boolean"
        }
      },
      "type": "object"
    },
    "extendable_attribute_apollo_router::plugins::telemetry::config_new::attributes::RouterAttributes_apollo_router::plugins::telemetry::config_new::selectors::RouterSelector": {
      "additionalProperties": {
        "$ref": "#/definitions/RouterSelector",
        "description": "#/definitions/RouterSelector"
      },
      "description": "Common attributes for http server and client. See https://opentelemetry.io/docs/specs/semconv/http/http-spans/#common-attributes",
      "properties": {
        "baggage": {
          "default": null,
          "description": "All key values from trace baggage.",
          "nullable": true,
          "type": "boolean"
        },
        "dd.trace_id": {
          "default": null,
          "description": "The datadog trace ID. This can be output in logs and used to correlate traces in Datadog.",
          "nullable": true,
          "type": "boolean"
        },
        "error.type": {
          "default": null,
          "description": "Describes a class of error the operation ended with. Examples: * timeout * name_resolution_error * 500 Requirement level: Conditionally Required: If request has ended with an error.",
          "nullable": true,
          "type": "boolean"
        },
        "http.request.body.size": {
          "default": null,
          "description": "The size of the request payload body in bytes. This is the number of bytes transferred excluding headers and is often, but not always, present as the Content-Length header. For requests using transport encoding, this should be the compressed size. Examples: * 3495 Requirement level: Recommended",
          "nullable": true,
          "type": "boolean"
        },
        "http.request.method": {
          "default": null,
          "description": "HTTP request method. Examples: * GET * POST * HEAD Requirement level: Required",
          "nullable": true,
          "type": "boolean"
        },
        "http.response.body.size": {
          "default": null,
          "description": "The size of the response payload body in bytes. This is the number of bytes transferred excluding headers and is often, but not always, present as the Content-Length header. For requests using transport encoding, this should be the compressed size. Examples: * 3495 Requirement level: Recommended",
          "nullable": true,
          "type": "boolean"
        },
        "http.response.status_code": {
          "default": null,
          "description": "HTTP response status code. Examples: * 200 Requirement level: Conditionally Required: If and only if one was received/sent.",
          "nullable": true,
          "type": "boolean"
        },
        "http.route": {
          "default": null,
          "description": "The matched route (path template in the format used by the respective server framework). Examples: * /graphql Requirement level: Conditionally Required: If and only if it’s available",
          "nullable": true,
          "type": "boolean"
        },
        "network.local.address": {
          "default": null,
          "description": "Local socket address. Useful in case of a multi-IP host. Examples: * 10.1.2.80 * /tmp/my.sock Requirement level: Opt-In",
          "nullable": true,
          "type": "boolean"
        },
        "network.local.port": {
          "default": null,
          "description": "Local socket port. Useful in case of a multi-port host. Examples: * 65123 Requirement level: Opt-In",
          "nullable": true,
          "type": "boolean"
        },
        "network.peer.address": {
          "default": null,
          "description": "Peer address of the network connection - IP address or Unix domain socket name. Examples: * 10.1.2.80 * /tmp/my.sock Requirement level: Recommended",
          "nullable": true,
          "type": "boolean"
        },
        "network.peer.port": {
          "default": null,
          "description": "Peer port number of the network connection. Examples: * 65123 Requirement level: Recommended",
          "nullable": true,
          "type": "boolean"
        },
        "network.protocol.name": {
          "default": null,
          "description": "OSI application layer or non-OSI equivalent. Examples: * http * spdy Requirement level: Recommended: if not default (http).",
          "nullable": true,
          "type": "boolean"
        },
        "network.protocol.version": {
          "default": null,
          "description": "Version of the protocol specified in network.protocol.name. Examples: * 1.0 * 1.1 * 2 * 3 Requirement level: Recommended",
          "nullable": true,
          "type": "boolean"
        },
        "network.transport": {
          "default": null,
          "description": "OSI transport layer. Examples: * tcp * udp Requirement level: Conditionally Required",
          "nullable": true,
          "type": "boolean"
        },
        "network.type": {
          "default": null,
          "description": "OSI network layer or non-OSI equivalent. Examples: * ipv4 * ipv6 Requirement level: Recommended",
          "nullable": true,
          "type": "boolean"
        },
        "server.address": {
          "default": null,
          "description": "Name of the local HTTP server that received the request. Examples: * example.com * 10.1.2.80 * /tmp/my.sock Requirement level: Recommended",
          "nullable": true,
          "type": "boolean"
        },
        "server.port": {
          "default": null,
          "description": "Port of the local HTTP server that received the request. Examples: * 80 * 8080 * 443 Requirement level: Recommended",
          "nullable": true,
          "type": "boolean"
        },
        "trace_id": {
          "default": null,
          "description": "The OpenTelemetry trace ID. This can be output in logs.",
          "nullable": true,
          "type": "boolean"
        },
        "url.path": {
          "default": null,
          "description": "The URI path component Examples: * /search Requirement level: Required",
          "nullable": true,
          "type": "boolean"
        },
        "url.query": {
          "default": null,
          "description": "The URI query component Examples: * q=OpenTelemetry Requirement level: Conditionally Required: If and only if one was received/sent.",
          "nullable": true,
          "type": "boolean"
        },
        "url.scheme": {
          "default": null,
          "description": "The URI scheme component identifying the used protocol. Examples: * http * https Requirement level: Required",
          "nullable": true,
          "type": "boolean"
        },
        "user_agent.original": {
          "default": null,
          "description": "Value of the HTTP User-Agent header sent by the client. Examples: * CERN-LineMode/2.15 * libwww/2.17b3 Requirement level: Recommended",
          "nullable": true,
          "type": "boolean"
        }
      },
      "type": "object"
    },
    "extendable_attribute_apollo_router::plugins::telemetry::config_new::attributes::SubgraphAttributes_apollo_router::plugins::telemetry::config_new::conditional::Conditional<apollo_router::plugins::telemetry::config_new::selectors::SubgraphSelector>": {
      "additionalProperties": {
        "$ref": "#/definitions/conditional_attribute_apollo_router::plugins::telemetry::config_new::selectors::SubgraphSelector",
        "description": "#/definitions/conditional_attribute_apollo_router::plugins::telemetry::config_new::selectors::SubgraphSelector"
      },
      "properties": {
        "subgraph.graphql.document": {
          "default": null,
          "description": "The GraphQL document being executed. Examples: * query findBookById { bookById(id: ?) { name } } Requirement level: Recommended",
          "nullable": true,
          "type": "boolean"
        },
        "subgraph.graphql.operation.name": {
          "default": null,
          "description": "The name of the operation being executed. Examples: * findBookById Requirement level: Recommended",
          "nullable": true,
          "type": "boolean"
        },
        "subgraph.graphql.operation.type": {
          "default": null,
          "description": "The type of the operation being executed. Examples: * query * subscription * mutation Requirement level: Recommended",
          "nullable": true,
          "type": "boolean"
        },
        "subgraph.name": {
          "default": null,
          "description": "The name of the subgraph Examples: * products Requirement level: Required",
          "nullable": true,
          "type": "boolean"
        }
      },
      "type": "object"
    },
    "extendable_attribute_apollo_router::plugins::telemetry::config_new::attributes::SubgraphAttributes_apollo_router::plugins::telemetry::config_new::selectors::SubgraphSelector": {
      "additionalProperties": {
        "$ref": "#/definitions/SubgraphSelector",
        "description": "#/definitions/SubgraphSelector"
      },
      "properties": {
        "subgraph.graphql.document": {
          "default": null,
          "description": "The GraphQL document being executed. Examples: * query findBookById { bookById(id: ?) { name } } Requirement level: Recommended",
          "nullable": true,
          "type": "boolean"
        },
        "subgraph.graphql.operation.name": {
          "default": null,
          "description": "The name of the operation being executed. Examples: * findBookById Requirement level: Recommended",
          "nullable": true,
          "type": "boolean"
        },
        "subgraph.graphql.operation.type": {
          "default": null,
          "description": "The type of the operation being executed. Examples: * query * subscription * mutation Requirement level: Recommended",
          "nullable": true,
          "type": "boolean"
        },
        "subgraph.name": {
          "default": null,
          "description": "The name of the subgraph Examples: * products Requirement level: Required",
          "nullable": true,
          "type": "boolean"
        }
      },
      "type": "object"
    },
    "extendable_attribute_apollo_router::plugins::telemetry::config_new::attributes::SupergraphAttributes_apollo_router::plugins::telemetry::config_new::conditional::Conditional<apollo_router::plugins::telemetry::config_new::selectors::SupergraphSelector>": {
      "additionalProperties": {
        "$ref": "#/definitions/conditional_attribute_apollo_router::plugins::telemetry::config_new::selectors::SupergraphSelector",
        "description": "#/definitions/conditional_attribute_apollo_router::plugins::telemetry::config_new::selectors::SupergraphSelector"
      },
      "description": "Attributes for Cost",
      "properties": {
        "cost.actual": {
          "default": null,
          "description": "The actual cost of the operation using the currently configured cost model",
          "nullable": true,
          "type": "boolean"
        },
        "cost.delta": {
          "default": null,
          "description": "The delta (estimated - actual) cost of the operation using the currently configured cost model",
          "nullable": true,
          "type": "boolean"
        },
        "cost.estimated": {
          "default": null,
          "description": "The estimated cost of the operation using the currently configured cost model",
          "nullable": true,
          "type": "boolean"
        },
        "cost.result": {
          "default": null,
          "description": "The cost result, this is an error code returned by the cost calculation or COST_OK",
          "nullable": true,
          "type": "boolean"
        },
        "graphql.document": {
          "default": null,
          "description": "The GraphQL document being executed. Examples: * query findBookById { bookById(id: ?) { name } } Requirement level: Recommended",
          "nullable": true,
          "type": "boolean"
        },
        "graphql.operation.name": {
          "default": null,
          "description": "The name of the operation being executed. Examples: * findBookById Requirement level: Recommended",
          "nullable": true,
          "type": "boolean"
        },
        "graphql.operation.type": {
          "default": null,
          "description": "The type of the operation being executed. Examples: * query * subscription * mutation Requirement level: Recommended",
          "nullable": true,
          "type": "boolean"
        }
      },
      "type": "object"
    },
    "extendable_attribute_apollo_router::plugins::telemetry::config_new::attributes::SupergraphAttributes_apollo_router::plugins::telemetry::config_new::selectors::SupergraphSelector": {
      "additionalProperties": {
        "$ref": "#/definitions/SupergraphSelector",
        "description": "#/definitions/SupergraphSelector"
      },
      "description": "Attributes for Cost",
      "properties": {
        "cost.actual": {
          "default": null,
          "description": "The actual cost of the operation using the currently configured cost model",
          "nullable": true,
          "type": "boolean"
        },
        "cost.delta": {
          "default": null,
          "description": "The delta (estimated - actual) cost of the operation using the currently configured cost model",
          "nullable": true,
          "type": "boolean"
        },
        "cost.estimated": {
          "default": null,
          "description": "The estimated cost of the operation using the currently configured cost model",
          "nullable": true,
          "type": "boolean"
        },
        "cost.result": {
          "default": null,
          "description": "The cost result, this is an error code returned by the cost calculation or COST_OK",
          "nullable": true,
          "type": "boolean"
        },
        "graphql.document": {
          "default": null,
          "description": "The GraphQL document being executed. Examples: * query findBookById { bookById(id: ?) { name } } Requirement level: Recommended",
          "nullable": true,
          "type": "boolean"
        },
        "graphql.operation.name": {
          "default": null,
          "description": "The name of the operation being executed. Examples: * findBookById Requirement level: Recommended",
          "nullable": true,
          "type": "boolean"
        },
        "graphql.operation.type": {
          "default": null,
          "description": "The type of the operation being executed. Examples: * query * subscription * mutation Requirement level: Recommended",
          "nullable": true,
          "type": "boolean"
        }
      },
      "type": "object"
    },
    "extendable_attribute_apollo_router::plugins::telemetry::config_new::events::RouterEventsConfig_apollo_router::plugins::telemetry::config_new::events::Event<apollo_router::plugins::telemetry::config_new::attributes::RouterAttributes,_apollo_router::plugins::telemetry::config_new::selectors::RouterSelector>": {
      "additionalProperties": {
        "$ref": "#/definitions/Event_for_RouterAttributes_and_RouterSelector",
        "description": "#/definitions/Event_for_RouterAttributes_and_RouterSelector"
      },
      "properties": {
        "error": {
          "$ref": "#/definitions/EventLevel",
          "description": "#/definitions/EventLevel"
        },
        "request": {
          "$ref": "#/definitions/EventLevel",
          "description": "#/definitions/EventLevel"
        },
        "response": {
          "$ref": "#/definitions/EventLevel",
          "description": "#/definitions/EventLevel"
        }
      },
      "type": "object"
    },
    "extendable_attribute_apollo_router::plugins::telemetry::config_new::events::SubgraphEventsConfig_apollo_router::plugins::telemetry::config_new::events::Event<apollo_router::plugins::telemetry::config_new::attributes::SubgraphAttributes,_apollo_router::plugins::telemetry::config_new::selectors::SubgraphSelector>": {
      "additionalProperties": {
        "$ref": "#/definitions/Event_for_SubgraphAttributes_and_SubgraphSelector",
        "description": "#/definitions/Event_for_SubgraphAttributes_and_SubgraphSelector"
      },
      "properties": {
        "error": {
          "$ref": "#/definitions/EventLevel",
          "description": "#/definitions/EventLevel"
        },
        "request": {
          "$ref": "#/definitions/EventLevel",
          "description": "#/definitions/EventLevel"
        },
        "response": {
          "$ref": "#/definitions/EventLevel",
          "description": "#/definitions/EventLevel"
        }
      },
      "type": "object"
    },
    "extendable_attribute_apollo_router::plugins::telemetry::config_new::events::SupergraphEventsConfig_apollo_router::plugins::telemetry::config_new::events::Event<apollo_router::plugins::telemetry::config_new::attributes::SupergraphAttributes,_apollo_router::plugins::telemetry::config_new::selectors::SupergraphSelector>": {
      "additionalProperties": {
        "$ref": "#/definitions/Event_for_SupergraphAttributes_and_SupergraphSelector",
        "description": "#/definitions/Event_for_SupergraphAttributes_and_SupergraphSelector"
      },
      "properties": {
        "error": {
          "$ref": "#/definitions/EventLevel",
          "description": "#/definitions/EventLevel"
        },
        "request": {
          "$ref": "#/definitions/EventLevel",
          "description": "#/definitions/EventLevel"
        },
        "response": {
          "$ref": "#/definitions/EventLevel",
          "description": "#/definitions/EventLevel"
        }
      },
      "type": "object"
    },
    "extendable_attribute_apollo_router::plugins::telemetry::config_new::graphql::GraphQLInstrumentsConfig_apollo_router::plugins::telemetry::config_new::instruments::Instrument<apollo_router::plugins::telemetry::config_new::graphql::attributes::GraphQLAttributes,_apollo_router::plugins::telemetry::config_new::graphql::selectors::GraphQLSelector>": {
      "additionalProperties": {
        "$ref": "#/definitions/Instrument_for_GraphQLAttributes_and_GraphQLSelector",
        "description": "#/definitions/Instrument_for_GraphQLAttributes_and_GraphQLSelector"
      },
      "properties": {
        "field.execution": {
          "$ref": "#/definitions/DefaultedStandardInstrument_for_extendable_attribute_apollo_router::plugins::telemetry::config_new::graphql::attributes::GraphQLAttributes_apollo_router::plugins::telemetry::config_new::graphql::selectors::GraphQLSelector",
          "description": "#/definitions/DefaultedStandardInstrument_for_extendable_attribute_apollo_router::plugins::telemetry::config_new::graphql::attributes::GraphQLAttributes_apollo_router::plugins::telemetry::config_new::graphql::selectors::GraphQLSelector"
        },
        "list.length": {
          "$ref": "#/definitions/DefaultedStandardInstrument_for_extendable_attribute_apollo_router::plugins::telemetry::config_new::graphql::attributes::GraphQLAttributes_apollo_router::plugins::telemetry::config_new::graphql::selectors::GraphQLSelector",
          "description": "#/definitions/DefaultedStandardInstrument_for_extendable_attribute_apollo_router::plugins::telemetry::config_new::graphql::attributes::GraphQLAttributes_apollo_router::plugins::telemetry::config_new::graphql::selectors::GraphQLSelector"
        }
      },
      "type": "object"
    },
    "extendable_attribute_apollo_router::plugins::telemetry::config_new::graphql::attributes::GraphQLAttributes_apollo_router::plugins::telemetry::config_new::graphql::selectors::GraphQLSelector": {
      "additionalProperties": {
        "$ref": "#/definitions/GraphQLSelector",
        "description": "#/definitions/GraphQLSelector"
      },
      "properties": {
        "graphql.field.name": {
          "default": null,
          "description": "The GraphQL field name",
          "nullable": true,
          "type": "boolean"
        },
        "graphql.field.type": {
          "default": null,
          "description": "The GraphQL field type",
          "nullable": true,
          "type": "boolean"
        },
        "graphql.list.length": {
          "default": null,
          "description": "If the field is a list, the length of the list",
          "nullable": true,
          "type": "boolean"
        },
        "graphql.operation.name": {
          "default": null,
          "description": "The GraphQL operation name",
          "nullable": true,
          "type": "boolean"
        },
        "graphql.type.name": {
          "default": null,
          "description": "The GraphQL type name",
          "nullable": true,
          "type": "boolean"
        }
      },
      "type": "object"
    },
    "extendable_attribute_apollo_router::plugins::telemetry::config_new::instruments::RouterInstrumentsConfig_apollo_router::plugins::telemetry::config_new::instruments::Instrument<apollo_router::plugins::telemetry::config_new::attributes::RouterAttributes,_apollo_router::plugins::telemetry::config_new::selectors::RouterSelector>": {
      "additionalProperties": {
        "$ref": "#/definitions/Instrument_for_RouterAttributes_and_RouterSelector",
        "description": "#/definitions/Instrument_for_RouterAttributes_and_RouterSelector"
      },
      "properties": {
        "http.server.active_requests": {
          "$ref": "#/definitions/DefaultedStandardInstrument_for_ActiveRequestsAttributes",
          "description": "#/definitions/DefaultedStandardInstrument_for_ActiveRequestsAttributes"
        },
        "http.server.request.body.size": {
          "$ref": "#/definitions/DefaultedStandardInstrument_for_extendable_attribute_apollo_router::plugins::telemetry::config_new::attributes::RouterAttributes_apollo_router::plugins::telemetry::config_new::selectors::RouterSelector",
          "description": "#/definitions/DefaultedStandardInstrument_for_extendable_attribute_apollo_router::plugins::telemetry::config_new::attributes::RouterAttributes_apollo_router::plugins::telemetry::config_new::selectors::RouterSelector"
        },
        "http.server.request.duration": {
          "$ref": "#/definitions/DefaultedStandardInstrument_for_extendable_attribute_apollo_router::plugins::telemetry::config_new::attributes::RouterAttributes_apollo_router::plugins::telemetry::config_new::selectors::RouterSelector",
          "description": "#/definitions/DefaultedStandardInstrument_for_extendable_attribute_apollo_router::plugins::telemetry::config_new::attributes::RouterAttributes_apollo_router::plugins::telemetry::config_new::selectors::RouterSelector"
        },
        "http.server.response.body.size": {
          "$ref": "#/definitions/DefaultedStandardInstrument_for_extendable_attribute_apollo_router::plugins::telemetry::config_new::attributes::RouterAttributes_apollo_router::plugins::telemetry::config_new::selectors::RouterSelector",
          "description": "#/definitions/DefaultedStandardInstrument_for_extendable_attribute_apollo_router::plugins::telemetry::config_new::attributes::RouterAttributes_apollo_router::plugins::telemetry::config_new::selectors::RouterSelector"
        }
      },
      "type": "object"
    },
    "extendable_attribute_apollo_router::plugins::telemetry::config_new::instruments::SubgraphInstrumentsConfig_apollo_router::plugins::telemetry::config_new::instruments::Instrument<apollo_router::plugins::telemetry::config_new::attributes::SubgraphAttributes,_apollo_router::plugins::telemetry::config_new::selectors::SubgraphSelector>": {
      "additionalProperties": {
        "$ref": "#/definitions/Instrument_for_SubgraphAttributes_and_SubgraphSelector",
        "description": "#/definitions/Instrument_for_SubgraphAttributes_and_SubgraphSelector"
      },
      "properties": {
        "http.client.request.body.size": {
          "$ref": "#/definitions/DefaultedStandardInstrument_for_extendable_attribute_apollo_router::plugins::telemetry::config_new::attributes::SubgraphAttributes_apollo_router::plugins::telemetry::config_new::selectors::SubgraphSelector",
          "description": "#/definitions/DefaultedStandardInstrument_for_extendable_attribute_apollo_router::plugins::telemetry::config_new::attributes::SubgraphAttributes_apollo_router::plugins::telemetry::config_new::selectors::SubgraphSelector"
        },
        "http.client.request.duration": {
          "$ref": "#/definitions/DefaultedStandardInstrument_for_extendable_attribute_apollo_router::plugins::telemetry::config_new::attributes::SubgraphAttributes_apollo_router::plugins::telemetry::config_new::selectors::SubgraphSelector",
          "description": "#/definitions/DefaultedStandardInstrument_for_extendable_attribute_apollo_router::plugins::telemetry::config_new::attributes::SubgraphAttributes_apollo_router::plugins::telemetry::config_new::selectors::SubgraphSelector"
        },
        "http.client.response.body.size": {
          "$ref": "#/definitions/DefaultedStandardInstrument_for_extendable_attribute_apollo_router::plugins::telemetry::config_new::attributes::SubgraphAttributes_apollo_router::plugins::telemetry::config_new::selectors::SubgraphSelector",
          "description": "#/definitions/DefaultedStandardInstrument_for_extendable_attribute_apollo_router::plugins::telemetry::config_new::attributes::SubgraphAttributes_apollo_router::plugins::telemetry::config_new::selectors::SubgraphSelector"
        }
      },
      "type": "object"
    },
    "extendable_attribute_apollo_router::plugins::telemetry::config_new::instruments::SupergraphInstrumentsConfig_apollo_router::plugins::telemetry::config_new::instruments::Instrument<apollo_router::plugins::telemetry::config_new::attributes::SupergraphAttributes,_apollo_router::plugins::telemetry::config_new::selectors::SupergraphSelector>": {
      "additionalProperties": {
        "$ref": "#/definitions/Instrument_for_SupergraphAttributes_and_SupergraphSelector",
        "description": "#/definitions/Instrument_for_SupergraphAttributes_and_SupergraphSelector"
      },
      "properties": {
        "cost.actual": {
          "$ref": "#/definitions/DefaultedStandardInstrument_for_extendable_attribute_apollo_router::plugins::telemetry::config_new::attributes::SupergraphAttributes_apollo_router::plugins::telemetry::config_new::selectors::SupergraphSelector",
          "description": "#/definitions/DefaultedStandardInstrument_for_extendable_attribute_apollo_router::plugins::telemetry::config_new::attributes::SupergraphAttributes_apollo_router::plugins::telemetry::config_new::selectors::SupergraphSelector"
        },
        "cost.delta": {
          "$ref": "#/definitions/DefaultedStandardInstrument_for_extendable_attribute_apollo_router::plugins::telemetry::config_new::attributes::SupergraphAttributes_apollo_router::plugins::telemetry::config_new::selectors::SupergraphSelector",
          "description": "#/definitions/DefaultedStandardInstrument_for_extendable_attribute_apollo_router::plugins::telemetry::config_new::attributes::SupergraphAttributes_apollo_router::plugins::telemetry::config_new::selectors::SupergraphSelector"
        },
        "cost.estimated": {
          "$ref": "#/definitions/DefaultedStandardInstrument_for_extendable_attribute_apollo_router::plugins::telemetry::config_new::attributes::SupergraphAttributes_apollo_router::plugins::telemetry::config_new::selectors::SupergraphSelector",
          "description": "#/definitions/DefaultedStandardInstrument_for_extendable_attribute_apollo_router::plugins::telemetry::config_new::attributes::SupergraphAttributes_apollo_router::plugins::telemetry::config_new::selectors::SupergraphSelector"
        }
      },
      "type": "object"
    },
    "logging_format": {
      "oneOf": [
        {
          "additionalProperties": false,
          "description": "Tracing subscriber https://docs.rs/tracing-subscriber/latest/tracing_subscriber/fmt/format/struct.Json.html",
          "properties": {
            "json": {
              "additionalProperties": false,
              "properties": {
                "display_current_span": {
                  "default": false,
                  "description": "Include the current span in this log event.",
                  "type": "boolean"
                },
                "display_filename": {
                  "default": false,
                  "description": "Include the filename with the log event.",
                  "type": "boolean"
                },
                "display_level": {
                  "default": true,
                  "description": "Include the level with the log event. (default: true)",
                  "type": "boolean"
                },
                "display_line_number": {
                  "default": false,
                  "description": "Include the line number with the log event.",
                  "type": "boolean"
                },
                "display_resource": {
                  "default": true,
                  "description": "Include the resource with the log event. (default: true)",
                  "type": "boolean"
                },
                "display_span_id": {
                  "default": true,
                  "description": "Include the span id (if any) with the log event. (default: true)",
                  "type": "boolean"
                },
                "display_span_list": {
                  "default": true,
                  "description": "Include all of the containing span information with the log event. (default: true)",
                  "type": "boolean"
                },
                "display_target": {
                  "default": true,
                  "description": "Include the target with the log event. (default: true)",
                  "type": "boolean"
                },
                "display_thread_id": {
                  "default": false,
                  "description": "Include the thread_id with the log event.",
                  "type": "boolean"
                },
                "display_thread_name": {
                  "default": false,
                  "description": "Include the thread_name with the log event.",
                  "type": "boolean"
                },
                "display_timestamp": {
                  "default": true,
                  "description": "Include the timestamp with the log event. (default: true)",
                  "type": "boolean"
                },
                "display_trace_id": {
                  "default": true,
                  "description": "Include the trace id (if any) with the log event. (default: true)",
                  "type": "boolean"
                }
              },
              "type": "object"
            }
          },
          "required": [
            "json"
          ],
          "type": "object"
        },
        {
          "description": "Tracing subscriber https://docs.rs/tracing-subscriber/latest/tracing_subscriber/fmt/format/struct.Json.html",
          "enum": [
            "json"
          ],
          "type": "string"
        },
        {
          "additionalProperties": false,
          "description": "Tracing subscriber https://docs.rs/tracing-subscriber/latest/tracing_subscriber/fmt/format/struct.Full.html",
          "properties": {
            "text": {
              "additionalProperties": false,
              "properties": {
                "ansi_escape_codes": {
                  "default": true,
                  "description": "Process ansi escapes (default: true)",
                  "type": "boolean"
                },
                "display_current_span": {
                  "default": true,
                  "description": "Include the current span in this log event. (default: true)",
                  "type": "boolean"
                },
                "display_filename": {
                  "default": false,
                  "description": "Include the filename with the log event.",
                  "type": "boolean"
                },
                "display_level": {
                  "default": true,
                  "description": "Include the level with the log event. (default: true)",
                  "type": "boolean"
                },
                "display_line_number": {
                  "default": false,
                  "description": "Include the line number with the log event.",
                  "type": "boolean"
                },
                "display_resource": {
                  "default": false,
                  "description": "Include the resource with the log event.",
                  "type": "boolean"
                },
                "display_service_name": {
                  "default": false,
                  "description": "Include the service name with the log event.",
                  "type": "boolean"
                },
                "display_service_namespace": {
                  "default": false,
                  "description": "Include the service namespace with the log event.",
                  "type": "boolean"
                },
                "display_span_id": {
                  "default": false,
                  "description": "Include the span id (if any) with the log event. (default: false)",
                  "type": "boolean"
                },
                "display_span_list": {
                  "default": true,
                  "description": "Include all of the containing span information with the log event. (default: true)",
                  "type": "boolean"
                },
                "display_target": {
                  "default": false,
                  "description": "Include the target with the log event.",
                  "type": "boolean"
                },
                "display_thread_id": {
                  "default": false,
                  "description": "Include the thread_id with the log event.",
                  "type": "boolean"
                },
                "display_thread_name": {
                  "default": false,
                  "description": "Include the thread_name with the log event.",
                  "type": "boolean"
                },
                "display_timestamp": {
                  "default": true,
                  "description": "Include the timestamp with the log event. (default: true)",
                  "type": "boolean"
                },
                "display_trace_id": {
                  "default": false,
                  "description": "Include the trace id (if any) with the log event. (default: false)",
                  "type": "boolean"
                }
              },
              "type": "object"
            }
          },
          "required": [
            "text"
          ],
          "type": "object"
        },
        {
          "description": "Tracing subscriber https://docs.rs/tracing-subscriber/latest/tracing_subscriber/fmt/format/struct.Full.html",
          "enum": [
            "text"
          ],
          "type": "string"
        }
      ]
    }
  },
  "description": "The configuration for the router.\n\nCan be created through `serde::Deserialize` from various formats, or inline in Rust code with `serde_json::json!` and `serde_json::from_value`.",
  "properties": {
    "apq": {
      "$ref": "#/definitions/Apq",
      "description": "#/definitions/Apq"
    },
    "authentication": {
      "$ref": "#/definitions/Conf2",
      "description": "#/definitions/Conf2"
    },
    "authorization": {
      "$ref": "#/definitions/Conf3",
      "description": "#/definitions/Conf3"
    },
    "batching": {
      "$ref": "#/definitions/Batching",
      "description": "#/definitions/Batching"
    },
    "coprocessor": {
      "$ref": "#/definitions/Conf4",
      "description": "#/definitions/Conf4"
    },
    "cors": {
      "$ref": "#/definitions/Cors",
      "description": "#/definitions/Cors"
    },
    "csrf": {
      "$ref": "#/definitions/CSRFConfig",
      "description": "#/definitions/CSRFConfig"
    },
    "experimental_api_schema_generation_mode": {
      "$ref": "#/definitions/ApiSchemaMode",
      "description": "#/definitions/ApiSchemaMode"
    },
    "experimental_apollo_metrics_generation_mode": {
      "$ref": "#/definitions/ApolloMetricsGenerationMode",
      "description": "#/definitions/ApolloMetricsGenerationMode"
    },
    "experimental_chaos": {
      "$ref": "#/definitions/Chaos",
      "description": "#/definitions/Chaos"
    },
    "experimental_query_planner_mode": {
      "$ref": "#/definitions/QueryPlannerMode",
      "description": "#/definitions/QueryPlannerMode"
    },
    "experimental_type_conditioned_fetching": {
      "default": false,
      "description": "Type conditioned fetching configuration.",
      "type": "boolean"
    },
    "forbid_mutations": {
      "$ref": "#/definitions/ForbidMutationsConfig",
      "description": "#/definitions/ForbidMutationsConfig"
    },
    "headers": {
      "$ref": "#/definitions/Config4",
      "description": "#/definitions/Config4"
    },
    "health_check": {
      "$ref": "#/definitions/HealthCheck",
      "description": "#/definitions/HealthCheck"
    },
    "homepage": {
      "$ref": "#/definitions/Homepage",
      "description": "#/definitions/Homepage"
    },
    "include_subgraph_errors": {
      "$ref": "#/definitions/Config5",
      "description": "#/definitions/Config5"
    },
    "limits": {
      "$ref": "#/definitions/Limits",
      "description": "#/definitions/Limits"
    },
    "override_subgraph_url": {
      "$ref": "#/definitions/Conf5",
      "description": "#/definitions/Conf5"
    },
    "persisted_queries": {
      "$ref": "#/definitions/PersistedQueries",
      "description": "#/definitions/PersistedQueries"
    },
    "plugins": {
      "$ref": "#/definitions/Plugins",
      "description": "#/definitions/Plugins"
    },
<<<<<<< HEAD
    "preview_connectors": {
      "$ref": "#/definitions/Connectors",
      "description": "#/definitions/Connectors"
=======
    "preview_demand_control": {
      "$ref": "#/definitions/DemandControlConfig",
      "description": "#/definitions/DemandControlConfig"
>>>>>>> 08889ec3
    },
    "preview_entity_cache": {
      "$ref": "#/definitions/Config6",
      "description": "#/definitions/Config6"
    },
    "preview_file_uploads": {
      "$ref": "#/definitions/FileUploadsConfig",
      "description": "#/definitions/FileUploadsConfig"
    },
    "progressive_override": {
      "$ref": "#/definitions/Config7",
      "description": "#/definitions/Config7"
    },
    "rhai": {
      "$ref": "#/definitions/Conf6",
      "description": "#/definitions/Conf6"
    },
    "sandbox": {
      "$ref": "#/definitions/Sandbox",
      "description": "#/definitions/Sandbox"
    },
    "subscription": {
      "$ref": "#/definitions/SubscriptionConfig",
      "description": "#/definitions/SubscriptionConfig"
    },
    "supergraph": {
      "$ref": "#/definitions/Supergraph",
      "description": "#/definitions/Supergraph"
    },
    "telemetry": {
      "$ref": "#/definitions/Conf7",
      "description": "#/definitions/Conf7"
    },
    "tls": {
      "$ref": "#/definitions/Tls",
      "description": "#/definitions/Tls"
    },
    "traffic_shaping": {
      "$ref": "#/definitions/Config14",
      "description": "#/definitions/Config14"
    }
  },
  "title": "Configuration",
  "type": "object"
}<|MERGE_RESOLUTION|>--- conflicted
+++ resolved
@@ -8058,15 +8058,13 @@
       "$ref": "#/definitions/Plugins",
       "description": "#/definitions/Plugins"
     },
-<<<<<<< HEAD
     "preview_connectors": {
       "$ref": "#/definitions/Connectors",
       "description": "#/definitions/Connectors"
-=======
+    },
     "preview_demand_control": {
       "$ref": "#/definitions/DemandControlConfig",
       "description": "#/definitions/DemandControlConfig"
->>>>>>> 08889ec3
     },
     "preview_entity_cache": {
       "$ref": "#/definitions/Config6",
