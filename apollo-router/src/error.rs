//! Router errors.
use std::sync::Arc;

use displaydoc::Display;
use lazy_static::__Deref;
use router_bridge::introspect::IntrospectionError;
use router_bridge::planner::PlannerError;
use router_bridge::planner::UsageReporting;
use serde::Deserialize;
use serde::Serialize;
use thiserror::Error;
use tokio::task::JoinError;

pub(crate) use crate::configuration::ConfigurationError;
pub(crate) use crate::graphql::Error;
use crate::graphql::ErrorExtension;
use crate::graphql::IntoGraphQLErrors;
use crate::graphql::Location as ErrorLocation;
use crate::graphql::Response;
use crate::json_ext::Path;
#[cfg(not(feature = "apollo_unsupported"))]
use crate::json_ext::Value;
use crate::spec::operation_limits::OperationLimits;
use crate::spec::SpecError;

/// Error types for execution.
///
/// Note that these are not actually returned to the client, but are instead converted to JSON for
/// [`struct@Error`].
#[derive(Error, Display, Debug, Clone, Serialize, Eq, PartialEq)]
#[serde(untagged)]
#[ignore_extra_doc_attributes]
#[non_exhaustive]
#[allow(missing_docs)] // FIXME
#[cfg(not(feature = "apollo_unsupported"))]
pub(crate) enum FetchError {
    /// invalid type for variable: '{name}'
    ValidationInvalidTypeVariable {
        /// Name of the variable.
        name: String,
    },

    /// query could not be planned: {reason}
    ValidationPlanningError {
        /// The failure reason.
        reason: String,
    },

    /// request was malformed: {reason}
    MalformedRequest {
        /// The reason the serialization failed.
        reason: String,
    },

    /// response was malformed: {reason}
    MalformedResponse {
        /// The reason the serialization failed.
        reason: String,
    },

    /// service '{service}' response was malformed: {reason}
    SubrequestMalformedResponse {
        /// The service that responded with the malformed response.
        service: String,

        /// The reason the serialization failed.
        reason: String,
    },

    /// service '{service}' returned a PATCH response which was not expected
    SubrequestUnexpectedPatchResponse {
        /// The service that returned the PATCH response.
        service: String,
    },

    /// HTTP fetch failed from '{service}': {reason}
    ///
    /// note that this relates to a transport error and not a GraphQL error
    SubrequestHttpError {
        status_code: Option<u16>,

        /// The service failed.
        service: String,

        /// The reason the fetch failed.
        reason: String,
    },
    /// Websocket fetch failed from '{service}': {reason}
    ///
    /// note that this relates to a transport error and not a GraphQL error
    SubrequestWsError {
        /// The service failed.
        service: String,

        /// The reason the fetch failed.
        reason: String,
    },

    /// could not find path: {reason}
    ExecutionPathNotFound { reason: String },
    /// could not compress request: {reason}
    CompressionError {
        /// The service that failed.
        service: String,
        /// The reason the compression failed.
        reason: String,
    },
}

/// Error types for execution.
///
/// Note that these are not actually returned to the client, but are instead converted to JSON for
/// [`struct@Error`].
#[derive(Error, Display, Debug, Clone, Serialize, Eq, PartialEq)]
#[serde(untagged)]
#[ignore_extra_doc_attributes]
#[non_exhaustive]
#[allow(missing_docs)] // FIXME
#[cfg(feature = "apollo_unsupported")]
pub enum FetchError {
    /// invalid type for variable: '{name}'
    ValidationInvalidTypeVariable {
        /// Name of the variable.
        name: String,
    },

    /// query could not be planned: {reason}
    ValidationPlanningError {
        /// The failure reason.
        reason: String,
    },

    /// request was malformed: {reason}
    MalformedRequest {
        /// The reason the serialization failed.
        reason: String,
    },

    /// response was malformed: {reason}
    MalformedResponse {
        /// The reason the serialization failed.
        reason: String,
    },

    /// service '{service}' response was malformed: {reason}
    SubrequestMalformedResponse {
        /// The service that responded with the malformed response.
        service: String,

        /// The reason the serialization failed.
        reason: String,
    },

    /// service '{service}' returned a PATCH response which was not expected
    SubrequestUnexpectedPatchResponse {
        /// The service that returned the PATCH response.
        service: String,
    },

    /// HTTP fetch failed from '{service}': {reason}
    ///
    /// note that this relates to a transport error and not a GraphQL error
    SubrequestHttpError {
        status_code: Option<u16>,

        /// The service failed.
        service: String,

        /// The reason the fetch failed.
        reason: String,
    },
    /// Websocket fetch failed from '{service}': {reason}
    ///
    /// note that this relates to a transport error and not a GraphQL error
    SubrequestWsError {
        /// The service failed.
        service: String,

        /// The reason the fetch failed.
        reason: String,
    },

    /// subquery requires field '{field}' but it was not found in the current response
    ExecutionFieldNotFound {
        /// The field that is not found.
        field: String,
    },

    #[cfg(test)]
    /// invalid content: {reason}
    ExecutionInvalidContent { reason: String },

    /// could not find path: {reason}
    ExecutionPathNotFound { reason: String },
    /// could not compress request: {reason}
    CompressionError {
        /// The service that failed.
        service: String,
        /// The reason the compression failed.
        reason: String,
    },
}

#[cfg(not(feature = "apollo_unsupported"))]
impl FetchError {
    /// Convert the fetch error to a GraphQL error.
    pub(crate) fn to_graphql_error(&self, path: Option<Path>) -> Error {
        let mut value: Value = serde_json_bytes::to_value(self).unwrap_or_default();
        if let Some(extensions) = value.as_object_mut() {
            extensions
                .entry("code")
                .or_insert_with(|| self.extension_code().into());
            // Following these specs https://www.apollographql.com/docs/apollo-server/data/errors/#including-custom-error-details
            match self {
                FetchError::SubrequestHttpError {
                    service,
                    status_code,
                    ..
                } => {
                    extensions
                        .entry("service")
                        .or_insert_with(|| service.clone().into());
                    extensions.remove("status_code");
                    if let Some(status_code) = status_code {
                        extensions
                            .insert("http", serde_json_bytes::json!({ "status": status_code }));
                    }
                }
                FetchError::SubrequestMalformedResponse { service, .. }
                | FetchError::SubrequestUnexpectedPatchResponse { service }
                | FetchError::SubrequestWsError { service, .. }
                | FetchError::CompressionError { service, .. } => {
                    extensions
                        .entry("service")
                        .or_insert_with(|| service.clone().into());
                }
                FetchError::ValidationInvalidTypeVariable { name } => {
                    extensions
                        .entry("name")
                        .or_insert_with(|| name.clone().into());
                }
                _ => (),
            }
        }

        Error {
            message: self.to_string(),
            locations: Default::default(),
            path,
            extensions: value.as_object().unwrap().to_owned(),
        }
    }

    /// Convert the error to an appropriate response.
    pub(crate) fn to_response(&self) -> Response {
        Response {
            errors: vec![self.to_graphql_error(None)],
            ..Response::default()
        }
    }
}

#[cfg(feature = "apollo_unsupported")]
use std::sync::OnceLock;
#[cfg(feature = "apollo_unsupported")]
static mut TO_GRAPHQL_ERROR: OnceLock<Box<dyn Fn(&FetchError, Option<Path>) -> Error + 'static>> =
    OnceLock::new();
#[cfg(feature = "apollo_unsupported")]
pub unsafe fn set_to_graphql_error(
    to_graphql_error: impl Fn(&FetchError, Option<Path>) -> Error + 'static,
) {
    TO_GRAPHQL_ERROR
        .set(Box::new(to_graphql_error))
        .map_err(|_| "to_graphql_error was already set")
        .unwrap();
}

#[cfg(feature = "apollo_unsupported")]
impl FetchError {
    /// Convert the fetch error to a GraphQL error.
    pub(crate) fn to_graphql_error(&self, path: Option<Path>) -> Error {
        let callback = unsafe {
            TO_GRAPHQL_ERROR
                .get()
                .expect("to_graphql_error was not set")
        };
        callback(self, path)
    }

    /// Convert the error to an appropriate response.
    pub(crate) fn to_response(&self) -> Response {
        Response {
            errors: vec![self.to_graphql_error(None)],
            ..Response::default()
        }
    }
}

impl ErrorExtension for FetchError {
    fn extension_code(&self) -> String {
        match self {
            FetchError::ValidationInvalidTypeVariable { .. } => "VALIDATION_INVALID_TYPE_VARIABLE",
            FetchError::ValidationPlanningError { .. } => "VALIDATION_PLANNING_ERROR",
            FetchError::SubrequestMalformedResponse { .. } => "SUBREQUEST_MALFORMED_RESPONSE",
            FetchError::SubrequestUnexpectedPatchResponse { .. } => {
                "SUBREQUEST_UNEXPECTED_PATCH_RESPONSE"
            }
            FetchError::SubrequestHttpError { .. } => "SUBREQUEST_HTTP_ERROR",
            FetchError::SubrequestWsError { .. } => "SUBREQUEST_WEBSOCKET_ERROR",
            FetchError::ExecutionPathNotFound { .. } => "EXECUTION_PATH_NOT_FOUND",
            FetchError::CompressionError { .. } => "COMPRESSION_ERROR",
            FetchError::MalformedRequest { .. } => "MALFORMED_REQUEST",
            FetchError::MalformedResponse { .. } => "MALFORMED_RESPONSE",
        }
        .to_string()
    }
}

impl From<QueryPlannerError> for FetchError {
    fn from(err: QueryPlannerError) -> Self {
        FetchError::ValidationPlanningError {
            reason: err.to_string(),
        }
    }
}

/// Error types for CacheResolver
#[cfg(not(feature = "apollo_unsupported"))]
#[derive(Error, Debug, Display, Clone, Serialize, Deserialize)]
#[serde(untagged)]
#[non_exhaustive]
pub(crate) enum RouterError {
    /// {0}
    CacheResolver(CacheResolverError),
    /// {0}
    QueryPlanner(QueryPlannerError),
    /// {0}
    Planner(PlannerErrors),
}

/// Error types for CacheResolver
#[cfg(feature = "apollo_unsupported")]
#[derive(Error, Debug, Display, Clone, Serialize, Deserialize)]
#[serde(untagged)]
#[non_exhaustive]
pub enum RouterError {
    /// {0}
    CacheResolver(CacheResolverError),
    /// {0}
    QueryPlanner(QueryPlannerError),
    /// {0}
    Planner(PlannerErrors),
}

#[cfg(not(feature = "apollo_unsupported"))]
impl IntoGraphQLErrors for RouterError {
    fn into_graphql_errors(self) -> Result<Vec<Error>, Self> {
        match self {
            Self::CacheResolver(error) => {
                let CacheResolverError::RetrievalError(retrieval_error) = error;
                Self::QueryPlanner(retrieval_error.deref().clone())
                    .into_graphql_errors()
                    .map_err(|_err| {
                        Self::CacheResolver(CacheResolverError::RetrievalError(retrieval_error))
                    })
            }
            Self::QueryPlanner(planner_error) => match planner_error {
                QueryPlannerError::SpecError(err) => {
                    let gql_err = match err.custom_extension_details() {
                        Some(extension_details) => Error::builder()
                            .message(err.to_string())
                            .extension_code(err.extension_code())
                            .extensions(extension_details)
                            .build(),
                        None => Error::builder()
                            .message(err.to_string())
                            .extension_code(err.extension_code())
                            .build(),
                    };

                    Ok(vec![gql_err])
                }
                QueryPlannerError::SchemaValidationErrors(errs) => {
                    Self::Planner(errs).into_graphql_errors()
                }
                QueryPlannerError::PlanningErrors(planning_errors) => Ok(planning_errors
                    .errors
                    .iter()
                    .map(|p_err| Error::from(p_err.clone()))
                    .collect()),
                QueryPlannerError::Introspection(introspection_error) => Ok(vec![Error::builder()
                    .message(
                        introspection_error
                            .message
                            .unwrap_or_else(|| "introspection error".to_string()),
                    )
                    .extension_code("INTROSPECTION_ERROR")
                    .build()]),
                QueryPlannerError::LimitExceeded(OperationLimits {
                    depth,
                    height,
                    root_fields,
                    aliases,
                }) => {
                    let mut errors = Vec::new();
                    let mut build = |exceeded, code, message| {
                        if exceeded {
                            errors.push(
                                Error::builder()
                                    .message(message)
                                    .extension_code(code)
                                    .build(),
                            )
                        }
                    };
                    build(
                        depth,
                        "MAX_DEPTH_LIMIT",
                        "Maximum depth limit exceeded in this operation",
                    );
                    build(
                        height,
                        "MAX_HEIGHT_LIMIT",
                        "Maximum height (field count) limit exceeded in this operation",
                    );
                    build(
                        root_fields,
                        "MAX_ROOT_FIELDS_LIMIT",
                        "Maximum root fields limit exceeded in this operation",
                    );
                    build(
                        aliases,
                        "MAX_ALIASES_LIMIT",
                        "Maximum aliases limit exceeded in this operation",
                    );
                    Ok(errors)
                }
                err => Err(Self::QueryPlanner(err)),
            },
            Self::Planner(planner_errors) => {
                // TODO: NO
                let errors = planner_errors
                    .0
                    .iter()
                    .map(|e| Error::from(e.clone()))
                    .collect();
                Ok(errors)
            }
        }
    }
}

#[cfg(feature = "apollo_unsupported")]
static mut INTO_GRAPHQL_ERRORS: OnceLock<
    Box<dyn Fn(RouterError) -> Result<Vec<Error>, RouterError> + 'static>,
> = OnceLock::new();
#[cfg(feature = "apollo_unsupported")]
pub unsafe fn set_into_graphql_errors(
    into_graphql_errors: impl Fn(RouterError) -> Result<Vec<Error>, RouterError> + 'static,
) {
    INTO_GRAPHQL_ERRORS
        .set(Box::new(into_graphql_errors))
        .map_err(|_| "into_graphql_errors was already set")
        .unwrap();
}

#[cfg(feature = "apollo_unsupported")]
impl IntoGraphQLErrors for RouterError {
    fn into_graphql_errors(self) -> Result<Vec<Error>, Self> {
        let callback = unsafe {
            INTO_GRAPHQL_ERRORS
                .get()
                .expect("into_graphql_errors was not set")
        };
        callback(self)
    }
}

/// Error types for CacheResolver
#[cfg(not(feature = "apollo_unsupported"))]
#[derive(Error, Debug, Display, Clone, Serialize, Deserialize)]
pub(crate) enum CacheResolverError {
    /// value retrieval failed: {0}
    RetrievalError(Arc<QueryPlannerError>),
}

/// Error types for CacheResolver
#[cfg(feature = "apollo_unsupported")]
#[derive(Error, Debug, Display, Clone, Serialize, Deserialize)]
pub enum CacheResolverError {
    /// value retrieval failed: {0}
    RetrievalError(Arc<QueryPlannerError>),
}

impl IntoGraphQLErrors for CacheResolverError {
    fn into_graphql_errors(self) -> Result<Vec<Error>, Self> {
        let CacheResolverError::RetrievalError(retrieval_error) = self;
        retrieval_error
            .deref()
            .clone()
            .into_graphql_errors()
            .map_err(|_err| CacheResolverError::RetrievalError(retrieval_error))
    }
}

impl From<QueryPlannerError> for CacheResolverError {
    fn from(qp_err: QueryPlannerError) -> Self {
        Self::RetrievalError(Arc::new(qp_err))
    }
}

/// Error types for service building.
#[derive(Error, Debug, Display)]
pub(crate) enum ServiceBuildError {
    /// couldn't build Router Service: {0}
    QueryPlannerError(QueryPlannerError),

    /// schema error: {0}
    Schema(SchemaError),
}

impl From<SchemaError> for ServiceBuildError {
    fn from(err: SchemaError) -> Self {
        ServiceBuildError::Schema(err)
    }
}

impl From<Vec<PlannerError>> for ServiceBuildError {
    fn from(errors: Vec<PlannerError>) -> Self {
        ServiceBuildError::QueryPlannerError(errors.into())
    }
}

impl From<router_bridge::error::Error> for ServiceBuildError {
    fn from(error: router_bridge::error::Error) -> Self {
        ServiceBuildError::QueryPlannerError(error.into())
    }
}

/// Error types for QueryPlanner
#[cfg(not(feature = "apollo_unsupported"))]
#[derive(Error, Debug, Display, Clone, Serialize, Deserialize)]
pub(crate) enum QueryPlannerError {
    /// couldn't instantiate query planner; invalid schema: {0}
    SchemaValidationErrors(PlannerErrors),

    /// invalid query
    OperationValidationErrors(Vec<apollo_compiler::execution::GraphQLError>),

    /// couldn't plan query: {0}
    PlanningErrors(PlanErrors),

    /// query planning panicked: {0}
    JoinError(String),

    /// Cache resolution failed: {0}
    CacheResolverError(Arc<CacheResolverError>),

    /// empty query plan. This often means an unhandled Introspection query was sent. Please file an issue to apollographql/router.
    EmptyPlan(UsageReporting), // usage_reporting_signature

    /// unhandled planner result
    UnhandledPlannerResult,

    /// router bridge error: {0}
    RouterBridgeError(router_bridge::error::Error),

    /// spec error: {0}
    SpecError(SpecError),

    /// introspection error: {0}
    Introspection(IntrospectionError),

    /// complexity limit exceeded
    LimitExceeded(OperationLimits<bool>),

    /// Unauthorized field or type
    Unauthorized(Vec<Path>),
}

<<<<<<< HEAD
impl IntoGraphQLErrors for Vec<apollo_compiler::execution::GraphQLError> {
=======
/// Error types for QueryPlanner
#[cfg(feature = "apollo_unsupported")]
#[derive(Error, Debug, Display, Clone, Serialize, Deserialize)]
pub enum QueryPlannerError {
    /// couldn't instantiate query planner; invalid schema: {0}
    SchemaValidationErrors(PlannerErrors),

    /// invalid query
    OperationValidationErrors(Vec<apollo_compiler::GraphQLError>),

    /// couldn't plan query: {0}
    PlanningErrors(PlanErrors),

    /// query planning panicked: {0}
    JoinError(String),

    /// Cache resolution failed: {0}
    CacheResolverError(Arc<CacheResolverError>),

    /// empty query plan. This often means an unhandled Introspection query was sent. Please file an issue to apollographql/router.
    EmptyPlan(UsageReporting), // usage_reporting_signature

    /// unhandled planner result
    UnhandledPlannerResult,

    /// router bridge error: {0}
    RouterBridgeError(router_bridge::error::Error),

    /// spec error: {0}
    SpecError(SpecError),

    /// introspection error: {0}
    Introspection(IntrospectionError),

    /// complexity limit exceeded
    LimitExceeded(OperationLimits<bool>),

    /// Unauthorized field or type
    Unauthorized(Vec<Path>),
}

impl IntoGraphQLErrors for Vec<apollo_compiler::GraphQLError> {
>>>>>>> 20fb9501
    fn into_graphql_errors(self) -> Result<Vec<Error>, Self> {
        Ok(self
            .into_iter()
            .map(|err| {
                Error::builder()
                    .message(err.message)
                    .locations(
                        err.locations
                            .into_iter()
                            .map(|location| ErrorLocation {
                                line: location.line as u32,
                                column: location.column as u32,
                            })
                            .collect::<Vec<_>>(),
                    )
                    .extension_code("GRAPHQL_VALIDATION_FAILED")
                    .build()
            })
            .collect())
    }
}

impl IntoGraphQLErrors for QueryPlannerError {
    fn into_graphql_errors(self) -> Result<Vec<Error>, Self> {
        match self {
            QueryPlannerError::SpecError(err) => {
                let gql_err = match err.custom_extension_details() {
                    Some(extension_details) => Error::builder()
                        .message(err.to_string())
                        .extension_code(err.extension_code())
                        .extensions(extension_details)
                        .build(),
                    None => Error::builder()
                        .message(err.to_string())
                        .extension_code(err.extension_code())
                        .build(),
                };

                Ok(vec![gql_err])
            }
            QueryPlannerError::SchemaValidationErrors(errs) => errs
                .into_graphql_errors()
                .map_err(QueryPlannerError::SchemaValidationErrors),
            QueryPlannerError::OperationValidationErrors(errs) => errs
                .into_graphql_errors()
                .map_err(QueryPlannerError::OperationValidationErrors),
            QueryPlannerError::PlanningErrors(planning_errors) => Ok(planning_errors
                .errors
                .iter()
                .map(|p_err| Error::from(p_err.clone()))
                .collect()),
            QueryPlannerError::Introspection(introspection_error) => Ok(vec![Error::builder()
                .message(
                    introspection_error
                        .message
                        .unwrap_or_else(|| "introspection error".to_string()),
                )
                .extension_code("INTROSPECTION_ERROR")
                .build()]),
            QueryPlannerError::LimitExceeded(OperationLimits {
                depth,
                height,
                root_fields,
                aliases,
            }) => {
                let mut errors = Vec::new();
                let mut build = |exceeded, code, message| {
                    if exceeded {
                        errors.push(
                            Error::builder()
                                .message(message)
                                .extension_code(code)
                                .build(),
                        )
                    }
                };
                build(
                    depth,
                    "MAX_DEPTH_LIMIT",
                    "Maximum depth limit exceeded in this operation",
                );
                build(
                    height,
                    "MAX_HEIGHT_LIMIT",
                    "Maximum height (field count) limit exceeded in this operation",
                );
                build(
                    root_fields,
                    "MAX_ROOT_FIELDS_LIMIT",
                    "Maximum root fields limit exceeded in this operation",
                );
                build(
                    aliases,
                    "MAX_ALIASES_LIMIT",
                    "Maximum aliases limit exceeded in this operation",
                );
                Ok(errors)
            }
            err => Err(err),
        }
    }
}

#[cfg(not(feature = "apollo_unsupported"))]
#[derive(Clone, Debug, Error, Serialize, Deserialize)]
/// Container for planner setup errors
pub(crate) struct PlannerErrors(Arc<Vec<PlannerError>>);

#[cfg(feature = "apollo_unsupported")]
#[derive(Clone, Debug, Error, Serialize, Deserialize)]
/// Container for planner setup errors
pub struct PlannerErrors(pub Arc<Vec<PlannerError>>);

impl IntoGraphQLErrors for PlannerErrors {
    fn into_graphql_errors(self) -> Result<Vec<Error>, Self> {
        let errors = self.0.iter().map(|e| Error::from(e.clone())).collect();

        Ok(errors)
    }
}

impl std::fmt::Display for PlannerErrors {
    fn fmt(&self, f: &mut std::fmt::Formatter<'_>) -> std::fmt::Result {
        f.write_fmt(format_args!(
            "schema validation errors: {}",
            self.0
                .iter()
                .map(std::string::ToString::to_string)
                .collect::<Vec<String>>()
                .join(", ")
        ))
    }
}

impl From<Vec<PlannerError>> for QueryPlannerError {
    fn from(errors: Vec<PlannerError>) -> Self {
        QueryPlannerError::SchemaValidationErrors(PlannerErrors(Arc::new(errors)))
    }
}

impl From<router_bridge::planner::PlanErrors> for QueryPlannerError {
    fn from(errors: router_bridge::planner::PlanErrors) -> Self {
        QueryPlannerError::PlanningErrors(errors.into())
    }
}

impl From<PlanErrors> for QueryPlannerError {
    fn from(errors: PlanErrors) -> Self {
        QueryPlannerError::PlanningErrors(errors)
    }
}

impl From<JoinError> for QueryPlannerError {
    fn from(err: JoinError) -> Self {
        QueryPlannerError::JoinError(err.to_string())
    }
}

impl From<CacheResolverError> for QueryPlannerError {
    fn from(err: CacheResolverError) -> Self {
        QueryPlannerError::CacheResolverError(Arc::new(err))
    }
}

impl From<SpecError> for QueryPlannerError {
    fn from(err: SpecError) -> Self {
        match err {
            SpecError::ValidationError(errors) => {
                QueryPlannerError::OperationValidationErrors(errors)
            }
            _ => QueryPlannerError::SpecError(err),
        }
    }
}

impl From<ValidationErrors> for QueryPlannerError {
    fn from(err: ValidationErrors) -> Self {
        QueryPlannerError::OperationValidationErrors(
            err.errors.iter().map(|e| e.to_json()).collect(),
        )
    }
}

impl From<router_bridge::error::Error> for QueryPlannerError {
    fn from(error: router_bridge::error::Error) -> Self {
        QueryPlannerError::RouterBridgeError(error)
    }
}
impl From<OperationLimits<bool>> for QueryPlannerError {
    fn from(error: OperationLimits<bool>) -> Self {
        QueryPlannerError::LimitExceeded(error)
    }
}

impl From<QueryPlannerError> for Response {
    fn from(err: QueryPlannerError) -> Self {
        FetchError::from(err).to_response()
    }
}

/// The payload if the plan_worker invocation failed
#[cfg(not(feature = "apollo_unsupported"))]
#[derive(Debug, Clone, Serialize, Deserialize)]
pub(crate) struct PlanErrors {
    /// The errors the plan_worker invocation failed with
    pub(crate) errors: Arc<Vec<router_bridge::planner::PlanError>>,
    /// Usage reporting related data such as the
    /// operation signature and referenced fields
    pub(crate) usage_reporting: UsageReporting,
}

/// The payload if the plan_worker invocation failed
#[cfg(feature = "apollo_unsupported")]
#[derive(Debug, Clone, Serialize, Deserialize)]
pub struct PlanErrors {
    /// The errors the plan_worker invocation failed with
    pub errors: Arc<Vec<router_bridge::planner::PlanError>>,
    /// Usage reporting related data such as the
    /// operation signature and referenced fields
    pub usage_reporting: UsageReporting,
}

impl From<router_bridge::planner::PlanErrors> for PlanErrors {
    fn from(
        router_bridge::planner::PlanErrors {
            errors,
            usage_reporting,
        }: router_bridge::planner::PlanErrors,
    ) -> Self {
        PlanErrors {
            errors,
            usage_reporting,
        }
    }
}

impl std::fmt::Display for PlanErrors {
    fn fmt(&self, f: &mut std::fmt::Formatter<'_>) -> std::fmt::Result {
        f.write_fmt(format_args!(
            "query validation errors: {}",
            self.errors
                .iter()
                .map(|e| e
                    .message
                    .clone()
                    .unwrap_or_else(|| "UNKNWON ERROR".to_string()))
                .collect::<Vec<String>>()
                .join(", ")
        ))
    }
}

/// Error in the schema.
#[derive(Debug, Error, Display)]
#[non_exhaustive]
pub(crate) enum SchemaError {
    /// URL parse error for subgraph {0}: {1}
    UrlParse(String, http::uri::InvalidUri),
    /// Could not find an URL for subgraph {0}
    MissingSubgraphUrl(String),
    /// GraphQL parser error: {0}
    Parse(ParseErrors),
    /// GraphQL validation error: {0}
    Validate(ValidationErrors),
    /// Api error(s): {0}
    Api(String),
}

/// Collection of schema validation errors.
#[derive(Debug)]
pub(crate) struct ParseErrors {
    pub(crate) errors: apollo_compiler::validation::DiagnosticList,
}

impl std::fmt::Display for ParseErrors {
    fn fmt(&self, f: &mut std::fmt::Formatter<'_>) -> std::fmt::Result {
        let mut errors = self.errors.iter();
        for (i, error) in errors.by_ref().take(5).enumerate() {
            if i > 0 {
                f.write_str("\n")?;
            }
            write!(f, "{}", error)?;
        }
        let remaining = errors.count();
        if remaining > 0 {
            write!(f, "\n...and {remaining} other errors")?;
        }
        Ok(())
    }
}

/// Collection of schema validation errors.
#[derive(Debug)]
pub(crate) struct ValidationErrors {
    pub(crate) errors: apollo_compiler::validation::DiagnosticList,
}

impl IntoGraphQLErrors for ValidationErrors {
    fn into_graphql_errors(self) -> Result<Vec<Error>, Self> {
        Ok(self
            .errors
            .iter()
            .map(|diagnostic| {
                Error::builder()
                    .message(diagnostic.message().to_string())
                    .locations(
                        diagnostic
                            .get_line_column()
                            .map(|location| {
                                vec![ErrorLocation {
                                    line: location.line as u32,
                                    column: location.column as u32,
                                }]
                            })
                            .unwrap_or_default(),
                    )
                    .extension_code("GRAPHQL_VALIDATION_FAILED")
                    .build()
            })
            .collect())
    }
}

impl std::fmt::Display for ValidationErrors {
    fn fmt(&self, f: &mut std::fmt::Formatter<'_>) -> std::fmt::Result {
        for (index, error) in self.errors.iter().enumerate() {
            if index > 0 {
                f.write_str("\n")?;
            }
            if let Some(location) = error.get_line_column() {
                write!(
                    f,
                    "[{}:{}] {}",
                    location.line,
                    location.column,
                    error.message()
                )?;
            } else {
                write!(f, "{}", error.message())?;
            }
        }
        Ok(())
    }
}

#[cfg(test)]
mod tests {
    use super::*;
    use crate::graphql;

    #[test]
    fn test_into_graphql_error() {
        let error = FetchError::SubrequestHttpError {
            status_code: Some(400),
            service: String::from("my_service"),
            reason: String::from("invalid request"),
        };
        let expected_gql_error = graphql::Error::builder()
            .message("HTTP fetch failed from 'my_service': invalid request")
            .extension_code("SUBREQUEST_HTTP_ERROR")
            .extension("reason", Value::String("invalid request".into()))
            .extension("service", Value::String("my_service".into()))
            .extension(
                "http",
                serde_json_bytes::json!({"status": Value::Number(400.into())}),
            )
            .build();

        assert_eq!(expected_gql_error, error.to_graphql_error(None));
    }

    #[test]
    fn test_into_graphql_error_introspection_with_message_handled_correctly() {
        let expected_message = "no can introspect".to_string();
        let ie = IntrospectionError {
            message: Some(expected_message.clone()),
        };
        let error = QueryPlannerError::Introspection(ie);
        let mut graphql_errors = error.into_graphql_errors().expect("vec of graphql errors");
        assert_eq!(graphql_errors.len(), 1);
        let first_error = graphql_errors.pop().expect("has to be one error");
        assert_eq!(first_error.message, expected_message);
        assert_eq!(first_error.extensions.len(), 1);
        assert_eq!(
            first_error.extensions.get("code").expect("has code"),
            "INTROSPECTION_ERROR"
        );
    }

    #[test]
    fn test_into_graphql_error_introspection_without_message_handled_correctly() {
        let expected_message = "introspection error".to_string();
        let ie = IntrospectionError { message: None };
        let error = QueryPlannerError::Introspection(ie);
        let mut graphql_errors = error.into_graphql_errors().expect("vec of graphql errors");
        assert_eq!(graphql_errors.len(), 1);
        let first_error = graphql_errors.pop().expect("has to be one error");
        assert_eq!(first_error.message, expected_message);
        assert_eq!(first_error.extensions.len(), 1);
        assert_eq!(
            first_error.extensions.get("code").expect("has code"),
            "INTROSPECTION_ERROR"
        );
    }
}<|MERGE_RESOLUTION|>--- conflicted
+++ resolved
@@ -1,6 +1,7 @@
 //! Router errors.
 use std::sync::Arc;
 
+use apollo_compiler::execution::GraphQLError;
 use displaydoc::Display;
 use lazy_static::__Deref;
 use router_bridge::introspect::IntrospectionError;
@@ -578,9 +579,6 @@
     Unauthorized(Vec<Path>),
 }
 
-<<<<<<< HEAD
-impl IntoGraphQLErrors for Vec<apollo_compiler::execution::GraphQLError> {
-=======
 /// Error types for QueryPlanner
 #[cfg(feature = "apollo_unsupported")]
 #[derive(Error, Debug, Display, Clone, Serialize, Deserialize)]
@@ -622,8 +620,7 @@
     Unauthorized(Vec<Path>),
 }
 
-impl IntoGraphQLErrors for Vec<apollo_compiler::GraphQLError> {
->>>>>>> 20fb9501
+impl IntoGraphQLErrors for Vec<GraphQLError> {
     fn into_graphql_errors(self) -> Result<Vec<Error>, Self> {
         Ok(self
             .into_iter()
