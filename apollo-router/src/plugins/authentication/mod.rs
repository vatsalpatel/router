//! Authentication plugin

use std::collections::HashMap;
use std::ops::ControlFlow;
use std::str::FromStr;
use std::time::Duration;
use std::time::SystemTime;
use std::time::UNIX_EPOCH;

use displaydoc::Display;
use http::HeaderMap;
use http::HeaderName;
use http::HeaderValue;
use http::StatusCode;
use jsonwebtoken::decode;
use jsonwebtoken::decode_header;
use jsonwebtoken::errors::Error as JWTError;
use jsonwebtoken::jwk::AlgorithmParameters;
use jsonwebtoken::jwk::EllipticCurve;
use jsonwebtoken::jwk::Jwk;
use jsonwebtoken::jwk::KeyAlgorithm;
use jsonwebtoken::jwk::KeyOperations;
use jsonwebtoken::jwk::PublicKeyUse;
use jsonwebtoken::Algorithm;
use jsonwebtoken::DecodingKey;
use jsonwebtoken::TokenData;
use jsonwebtoken::Validation;
use once_cell::sync::Lazy;
use reqwest::Client;
use schemars::JsonSchema;
use serde::Deserialize;
use serde_json::Value;
use thiserror::Error;
use tower::BoxError;
use tower::ServiceBuilder;
use tower::ServiceExt;
use url::Url;

use self::jwks::JwksManager;
use self::subgraph::SigningParams;
use self::subgraph::SigningParamsConfig;
use self::subgraph::SubgraphAuth;
use crate::graphql;
use crate::layers::ServiceBuilderExt;
use crate::plugin::serde::deserialize_header_name;
use crate::plugin::serde::deserialize_header_value;
use crate::plugin::Plugin;
use crate::plugin::PluginInit;
use crate::plugins::authentication::jwks::JwkSetInfo;
use crate::plugins::authentication::jwks::JwksConfig;
use crate::register_plugin;
use crate::services::router;
use crate::Context;

mod jwks;
pub(crate) mod subgraph;

#[cfg(test)]
mod tests;

pub(crate) const AUTHENTICATION_SPAN_NAME: &str = "authentication_plugin";
pub(crate) const APOLLO_AUTHENTICATION_JWT_CLAIMS: &str = "apollo_authentication::JWT::claims";
const HEADER_TOKEN_TRUNCATED: &str = "(truncated)";

#[derive(Debug, Display, Error)]
pub(crate) enum AuthenticationError<'a> {
    /// Configured header is not convertible to a string
    CannotConvertToString,

    /// Header Value: '{0}' is not correctly formatted. prefix should be '{1}'
    InvalidPrefix(&'a str, &'a str),

    /// Header Value: '{0}' is not correctly formatted. Missing JWT
    MissingJWT(&'a str),

    /// '{0}' is not a valid JWT header: {1}
    InvalidHeader(&'a str, JWTError),

    /// Cannot create decoding key: {0}
    CannotCreateDecodingKey(JWTError),

    /// JWK does not contain an algorithm
    JWKHasNoAlgorithm,

    /// Cannot decode JWT: {0}
    CannotDecodeJWT(JWTError),

    /// Cannot insert claims into context: {0}
    CannotInsertClaimsIntoContext(BoxError),

    /// Cannot find kid: '{0:?}' in JWKS list
    CannotFindKID(Option<String>),

    /// Cannot find a suitable key for: alg: '{0:?}', kid: '{1:?}' in JWKS list
    CannotFindSuitableKey(Algorithm, Option<String>),

    /// Invalid issuer: the token's `iss` was '{token}', but signed with a key from '{expected}'
    InvalidIssuer { expected: String, token: String },

    /// Unsupported key algorithm: {0}
    UnsupportedKeyAlgorithm(KeyAlgorithm),
}

const DEFAULT_AUTHENTICATION_NETWORK_TIMEOUT: Duration = Duration::from_secs(15);
const DEFAULT_AUTHENTICATION_DOWNLOAD_INTERVAL: Duration = Duration::from_secs(60);

static CLIENT: Lazy<Result<Client, BoxError>> = Lazy::new(|| Ok(Client::new()));

#[derive(Error, Debug)]
pub(crate) enum Error {
    #[error("header_value_prefix must not contain whitespace")]
    BadHeaderValuePrefix,
}

struct Router {
    configuration: JWTConf,
    jwks_manager: JwksManager,
}

struct AuthenticationPlugin {
    router: Option<Router>,
    subgraph: Option<SubgraphAuth>,
}

#[derive(Clone, Debug, Deserialize, JsonSchema, serde_derive_default::Default)]
#[serde(deny_unknown_fields)]
struct JWTConf {
    /// List of JWKS used to verify tokens
    jwks: Vec<JwksConf>,
    /// HTTP header expected to contain JWT
    #[serde(default = "default_header_name")]
    header_name: String,
    /// Header value prefix
    #[serde(default = "default_header_value_prefix")]
    header_value_prefix: String,
<<<<<<< HEAD
    /// Whether to ignore any mismatched prefixes
    #[serde(default)]
    ignore_other_prefixes: bool,
=======

    /// Alternative sources to extract the JWT
    #[serde(default)]
    sources: Vec<Source>,
>>>>>>> a304ff5c
}

#[derive(Clone, Debug, Deserialize, JsonSchema)]
#[serde(deny_unknown_fields)]
struct JwksConf {
    /// Retrieve the JWK Set
    url: String,
    /// Polling interval for each JWKS endpoint in human-readable format; defaults to 60s
    #[serde(
        deserialize_with = "humantime_serde::deserialize",
        default = "default_poll_interval"
    )]
    #[schemars(with = "String", default = "default_poll_interval")]
    poll_interval: Duration,
    /// Expected issuer for tokens verified by that JWKS
    issuer: Option<String>,
    /// List of accepted algorithms. Possible values are `HS256`, `HS384`, `HS512`, `ES256`, `ES384`, `RS256`, `RS384`, `RS512`, `PS256`, `PS384`, `PS512`, `EdDSA`
    #[schemars(with = "Option<Vec<String>>", default)]
    #[serde(default)]
    algorithms: Option<Vec<Algorithm>>,
    /// List of headers to add to the JWKS request
    #[serde(default)]
    headers: Vec<Header>,
}

#[derive(Clone, Debug, JsonSchema, Deserialize)]
#[serde(rename_all = "snake_case", deny_unknown_fields)]
/// Insert a header
struct Header {
    /// The name of the header
    #[schemars(with = "String")]
    #[serde(deserialize_with = "deserialize_header_name")]
    name: HeaderName,

    /// The value for the header
    #[schemars(with = "String")]
    #[serde(deserialize_with = "deserialize_header_value")]
    value: HeaderValue,
}

#[derive(Clone, Debug, Deserialize, JsonSchema)]
#[serde(deny_unknown_fields, rename_all = "lowercase", tag = "type")]
enum Source {
    Header {
        /// HTTP header expected to contain JWT
        #[serde(default = "default_header_name")]
        name: String,
        /// Header value prefix
        #[serde(default = "default_header_value_prefix")]
        value_prefix: String,
    },
    Cookie {
        /// Name of the cookie containing the JWT
        name: String,
    },
}

/// Authentication
#[derive(Clone, Debug, Default, Deserialize, JsonSchema)]
#[serde(deny_unknown_fields)]
struct Conf {
    /// Router configuration
    router: Option<RouterConf>,
    /// Subgraph configuration
    subgraph: Option<subgraph::Config>,
}

// We may support additional authentication mechanisms in future, so all
// configuration (which is currently JWT specific) is isolated to the
// JWTConf structure.
#[derive(Clone, Debug, Default, Deserialize, JsonSchema)]
#[serde(deny_unknown_fields)]
struct RouterConf {
    /// The JWT configuration
    jwt: JWTConf,
}

fn default_header_name() -> String {
    http::header::AUTHORIZATION.to_string()
}

fn default_header_value_prefix() -> String {
    "Bearer".to_string()
}

fn default_poll_interval() -> Duration {
    DEFAULT_AUTHENTICATION_DOWNLOAD_INTERVAL
}

#[derive(Debug, Default)]
struct JWTCriteria {
    alg: Algorithm,
    kid: Option<String>,
}

/// Search the list of JWKS to find a key we can use to decode a JWT.
///
/// The search criteria allow us to match a variety of keys depending on which criteria are provided
/// by the JWT header. The only mandatory parameter is "alg".
/// Note: "none" is not implemented by jsonwebtoken, so it can't be part of the [`Algorithm`] enum.
fn search_jwks(
    jwks_manager: &JwksManager,
    criteria: &JWTCriteria,
) -> Option<Vec<(Option<String>, Jwk)>> {
    const HIGHEST_SCORE: usize = 2;
    let mut candidates = vec![];
    let mut found_highest_score = false;
    for JwkSetInfo {
        jwks,
        issuer,
        algorithms,
    } in jwks_manager.iter_jwks()
    {
        // filter accepted algorithms
        if let Some(algs) = algorithms {
            if !algs.contains(&criteria.alg) {
                continue;
            }
        }

        // Try to figure out if our jwks contains a candidate key (i.e.: a key which matches our
        // criteria)
        for mut key in jwks.keys.into_iter().filter(|key| {
            // We are only interested in keys which are used for signature verification
            match (&key.common.public_key_use, &key.common.key_operations) {
                // "use" https://datatracker.ietf.org/doc/html/rfc7517#section-4.2 and
                // "key_ops" https://datatracker.ietf.org/doc/html/rfc7517#section-4.3 are both optional
                (None, None) => true,
                (None, Some(purpose)) => purpose.contains(&KeyOperations::Verify),
                (Some(key_use), None) => key_use == &PublicKeyUse::Signature,
                // The "use" and "key_ops" JWK members SHOULD NOT be used together;
                // however, if both are used, the information they convey MUST be
                // consistent
                (Some(key_use), Some(purpose)) => {
                    key_use == &PublicKeyUse::Signature && purpose.contains(&KeyOperations::Verify)
                }
            }
        }) {
            let mut key_score = 0;

            // Let's see if we have a specified kid and if they match
            if criteria.kid.is_some() && key.common.key_id == criteria.kid {
                key_score += 1;
            }

            // Furthermore, we would like our algorithms to match, or at least the kty
            // If we have an algorithm that matches, boost the score
            match key.common.key_algorithm {
                Some(algorithm) => {
                    if convert_key_algorithm(algorithm) != Some(criteria.alg) {
                        continue;
                    }
                    key_score += 1;
                }
                // If a key doesn't have an algorithm, then we match the "alg" specified in the
                // search criteria against all of the algorithms that we support.  If the
                // key.algorithm parameters match the type of parameters for the "family" of the
                // criteria "alg", then we update the key to use the value of "alg" provided in
                // the search criteria.
                // If not, then this is not a usable key for this JWT
                // Note: Matching algorithm parameters may seem unusual, but the appropriate
                // algorithm details are not structured for easy consumption in jsonwebtoken and
                // this is the simplest way to determine algorithm family.
                None => match (criteria.alg, &key.algorithm) {
                    (
                        Algorithm::HS256 | Algorithm::HS384 | Algorithm::HS512,
                        AlgorithmParameters::OctetKey(_),
                    ) => {
                        key.common.key_algorithm = Some(convert_algorithm(criteria.alg));
                    }
                    (
                        Algorithm::RS256
                        | Algorithm::RS384
                        | Algorithm::RS512
                        | Algorithm::PS256
                        | Algorithm::PS384
                        | Algorithm::PS512,
                        AlgorithmParameters::RSA(_),
                    ) => {
                        key.common.key_algorithm = Some(convert_algorithm(criteria.alg));
                    }
                    (Algorithm::ES256, AlgorithmParameters::EllipticCurve(params)) => {
                        if params.curve == EllipticCurve::P256 {
                            key.common.key_algorithm = Some(convert_algorithm(criteria.alg));
                        }
                    }
                    (Algorithm::ES384, AlgorithmParameters::EllipticCurve(params)) => {
                        if params.curve == EllipticCurve::P384 {
                            key.common.key_algorithm = Some(convert_algorithm(criteria.alg));
                        }
                    }
                    (Algorithm::EdDSA, AlgorithmParameters::EllipticCurve(params)) => {
                        if params.curve == EllipticCurve::Ed25519 {
                            key.common.key_algorithm = Some(convert_algorithm(criteria.alg));
                        }
                    }
                    _ => {
                        // We'll ignore combinations we don't recognise
                        continue;
                    }
                },
            };

            // If we get here we have a key that:
            //  - may be used for signature verification
            //  - has a matching algorithm, or if JWT has no algorithm, a matching key type
            // It may have a matching kid if the JWT has a kid and it matches the key kid
            //
            // Multiple keys may meet the matching criteria, but they have a score. They get 1
            // point for having an explicitly matching algorithm and 1 point for an explicitly
            // matching kid. We will sort our candidates and pick the key with the highest score.

            // If we find a key with a HIGHEST_SCORE, we will filter the list to only keep those
            // with that score
            if key_score == HIGHEST_SCORE {
                found_highest_score = true;
            }

            candidates.push((key_score, (issuer.clone(), key)));
        }
    }

    tracing::debug!(
        "jwk candidates: {:?}",
        candidates
            .iter()
            .map(|(score, (_, candidate))| (
                score,
                &candidate.common.key_id,
                candidate.common.key_algorithm
            ))
            .collect::<Vec<(&usize, &Option<String>, Option<KeyAlgorithm>)>>()
    );

    if candidates.is_empty() {
        None
    } else {
        // Only sort if we need to
        if candidates.len() > 1 {
            candidates.sort_by(|a, b| a.0.cmp(&b.0));
        }

        if found_highest_score {
            Some(
                candidates
                    .into_iter()
                    .filter_map(|(score, candidate)| {
                        if score == HIGHEST_SCORE {
                            Some(candidate)
                        } else {
                            None
                        }
                    })
                    .collect(),
            )
        } else {
            Some(
                candidates
                    .into_iter()
                    .map(|(_score, candidate)| candidate)
                    .collect(),
            )
        }
    }
}

#[async_trait::async_trait]
impl Plugin for AuthenticationPlugin {
    type Config = Conf;

    async fn new(init: PluginInit<Self::Config>) -> Result<Self, BoxError> {
        let subgraph = if let Some(config) = init.config.subgraph {
            let all = if let Some(config) = &config.all {
                Some(subgraph::make_signing_params(config, "all").await?)
            } else {
                None
            };

            let mut subgraphs: HashMap<String, SigningParamsConfig> = Default::default();
            for (subgraph_name, config) in &config.subgraphs {
                subgraphs.insert(
                    subgraph_name.clone(),
                    subgraph::make_signing_params(config, subgraph_name.as_str()).await?,
                );
            }

            Some(SubgraphAuth {
                signing_params: { SigningParams { all, subgraphs } },
            })
        } else {
            None
        };

        let router = if let Some(mut router_conf) = init.config.router {
            if router_conf
                .jwt
                .header_value_prefix
                .as_bytes()
                .iter()
                .any(u8::is_ascii_whitespace)
            {
                return Err(Error::BadHeaderValuePrefix.into());
            }

            for source in &router_conf.jwt.sources {
                if let Source::Header { value_prefix, .. } = source {
                    if value_prefix.as_bytes().iter().any(u8::is_ascii_whitespace) {
                        return Err(Error::BadHeaderValuePrefix.into());
                    }
                }
            }

            router_conf.jwt.sources.insert(
                0,
                Source::Header {
                    name: router_conf.jwt.header_name.clone(),
                    value_prefix: router_conf.jwt.header_value_prefix.clone(),
                },
            );

            let mut list = vec![];
            for jwks_conf in &router_conf.jwt.jwks {
                let url: Url = Url::from_str(jwks_conf.url.as_str())?;
                list.push(JwksConfig {
                    url,
                    issuer: jwks_conf.issuer.clone(),
                    algorithms: jwks_conf
                        .algorithms
                        .as_ref()
                        .map(|algs| algs.iter().cloned().collect()),
                    poll_interval: jwks_conf.poll_interval,
                    headers: jwks_conf.headers.clone(),
                });
            }

            tracing::info!(jwks=?router_conf.jwt.jwks, "JWT authentication using JWKSets from");

            let jwks_manager = JwksManager::new(list).await?;

            Some(Router {
                configuration: router_conf.jwt,
                jwks_manager,
            })
        } else {
            None
        };

        Ok(Self { router, subgraph })
    }

    fn router_service(&self, service: router::BoxService) -> router::BoxService {
        if let Some(config) = &self.router {
            let jwks_manager = config.jwks_manager.clone();
            let configuration = config.configuration.clone();

            fn authentication_service_span() -> impl Fn(&router::Request) -> tracing::Span + Clone {
                move |_request: &router::Request| {
                    tracing::info_span!(
                        AUTHENTICATION_SPAN_NAME,
                        "authentication service" = stringify!(router::Request),
                        "otel.kind" = "INTERNAL"
                    )
                }
            }

            ServiceBuilder::new()
                .instrument(authentication_service_span())
                .checkpoint(move |request: router::Request| {
                    Ok(authenticate(&configuration, &jwks_manager, request))
                })
                .service(service)
                .boxed()
        } else {
            service
        }
    }

    fn subgraph_service(
        &self,
        name: &str,
        service: crate::services::subgraph::BoxService,
    ) -> crate::services::subgraph::BoxService {
        if let Some(auth) = &self.subgraph {
            auth.subgraph_service(name, service)
        } else {
            service
        }
    }
}

fn authenticate(
    config: &JWTConf,
    jwks_manager: &JwksManager,
    request: router::Request,
) -> ControlFlow<router::Response, router::Request> {
    const AUTHENTICATION_KIND: &str = "JWT";

    // We are going to do a lot of similar checking so let's define a local function
    // to help reduce repetition
    fn failure_message(
        context: Context,
        error: AuthenticationError,
        status: StatusCode,
    ) -> ControlFlow<router::Response, router::Request> {
        // This is a metric and will not appear in the logs
        tracing::info!(
            monotonic_counter.apollo_authentication_failure_count = 1u64,
            kind = %AUTHENTICATION_KIND
        );
        tracing::info!(
            monotonic_counter
                .apollo
                .router
                .operations
                .authentication
                .jwt = 1,
            authentication.jwt.failed = true
        );
        tracing::info!(message = %error, "jwt authentication failure");
        let response = router::Response::infallible_builder()
            .error(
                graphql::Error::builder()
                    .message(error.to_string())
                    .extension_code("AUTH_ERROR")
                    .build(),
            )
            .status_code(status)
            .context(context)
            .build();
        ControlFlow::Break(response)
    }

    let mut jwt = None;
    for source in &config.sources {
        match extract_jwt(source, request.router_request.headers()) {
            None => continue,
            Some(Err(error)) => {
                return failure_message(request.context, error, StatusCode::BAD_REQUEST)
            }
            Some(Ok(extracted_jwt)) => {
                jwt = Some(extracted_jwt);
                break;
            }
        }
<<<<<<< HEAD
    };

    // Let's trim out leading and trailing whitespace to be accommodating
    let jwt_value = jwt_value_untrimmed.trim();

    // Make sure the format of our message matches our expectations
    // Technically, the spec is case sensitive, but let's accept
    // case variations. Furthermore, if the user has configured to ignore
    // mismatched prefixes, we'll skip this check and instead do it in a
    // later step.
    let prefix_len = config.header_value_prefix.len();
    if jwt_value.len() < prefix_len
        || !&jwt_value[..prefix_len].eq_ignore_ascii_case(&config.header_value_prefix)
    {
        if config.ignore_other_prefixes {
            return ControlFlow::Continue(request);
        }
        return failure_message(
            request.context,
            AuthenticationError::InvalidPrefix(jwt_value_untrimmed, &config.header_value_prefix),
            StatusCode::BAD_REQUEST,
        );
=======
>>>>>>> a304ff5c
    }

    let jwt = match jwt {
        Some(jwt) => jwt,
        None => return ControlFlow::Continue(request),
    };

    // Try to create a valid header to work with
    let jwt_header = match decode_header(jwt) {
        Ok(h) => h,
        Err(e) => {
            // Don't reflect the jwt on error, just reply with a fixed
            // error message.
            return failure_message(
                request.context,
                AuthenticationError::InvalidHeader(HEADER_TOKEN_TRUNCATED, e),
                StatusCode::BAD_REQUEST,
            );
        }
    };

    // Extract our search criteria from our jwt
    let criteria = JWTCriteria {
        kid: jwt_header.kid,
        alg: jwt_header.alg,
    };

    // Search our list of JWKS to find the kid and process it
    // Note: This will search through JWKS in the order in which they are defined
    // in configuration.
    if let Some(keys) = search_jwks(jwks_manager, &criteria) {
        let (issuer, token_data) = match decode_jwt(jwt, keys, criteria) {
            Ok(data) => data,
            Err((auth_error, status_code)) => {
                return failure_message(request.context, auth_error, status_code);
            }
        };

        if let Some(configured_issuer) = issuer {
            if let Some(token_issuer) = token_data
                .claims
                .as_object()
                .and_then(|o| o.get("iss"))
                .and_then(|value| value.as_str())
            {
                if configured_issuer != token_issuer {
                    return failure_message(
                        request.context,
                        AuthenticationError::InvalidIssuer {
                            expected: configured_issuer,
                            token: token_issuer.to_string(),
                        },
                        StatusCode::INTERNAL_SERVER_ERROR,
                    );
                }
            }
        }

        if let Err(e) = request
            .context
            .insert(APOLLO_AUTHENTICATION_JWT_CLAIMS, token_data.claims)
        {
            return failure_message(
                request.context,
                AuthenticationError::CannotInsertClaimsIntoContext(e),
                StatusCode::INTERNAL_SERVER_ERROR,
            );
        }
        // This is a metric and will not appear in the logs
        tracing::info!(
            monotonic_counter.apollo_authentication_success_count = 1u64,
            kind = %AUTHENTICATION_KIND
        );
        tracing::info!(monotonic_counter.apollo.router.operations.jwt = 1u64);
        return ControlFlow::Continue(request);
    }

    // We can't find a key to process this JWT.
    if criteria.kid.is_some() {
        failure_message(
            request.context,
            AuthenticationError::CannotFindKID(criteria.kid),
            StatusCode::UNAUTHORIZED,
        )
    } else {
        failure_message(
            request.context,
            AuthenticationError::CannotFindSuitableKey(criteria.alg, criteria.kid),
            StatusCode::UNAUTHORIZED,
        )
    }
}

fn extract_jwt<'a, 'b: 'a>(
    source: &'a Source,
    headers: &'b HeaderMap,
) -> Option<Result<&'b str, AuthenticationError<'a>>> {
    match source {
        Source::Header { name, value_prefix } => {
            // The http_request is stored in a `Router::Request` context.
            // We are going to check the headers for the presence of the configured header
            let jwt_value_result = match headers.get(name) {
                Some(value) => value.to_str(),
                None => return None,
            };

            // If we find the header, but can't convert it to a string, let the client know
            let jwt_value_untrimmed = match jwt_value_result {
                Ok(value) => value,
                Err(_not_a_string_error) => {
                    return Some(Err(AuthenticationError::CannotConvertToString));
                }
            };

            // Let's trim out leading and trailing whitespace to be accommodating
            let jwt_value = jwt_value_untrimmed.trim();

            // Make sure the format of our message matches our expectations
            // Technically, the spec is case sensitive, but let's accept
            // case variations
            //
            let prefix_len = value_prefix.len();
            if jwt_value.len() < prefix_len
                || !&jwt_value[..prefix_len].eq_ignore_ascii_case(value_prefix)
            {
                return Some(Err(AuthenticationError::InvalidPrefix(
                    jwt_value_untrimmed,
                    value_prefix,
                )));
            }
            // If there's no header prefix, we need to avoid splitting the header
            let jwt = if value_prefix.is_empty() {
                // check for whitespace- we've already trimmed, so this means the request has a prefix that shouldn't exist
                if jwt_value.contains(' ') {
                    return Some(Err(AuthenticationError::InvalidPrefix(
                        jwt_value_untrimmed,
                        value_prefix,
                    )));
                }

                // we can simply assign the jwt to the jwt_value; we'll validate down below
                jwt_value
            } else {
                // Otherwise, we need to split our string in (at most 2) sections.
                let jwt_parts: Vec<&str> = jwt_value.splitn(2, ' ').collect();
                if jwt_parts.len() != 2 {
                    return Some(Err(AuthenticationError::MissingJWT(jwt_value)));
                }

                // We have our jwt
                jwt_parts[1]
            };
            Some(Ok(jwt))
        }
        Source::Cookie { name } => {
            for header in headers.get_all("cookie") {
                let value = match header.to_str() {
                    Ok(value) => value,
                    Err(_not_a_string_error) => {
                        return Some(Err(AuthenticationError::CannotConvertToString));
                    }
                };
                for cookie in cookie::Cookie::split_parse(value) {
                    match cookie {
                        Err(_) => continue,
                        Ok(cookie) => {
                            if cookie.name() == name {
                                if let Some(value) = cookie.value_raw() {
                                    return Some(Ok(value));
                                }
                            }
                        }
                    }
                }
            }

            None
        }
    }
}

fn decode_jwt(
    jwt: &str,
    keys: Vec<(Option<String>, Jwk)>,
    criteria: JWTCriteria,
) -> Result<(Option<String>, TokenData<serde_json::Value>), (AuthenticationError, StatusCode)> {
    let mut error = None;
    for (issuer, jwk) in keys.into_iter() {
        let decoding_key = match DecodingKey::from_jwk(&jwk) {
            Ok(k) => k,
            Err(e) => {
                error = Some((
                    AuthenticationError::CannotCreateDecodingKey(e),
                    StatusCode::INTERNAL_SERVER_ERROR,
                ));
                continue;
            }
        };

        let key_algorithm = match jwk.common.key_algorithm {
            Some(a) => a,
            None => {
                error = Some((
                    AuthenticationError::JWKHasNoAlgorithm,
                    StatusCode::INTERNAL_SERVER_ERROR,
                ));
                continue;
            }
        };

        let algorithm = match convert_key_algorithm(key_algorithm) {
            Some(a) => a,
            None => {
                error = Some((
                    AuthenticationError::UnsupportedKeyAlgorithm(key_algorithm),
                    StatusCode::INTERNAL_SERVER_ERROR,
                ));
                continue;
            }
        };

        let mut validation = Validation::new(algorithm);
        validation.validate_nbf = true;
        // if set to true, it will reject tokens containing an `aud` claim if the validation does not specify an audience
        // we don't validate audience yet, so this is deactivated
        validation.validate_aud = false;

        match decode::<serde_json::Value>(jwt, &decoding_key, &validation) {
            Ok(v) => return Ok((issuer, v)),
            Err(e) => {
                error = Some((
                    AuthenticationError::CannotDecodeJWT(e),
                    StatusCode::UNAUTHORIZED,
                ));
            }
        };
    }

    match error {
        Some(e) => Err(e),
        None => {
            // We can't find a key to process this JWT.
            if criteria.kid.is_some() {
                Err((
                    AuthenticationError::CannotFindKID(criteria.kid),
                    StatusCode::UNAUTHORIZED,
                ))
            } else {
                Err((
                    AuthenticationError::CannotFindSuitableKey(criteria.alg, criteria.kid),
                    StatusCode::UNAUTHORIZED,
                ))
            }
        }
    }
}

pub(crate) fn jwt_expires_in(context: &Context) -> Duration {
    let claims = context
        .get(APOLLO_AUTHENTICATION_JWT_CLAIMS)
        .map_err(|err| tracing::error!("could not read JWT claims: {err}"))
        .ok()
        .flatten();
    let ts_opt = claims.as_ref().and_then(|x: &Value| {
        if !x.is_object() {
            tracing::error!("JWT claims should be an object");
            return None;
        }
        let claims = x.as_object().expect("claims should be an object");
        let exp = claims.get("exp")?;
        if !exp.is_number() {
            tracing::error!("JWT 'exp' (expiry) claim should be a number");
            return None;
        }
        exp.as_i64()
    });
    match ts_opt {
        Some(ts) => {
            let now = SystemTime::now()
                .duration_since(UNIX_EPOCH)
                .expect("we should not run before EPOCH")
                .as_secs() as i64;
            if now < ts {
                Duration::from_secs((ts - now) as u64)
            } else {
                Duration::ZERO
            }
        }
        None => Duration::MAX,
    }
}

//Apparently the jsonwebtoken crate now has 2 different enums for algorithms
pub(crate) fn convert_key_algorithm(algorithm: KeyAlgorithm) -> Option<Algorithm> {
    Some(match algorithm {
        jsonwebtoken::jwk::KeyAlgorithm::HS256 => jsonwebtoken::Algorithm::HS256,
        jsonwebtoken::jwk::KeyAlgorithm::HS384 => jsonwebtoken::Algorithm::HS384,
        jsonwebtoken::jwk::KeyAlgorithm::HS512 => jsonwebtoken::Algorithm::HS512,
        jsonwebtoken::jwk::KeyAlgorithm::ES256 => jsonwebtoken::Algorithm::ES256,
        jsonwebtoken::jwk::KeyAlgorithm::ES384 => jsonwebtoken::Algorithm::ES384,
        jsonwebtoken::jwk::KeyAlgorithm::RS256 => jsonwebtoken::Algorithm::RS256,
        jsonwebtoken::jwk::KeyAlgorithm::RS384 => jsonwebtoken::Algorithm::RS384,
        jsonwebtoken::jwk::KeyAlgorithm::RS512 => jsonwebtoken::Algorithm::RS512,
        jsonwebtoken::jwk::KeyAlgorithm::PS256 => jsonwebtoken::Algorithm::PS256,
        jsonwebtoken::jwk::KeyAlgorithm::PS384 => jsonwebtoken::Algorithm::PS384,
        jsonwebtoken::jwk::KeyAlgorithm::PS512 => jsonwebtoken::Algorithm::PS512,
        jsonwebtoken::jwk::KeyAlgorithm::EdDSA => jsonwebtoken::Algorithm::EdDSA,
        // we do not use the encryption algorithms
        jsonwebtoken::jwk::KeyAlgorithm::RSA1_5
        | jsonwebtoken::jwk::KeyAlgorithm::RSA_OAEP
        | jsonwebtoken::jwk::KeyAlgorithm::RSA_OAEP_256 => return None,
    })
}

pub(crate) fn convert_algorithm(algorithm: Algorithm) -> KeyAlgorithm {
    match algorithm {
        jsonwebtoken::Algorithm::HS256 => jsonwebtoken::jwk::KeyAlgorithm::HS256,
        jsonwebtoken::Algorithm::HS384 => jsonwebtoken::jwk::KeyAlgorithm::HS384,
        jsonwebtoken::Algorithm::HS512 => jsonwebtoken::jwk::KeyAlgorithm::HS512,
        jsonwebtoken::Algorithm::ES256 => jsonwebtoken::jwk::KeyAlgorithm::ES256,
        jsonwebtoken::Algorithm::ES384 => jsonwebtoken::jwk::KeyAlgorithm::ES384,
        jsonwebtoken::Algorithm::RS256 => jsonwebtoken::jwk::KeyAlgorithm::RS256,
        jsonwebtoken::Algorithm::RS384 => jsonwebtoken::jwk::KeyAlgorithm::RS384,
        jsonwebtoken::Algorithm::RS512 => jsonwebtoken::jwk::KeyAlgorithm::RS512,
        jsonwebtoken::Algorithm::PS256 => jsonwebtoken::jwk::KeyAlgorithm::PS256,
        jsonwebtoken::Algorithm::PS384 => jsonwebtoken::jwk::KeyAlgorithm::PS384,
        jsonwebtoken::Algorithm::PS512 => jsonwebtoken::jwk::KeyAlgorithm::PS512,
        jsonwebtoken::Algorithm::EdDSA => jsonwebtoken::jwk::KeyAlgorithm::EdDSA,
    }
}

// This macro allows us to use it in our plugin registry!
// register_plugin takes a group name, and a plugin name.
//
// In order to keep the plugin names consistent,
// we use using the `Reverse domain name notation`
register_plugin!("apollo", "authentication", AuthenticationPlugin);<|MERGE_RESOLUTION|>--- conflicted
+++ resolved
@@ -133,16 +133,12 @@
     /// Header value prefix
     #[serde(default = "default_header_value_prefix")]
     header_value_prefix: String,
-<<<<<<< HEAD
     /// Whether to ignore any mismatched prefixes
     #[serde(default)]
     ignore_other_prefixes: bool,
-=======
-
     /// Alternative sources to extract the JWT
     #[serde(default)]
     sources: Vec<Source>,
->>>>>>> a304ff5c
 }
 
 #[derive(Clone, Debug, Deserialize, JsonSchema)]
@@ -577,7 +573,7 @@
 
     let mut jwt = None;
     for source in &config.sources {
-        match extract_jwt(source, request.router_request.headers()) {
+        match extract_jwt(source, config.ignore_other_prefixes, request.router_request.headers()) {
             None => continue,
             Some(Err(error)) => {
                 return failure_message(request.context, error, StatusCode::BAD_REQUEST)
@@ -587,31 +583,6 @@
                 break;
             }
         }
-<<<<<<< HEAD
-    };
-
-    // Let's trim out leading and trailing whitespace to be accommodating
-    let jwt_value = jwt_value_untrimmed.trim();
-
-    // Make sure the format of our message matches our expectations
-    // Technically, the spec is case sensitive, but let's accept
-    // case variations. Furthermore, if the user has configured to ignore
-    // mismatched prefixes, we'll skip this check and instead do it in a
-    // later step.
-    let prefix_len = config.header_value_prefix.len();
-    if jwt_value.len() < prefix_len
-        || !&jwt_value[..prefix_len].eq_ignore_ascii_case(&config.header_value_prefix)
-    {
-        if config.ignore_other_prefixes {
-            return ControlFlow::Continue(request);
-        }
-        return failure_message(
-            request.context,
-            AuthenticationError::InvalidPrefix(jwt_value_untrimmed, &config.header_value_prefix),
-            StatusCode::BAD_REQUEST,
-        );
-=======
->>>>>>> a304ff5c
     }
 
     let jwt = match jwt {
@@ -707,6 +678,7 @@
 
 fn extract_jwt<'a, 'b: 'a>(
     source: &'a Source,
+    ignore_other_prefixes: bool,
     headers: &'b HeaderMap,
 ) -> Option<Result<&'b str, AuthenticationError<'a>>> {
     match source {
@@ -737,10 +709,14 @@
             if jwt_value.len() < prefix_len
                 || !&jwt_value[..prefix_len].eq_ignore_ascii_case(value_prefix)
             {
-                return Some(Err(AuthenticationError::InvalidPrefix(
-                    jwt_value_untrimmed,
-                    value_prefix,
-                )));
+                if ignore_other_prefixes {
+                    return None;
+                } else {
+                    return Some(Err(AuthenticationError::InvalidPrefix(
+                        jwt_value_untrimmed,
+                        value_prefix,
+                    )));
+                }
             }
             // If there's no header prefix, we need to avoid splitting the header
             let jwt = if value_prefix.is_empty() {
