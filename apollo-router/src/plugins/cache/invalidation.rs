--- conflicted
+++ resolved
@@ -92,7 +92,6 @@
             .await?)
     }
 
-<<<<<<< HEAD
     async fn handle_request(
         &self,
         redis_storage: &RedisCacheStorage,
@@ -130,64 +129,17 @@
                             .map(|k| RedisKey(k.to_string()))
                             .collect::<Vec<_>>();
                         if !keys.is_empty() {
-                            count += keys.len() as u64;
-                            redis_storage.delete(keys).await;
+                            let deleted = redis_storage.delete(keys).await as u64;
+                            count += deleted;
 
                             u64_counter!(
                                 "apollo.router.operations.entity.invalidation.entry",
                                 "Entity cache counter for invalidated entries",
-                                1u64,
+                                deleted,
                                 "origin" = origin,
                                 "subgraph.name" = subgraph.clone()
                             );
                         }
-=======
-async fn handle_request(
-    storage: &RedisCacheStorage,
-    origin: &'static str,
-    request: &InvalidationRequest,
-) -> Result<u64, InvalidationError> {
-    let key_prefix = request.key_prefix();
-    let subgraph = request.subgraph_name();
-    tracing::debug!(
-        "got invalidation request: {request:?}, will scan for: {}",
-        key_prefix
-    );
-
-    // FIXME: configurable batch size
-    let mut stream = storage.scan(key_prefix.clone(), Some(100));
-    let mut count = 0u64;
-    let mut error = None;
-
-    while let Some(res) = stream.next().await {
-        match res {
-            Err(e) => {
-                tracing::error!(
-                    pattern = key_prefix,
-                    error = %e,
-                    message = "error scanning for key",
-                );
-                error = Some(e);
-                break;
-            }
-            Ok(scan_res) => {
-                if let Some(keys) = scan_res.results() {
-                    let keys = keys
-                        .iter()
-                        .filter_map(|k| k.as_str())
-                        .map(|k| RedisKey(k.to_string()))
-                        .collect::<Vec<_>>();
-                    if !keys.is_empty() {
-                        count += storage.delete(keys).await.unwrap_or(0) as u64;
-
-                        u64_counter!(
-                            "apollo.router.operations.entity.invalidation.entry",
-                            "Entity cache counter for invalidated entries",
-                            count,
-                            "origin" = origin,
-                            "subgraph.name" = subgraph.clone()
-                        );
->>>>>>> f1f7765c
                     }
                     scan_res.next()?;
                 }
