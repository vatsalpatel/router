//! Configuration for apollo telemetry.
use std::collections::HashMap;
use std::fmt::Display;
use std::num::NonZeroUsize;
use std::ops::AddAssign;
use std::sync::OnceLock;
use std::time::SystemTime;

use http::header::HeaderName;
use itertools::Itertools;
use schemars::JsonSchema;
use serde::ser::SerializeMap;
use serde::Deserialize;
use serde::Serialize;
use url::Url;
use uuid::Uuid;

<<<<<<< HEAD
use super::config::ApolloMetricsReferenceMode;
=======
use super::config::ApolloSignatureNormalizationAlgorithm;
>>>>>>> e178aaa7
use super::config::Sampler;
use super::metrics::apollo::studio::ContextualizedStats;
use super::metrics::apollo::studio::SingleStats;
use super::metrics::apollo::studio::SingleStatsReport;
use super::otlp::Protocol;
use super::tracing::apollo::TracesReport;
use crate::plugin::serde::deserialize_header_name;
use crate::plugin::serde::deserialize_vec_header_name;
use crate::plugins::telemetry::apollo_exporter::proto::reports::ReferencedFieldsForType;
use crate::plugins::telemetry::apollo_exporter::proto::reports::ReportHeader;
use crate::plugins::telemetry::apollo_exporter::proto::reports::StatsContext;
use crate::plugins::telemetry::apollo_exporter::proto::reports::Trace;
use crate::plugins::telemetry::config::SamplerOption;
use crate::plugins::telemetry::tracing::BatchProcessorConfig;
use crate::query_planner::OperationKind;
use crate::services::apollo_graph_reference;
use crate::services::apollo_key;

pub(crate) const ENDPOINT_DEFAULT: &str =
    "https://usage-reporting.api.apollographql.com/api/ingress/traces";

pub(crate) const OTLP_ENDPOINT_DEFAULT: &str = "https://usage-reporting.api.apollographql.com";

// Random unique UUID for the Router. This doesn't actually identify the router, it just allows disambiguation between multiple routers with the same metadata.
static ROUTER_ID: OnceLock<Uuid> = OnceLock::new();

/// Returns the current unique UUID for this instance of the Router.
pub(crate) fn router_id() -> String {
    ROUTER_ID.get_or_init(Uuid::new_v4).to_string()
}

#[derive(Clone, Deserialize, JsonSchema, Debug)]
#[serde(deny_unknown_fields, default)]
pub(crate) struct Config {
    /// The Apollo Studio endpoint for exporting traces and metrics.
    #[schemars(with = "String", default = "endpoint_default")]
    pub(crate) endpoint: Url,

    /// The Apollo Studio endpoint for exporting traces and metrics.
    #[schemars(with = "String", default = "otlp_endpoint_default")]
    pub(crate) experimental_otlp_endpoint: Url,

    /// The Apollo Studio API key.
    #[schemars(skip)]
    pub(crate) apollo_key: Option<String>,

    /// The Apollo Studio graph reference.
    #[schemars(skip)]
    pub(crate) apollo_graph_ref: Option<String>,

    /// The name of the header to extract from requests when populating 'client nane' for traces and metrics in Apollo Studio.
    #[schemars(with = "Option<String>", default = "client_name_header_default_str")]
    #[serde(deserialize_with = "deserialize_header_name")]
    pub(crate) client_name_header: HeaderName,

    /// The name of the header to extract from requests when populating 'client version' for traces and metrics in Apollo Studio.
    #[schemars(with = "Option<String>", default = "client_version_header_default_str")]
    #[serde(deserialize_with = "deserialize_header_name")]
    pub(crate) client_version_header: HeaderName,

    /// The buffer size for sending traces to Apollo. Increase this if you are experiencing lost traces.
    pub(crate) buffer_size: NonZeroUsize,

    /// Field level instrumentation for subgraphs via ftv1. ftv1 tracing can cause performance issues as it is transmitted in band with subgraph responses.
    pub(crate) field_level_instrumentation_sampler: SamplerOption,

    /// Percentage of traces to send via the OTel protocol when sending to Apollo Studio.
    pub(crate) experimental_otlp_tracing_sampler: SamplerOption,

    /// OTLP protocol used for OTel traces.
    /// Note this only applies if OTel traces are enabled and is only intended for use in tests.
    pub(crate) experimental_otlp_tracing_protocol: Protocol,

    /// To configure which request header names and values are included in trace data that's sent to Apollo Studio.
    pub(crate) send_headers: ForwardHeaders,
    /// To configure which GraphQL variable values are included in trace data that's sent to Apollo Studio
    pub(crate) send_variable_values: ForwardValues,

    // This'll get overridden if a user tries to set it.
    // The purpose is to allow is to pass this in to the plugin.
    #[schemars(skip)]
    pub(crate) schema_id: String,

    /// Configuration for batch processing.
    pub(crate) batch_processor: BatchProcessorConfig,

    /// Configure the way errors are transmitted to Apollo Studio
    pub(crate) errors: ErrorsConfiguration,

<<<<<<< HEAD
    /// Set the Apollo usage report reference reporting mode to use.
    pub(crate) experimental_apollo_metrics_reference_mode: ApolloMetricsReferenceMode,
=======
    /// Set the signature normalization algorithm to use when sending Apollo usage reports.
    pub(crate) experimental_apollo_signature_normalization_algorithm:
        ApolloSignatureNormalizationAlgorithm,
>>>>>>> e178aaa7
}

#[derive(Debug, Clone, Deserialize, JsonSchema, Default)]
#[serde(deny_unknown_fields, default)]
pub(crate) struct ErrorsConfiguration {
    /// Handling of errors coming from subgraph
    pub(crate) subgraph: SubgraphErrorConfig,
}

#[derive(Debug, Clone, Deserialize, JsonSchema, Default)]
#[serde(deny_unknown_fields, default)]
pub(crate) struct SubgraphErrorConfig {
    /// Handling of errors coming from all subgraphs
    pub(crate) all: ErrorConfiguration,
    /// Handling of errors coming from specified subgraphs
    pub(crate) subgraphs: HashMap<String, ErrorConfiguration>,
}

#[derive(Debug, Clone, Deserialize, JsonSchema)]
#[serde(deny_unknown_fields, default)]
pub(crate) struct ErrorConfiguration {
    /// Send subgraph errors to Apollo Studio
    pub(crate) send: bool,
    /// Redact subgraph errors to Apollo Studio
    pub(crate) redact: bool,
}

impl Default for ErrorConfiguration {
    fn default() -> Self {
        Self {
            send: true,
            redact: true,
        }
    }
}

impl SubgraphErrorConfig {
    pub(crate) fn get_error_config(&self, subgraph: &str) -> &ErrorConfiguration {
        if let Some(subgraph_conf) = self.subgraphs.get(subgraph) {
            subgraph_conf
        } else {
            &self.all
        }
    }
}

const fn default_field_level_instrumentation_sampler() -> SamplerOption {
    SamplerOption::TraceIdRatioBased(0.01)
}

const fn default_experimental_otlp_tracing_sampler() -> SamplerOption {
    SamplerOption::Always(Sampler::AlwaysOff)
}

fn endpoint_default() -> Url {
    Url::parse(ENDPOINT_DEFAULT).expect("must be valid url")
}

fn otlp_endpoint_default() -> Url {
    Url::parse(OTLP_ENDPOINT_DEFAULT).expect("must be valid url")
}

const fn client_name_header_default_str() -> &'static str {
    "apollographql-client-name"
}

const fn client_name_header_default() -> HeaderName {
    HeaderName::from_static(client_name_header_default_str())
}

const fn client_version_header_default_str() -> &'static str {
    "apollographql-client-version"
}

const fn client_version_header_default() -> HeaderName {
    HeaderName::from_static(client_version_header_default_str())
}

pub(crate) const fn default_buffer_size() -> NonZeroUsize {
    unsafe { NonZeroUsize::new_unchecked(10000) }
}

impl Default for Config {
    fn default() -> Self {
        Self {
            endpoint: endpoint_default(),
            experimental_otlp_endpoint: otlp_endpoint_default(),
            experimental_otlp_tracing_protocol: Protocol::default(),
            apollo_key: apollo_key(),
            apollo_graph_ref: apollo_graph_reference(),
            client_name_header: client_name_header_default(),
            client_version_header: client_version_header_default(),
            schema_id: "<no_schema_id>".to_string(),
            buffer_size: default_buffer_size(),
            field_level_instrumentation_sampler: default_field_level_instrumentation_sampler(),
            experimental_otlp_tracing_sampler: default_experimental_otlp_tracing_sampler(),
            send_headers: ForwardHeaders::None,
            send_variable_values: ForwardValues::None,
            batch_processor: BatchProcessorConfig::default(),
            errors: ErrorsConfiguration::default(),
<<<<<<< HEAD
            experimental_apollo_metrics_reference_mode: ApolloMetricsReferenceMode::default(),
=======
            experimental_apollo_signature_normalization_algorithm:
                ApolloSignatureNormalizationAlgorithm::default(),
>>>>>>> e178aaa7
        }
    }
}

schemar_fn!(
    forward_headers_only,
    Vec<String>,
    "Send only the headers specified"
);
schemar_fn!(
    forward_headers_except,
    Vec<String>,
    "Send all headers except those specified"
);

/// Forward headers
#[derive(Debug, Clone, Deserialize, JsonSchema)]
#[serde(deny_unknown_fields, rename_all = "snake_case")]
pub(crate) enum ForwardHeaders {
    /// Don't send any headers
    None,

    /// Send all headers
    All,

    /// Send only the headers specified
    #[schemars(schema_with = "forward_headers_only")]
    #[serde(deserialize_with = "deserialize_vec_header_name")]
    Only(Vec<HeaderName>),

    /// Send all headers except those specified
    #[schemars(schema_with = "forward_headers_except")]
    #[serde(deserialize_with = "deserialize_vec_header_name")]
    Except(Vec<HeaderName>),
}

impl Default for ForwardHeaders {
    fn default() -> Self {
        Self::None
    }
}

schemar_fn!(
    forward_variables_except,
    Vec<String>,
    "Send all variables except those specified"
);

schemar_fn!(
    forward_variables_only,
    Vec<String>,
    "Send only the variables specified"
);

/// Forward GraphQL variables
#[derive(Debug, Clone, Deserialize, JsonSchema)]
#[serde(deny_unknown_fields, rename_all = "snake_case")]
pub(crate) enum ForwardValues {
    /// Dont send any variables
    None,
    /// Send all variables
    All,
    /// Send only the variables specified
    #[schemars(schema_with = "forward_variables_only")]
    Only(Vec<String>),
    /// Send all variables except those specified
    #[schemars(schema_with = "forward_variables_except")]
    Except(Vec<String>),
}

impl Default for ForwardValues {
    fn default() -> Self {
        Self::None
    }
}

#[derive(Debug, Serialize)]
pub(crate) enum SingleReport {
    Stats(SingleStatsReport),
    Traces(TracesReport),
}

#[derive(Default, Debug, Serialize)]
pub(crate) struct Report {
    pub(crate) traces_per_query: HashMap<String, TracesAndStats>,
    #[serde(serialize_with = "serialize_licensed_operation_count_by_type")]
    pub(crate) licensed_operation_count_by_type:
        HashMap<(OperationKind, Option<OperationSubType>), LicensedOperationCountByType>,
}

#[derive(Clone, Default, Debug, Serialize, PartialEq, Eq, Hash)]
pub(crate) struct LicensedOperationCountByType {
    pub(crate) r#type: OperationKind,
    pub(crate) subtype: Option<OperationSubType>,
    pub(crate) licensed_operation_count: u64,
}

#[derive(Debug, Serialize, PartialEq, Eq, Hash, Clone, Copy)]
#[serde(rename_all = "kebab-case")]
pub(crate) enum OperationSubType {
    SubscriptionEvent,
    SubscriptionRequest,
}

impl OperationSubType {
    pub(crate) const fn as_str(&self) -> &'static str {
        match self {
            OperationSubType::SubscriptionEvent => "subscription-event",
            OperationSubType::SubscriptionRequest => "subscription-request",
        }
    }
}

impl Display for OperationSubType {
    fn fmt(&self, f: &mut std::fmt::Formatter<'_>) -> std::fmt::Result {
        match self {
            OperationSubType::SubscriptionEvent => write!(f, "subscription-event"),
            OperationSubType::SubscriptionRequest => write!(f, "subscription-request"),
        }
    }
}

impl From<LicensedOperationCountByType>
    for crate::plugins::telemetry::apollo_exporter::proto::reports::report::OperationCountByType
{
    fn from(value: LicensedOperationCountByType) -> Self {
        Self {
            r#type: value.r#type.as_apollo_operation_type().to_string(),
            subtype: value.subtype.map(|s| s.to_string()).unwrap_or_default(),
            operation_count: value.licensed_operation_count,
        }
    }
}

fn serialize_licensed_operation_count_by_type<S>(
    elt: &HashMap<(OperationKind, Option<OperationSubType>), LicensedOperationCountByType>,
    serializer: S,
) -> Result<S::Ok, S::Error>
where
    S: serde::Serializer,
{
    let mut map_ser = serializer.serialize_map(Some(elt.len()))?;
    for ((op_type, op_subtype), v) in elt {
        map_ser.serialize_entry(
            &format!(
                "{}{}",
                op_type.as_apollo_operation_type(),
                op_subtype
                    .map(|o| "/".to_owned() + o.as_str())
                    .unwrap_or_default()
            ),
            v,
        )?;
    }
    map_ser.end()
}

impl Report {
    #[cfg(test)]
    pub(crate) fn new(reports: Vec<SingleStatsReport>) -> Report {
        let mut aggregated_report = Report::default();
        for report in reports {
            aggregated_report += report;
        }
        aggregated_report
    }

    pub(crate) fn build_proto_report(
        &self,
        header: ReportHeader,
        metrics_reference_mode: ApolloMetricsReferenceMode,
    ) -> crate::plugins::telemetry::apollo_exporter::proto::reports::Report {
        let mut report = crate::plugins::telemetry::apollo_exporter::proto::reports::Report {
            header: Some(header),
            end_time: Some(SystemTime::now().into()),
            operation_count_by_type: self
                .licensed_operation_count_by_type
                .values()
                .cloned()
                .map(|op| op.into())
                .collect(),
            traces_pre_aggregated: true,
            extended_references_enabled: matches!(metrics_reference_mode, ApolloMetricsReferenceMode::Extended),
            ..Default::default()
        };

        for (key, traces_and_stats) in &self.traces_per_query {
            report
                .traces_per_query
                .insert(key.clone(), traces_and_stats.clone().into());
        }

        report
    }
}

impl AddAssign<SingleReport> for Report {
    fn add_assign(&mut self, report: SingleReport) {
        match report {
            SingleReport::Stats(stats) => self.add_assign(stats),
            SingleReport::Traces(traces) => self.add_assign(traces),
        }
    }
}

impl AddAssign<TracesReport> for Report {
    fn add_assign(&mut self, report: TracesReport) {
        // Note that operation count is dealt with in metrics so we don't increment this.
        for (operation_signature, trace) in report.traces {
            self.traces_per_query
                .entry(operation_signature)
                .or_default()
                .traces
                .push(trace);
        }
    }
}

impl AddAssign<SingleStatsReport> for Report {
    fn add_assign(&mut self, report: SingleStatsReport) {
        for (k, v) in report.stats {
            *self.traces_per_query.entry(k).or_default() += v;
        }

        if let Some(licensed_operation_count_by_type) = report.licensed_operation_count_by_type {
            let key = (
                licensed_operation_count_by_type.r#type,
                licensed_operation_count_by_type.subtype,
            );
            self.licensed_operation_count_by_type
                .entry(key)
                .and_modify(|e| {
                    e.licensed_operation_count += 1;
                })
                .or_insert(licensed_operation_count_by_type);
        }
    }
}

#[derive(Clone, Default, Debug, Serialize)]
pub(crate) struct TracesAndStats {
    pub(crate) traces: Vec<Trace>,
    #[serde(with = "vectorize")]
    pub(crate) stats_with_context: HashMap<StatsContext, ContextualizedStats>,
    pub(crate) referenced_fields_by_type: HashMap<String, ReferencedFieldsForType>,
}

impl From<TracesAndStats>
    for crate::plugins::telemetry::apollo_exporter::proto::reports::TracesAndStats
{
    fn from(stats: TracesAndStats) -> Self {
        Self {
            stats_with_context: stats.stats_with_context.into_values().map_into().collect(),
            referenced_fields_by_type: stats.referenced_fields_by_type,
            trace: stats.traces,
            ..Default::default()
        }
    }
}

impl AddAssign<SingleStats> for TracesAndStats {
    fn add_assign(&mut self, stats: SingleStats) {
        *self
            .stats_with_context
            .entry(stats.stats_with_context.context.clone())
            .or_default() += stats.stats_with_context;

        // No merging required here because references fields by type will always be the same for each stats report key.
        self.referenced_fields_by_type = stats.referenced_fields_by_type;
    }
}

pub(crate) mod vectorize {
    use serde::Serialize;
    use serde::Serializer;

    pub(crate) fn serialize<'a, T, K, V, S>(target: T, ser: S) -> Result<S::Ok, S::Error>
    where
        S: Serializer,
        T: IntoIterator<Item = (&'a K, &'a V)>,
        K: Serialize + 'a,
        V: Serialize + 'a,
    {
        let container: Vec<_> = target.into_iter().collect();
        serde::Serialize::serialize(&container, ser)
    }
}<|MERGE_RESOLUTION|>--- conflicted
+++ resolved
@@ -15,11 +15,8 @@
 use url::Url;
 use uuid::Uuid;
 
-<<<<<<< HEAD
 use super::config::ApolloMetricsReferenceMode;
-=======
 use super::config::ApolloSignatureNormalizationAlgorithm;
->>>>>>> e178aaa7
 use super::config::Sampler;
 use super::metrics::apollo::studio::ContextualizedStats;
 use super::metrics::apollo::studio::SingleStats;
@@ -109,14 +106,12 @@
     /// Configure the way errors are transmitted to Apollo Studio
     pub(crate) errors: ErrorsConfiguration,
 
-<<<<<<< HEAD
-    /// Set the Apollo usage report reference reporting mode to use.
-    pub(crate) experimental_apollo_metrics_reference_mode: ApolloMetricsReferenceMode,
-=======
     /// Set the signature normalization algorithm to use when sending Apollo usage reports.
     pub(crate) experimental_apollo_signature_normalization_algorithm:
         ApolloSignatureNormalizationAlgorithm,
->>>>>>> e178aaa7
+
+    /// Set the Apollo usage report reference reporting mode to use.
+    pub(crate) experimental_apollo_metrics_reference_mode: ApolloMetricsReferenceMode,
 }
 
 #[derive(Debug, Clone, Deserialize, JsonSchema, Default)]
@@ -217,12 +212,9 @@
             send_variable_values: ForwardValues::None,
             batch_processor: BatchProcessorConfig::default(),
             errors: ErrorsConfiguration::default(),
-<<<<<<< HEAD
-            experimental_apollo_metrics_reference_mode: ApolloMetricsReferenceMode::default(),
-=======
             experimental_apollo_signature_normalization_algorithm:
                 ApolloSignatureNormalizationAlgorithm::default(),
->>>>>>> e178aaa7
+            experimental_apollo_metrics_reference_mode: ApolloMetricsReferenceMode::default(),
         }
     }
 }
@@ -405,7 +397,10 @@
                 .map(|op| op.into())
                 .collect(),
             traces_pre_aggregated: true,
-            extended_references_enabled: matches!(metrics_reference_mode, ApolloMetricsReferenceMode::Extended),
+            extended_references_enabled: matches!(
+                metrics_reference_mode,
+                ApolloMetricsReferenceMode::Extended
+            ),
             ..Default::default()
         };
 
