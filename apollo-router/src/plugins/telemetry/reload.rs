--- conflicted
+++ resolved
@@ -138,7 +138,6 @@
     }
 }
 
-<<<<<<< HEAD
 pub(crate) struct SamplingFilter {}
 
 impl SamplingFilter {
@@ -173,8 +172,6 @@
     }
 }
 
-=======
->>>>>>> 07785830
 /// prevents span fields from being formatted to a string when writing logs
 pub(crate) struct NullFieldFormatter;
 
