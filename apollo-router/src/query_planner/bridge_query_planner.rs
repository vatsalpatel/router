--- conflicted
+++ resolved
@@ -435,19 +435,12 @@
                     )))
                 }
                 Ok(modified_query) => {
-<<<<<<< HEAD
-                    let executable =
+                    let executable_document =
                         modified_query.to_executable_validate(schema).map_err(|e| {
                             SpecError::ValidationError(ValidationErrors {
                                 errors: e.errors.iter().map(|e| e.to_json()).collect(),
                             })
                         })?;
-=======
-                    let executable_document = modified_query
-                        .to_executable(schema)
-                        // Assume transformation creates a valid document: ignore conversion errors
-                        .unwrap_or_else(|invalid| invalid.partial);
->>>>>>> 354770cc
                     doc = Arc::new(ParsedDocumentInner {
                         executable: Arc::new(executable_document),
                         ast: modified_query,
@@ -559,20 +552,13 @@
 
         if let Some((unauthorized_paths, new_doc)) = filter_res {
             key.filtered_query = new_doc.to_string();
-<<<<<<< HEAD
-            let executable = new_doc
+            let executable_document = new_doc
                 .to_executable_validate(&self.schema.api_schema().definitions)
                 .map_err(|e| {
                     SpecError::ValidationError(ValidationErrors {
                         errors: e.errors.iter().map(|e| e.to_json()).collect(),
                     })
                 })?;
-=======
-            let executable_document = new_doc
-                .to_executable(&self.schema.api_schema().definitions)
-                // Assume transformation creates a valid document: ignore conversion errors
-                .unwrap_or_else(|invalid| invalid.partial);
->>>>>>> 354770cc
             doc = Arc::new(ParsedDocumentInner {
                 executable: Arc::new(executable_document),
                 ast: new_doc,
