//! Calls out to nodejs query planner

use std::collections::HashMap;
use std::fmt::Debug;
use std::fmt::Write;
use std::sync::Arc;
use std::time::Instant;

use apollo_compiler::ast;
use futures::future::BoxFuture;
use router_bridge::planner::IncrementalDeliverySupport;
use router_bridge::planner::PlanOptions;
use router_bridge::planner::PlanSuccess;
use router_bridge::planner::Planner;
use router_bridge::planner::QueryPlannerConfig;
use router_bridge::planner::QueryPlannerDebugConfig;
use router_bridge::planner::UsageReporting;
use serde::Deserialize;
use serde_json_bytes::Map;
use serde_json_bytes::Value;
use tower::Service;

use super::PlanNode;
use super::QueryKey;
use crate::error::PlanErrors;
use crate::error::QueryPlannerError;
use crate::error::ServiceBuildError;
use crate::error::ValidationErrors;
use crate::graphql;
use crate::introspection::Introspection;
use crate::json_ext::Object;
use crate::json_ext::Path;
use crate::plugins::authorization::AuthorizationPlugin;
use crate::plugins::authorization::CacheKeyMetadata;
use crate::plugins::authorization::UnauthorizedPaths;
use crate::plugins::progressive_override::LABELS_TO_OVERRIDE_KEY;
use crate::query_planner::labeler::add_defer_labels;
use crate::services::layers::query_analysis::ParsedDocument;
use crate::services::layers::query_analysis::ParsedDocumentInner;
use crate::services::QueryPlannerContent;
use crate::services::QueryPlannerRequest;
use crate::services::QueryPlannerResponse;
use crate::spec::Query;
use crate::spec::Schema;
use crate::spec::SpecError;
use crate::Configuration;

#[derive(Clone)]
/// A query planner that calls out to the nodejs router-bridge query planner.
///
/// No caching is performed. To cache, wrap in a [`CachingQueryPlanner`].
pub(crate) struct BridgeQueryPlanner {
    planner: Arc<Planner<QueryPlanResult>>,
    schema: Arc<Schema>,
    introspection: Option<Arc<Introspection>>,
    configuration: Arc<Configuration>,
    enable_authorization_directives: bool,
}

impl BridgeQueryPlanner {
    pub(crate) async fn new(
        sdl: String,
        configuration: Arc<Configuration>,
    ) -> Result<Self, ServiceBuildError> {
        let schema = Schema::parse(&sdl)?;

        let planner = Planner::new(
            sdl,
            QueryPlannerConfig {
                reuse_query_fragments: configuration.supergraph.reuse_query_fragments,
                incremental_delivery: Some(IncrementalDeliverySupport {
                    enable_defer: Some(configuration.supergraph.defer_support),
                }),
                graphql_validation: false,
                debug: Some(QueryPlannerDebugConfig {
                    bypass_planner_for_single_subgraph: None,
                    max_evaluated_plans: configuration
                        .supergraph
                        .query_planning
                        .experimental_plans_limit
                        .or(Some(10000)),
                    paths_limit: configuration
                        .supergraph
                        .query_planning
                        .experimental_paths_limit,
                }),
            },
        )
        .await?;

        let planner = Arc::new(planner);

        let api_schema_string = match configuration.experimental_api_schema_generation_mode {
            crate::configuration::ApiSchemaMode::Legacy => {
                let api_schema = planner.api_schema().await?;
                api_schema.schema
            }
            crate::configuration::ApiSchemaMode::New => schema.create_api_schema(),

            crate::configuration::ApiSchemaMode::Both => {
                let api_schema = planner.api_schema().await?;
                let new_api_schema = schema.create_api_schema();

                if api_schema.schema != new_api_schema {
                    tracing::warn!(
                        monotonic_counter.apollo.router.lifecycle.api_schema = 1u64,
                        generation.is_matched = false,
                        "API schema generation mismatch: apollo-federation and router-bridge write different schema"
                    );

                    let differences = diff::lines(&api_schema.schema, &new_api_schema);
                    let mut output = String::new();
                    for diff_line in differences {
                        match diff_line {
                            diff::Result::Left(l) => {
                                let trimmed = l.trim();
                                if !trimmed.starts_with('#') && !trimmed.is_empty() {
                                    writeln!(&mut output, "-{l}").expect("write will never fail");
                                } else {
                                    writeln!(&mut output, " {l}").expect("write will never fail");
                                }
                            }
                            diff::Result::Both(l, _) => {
                                writeln!(&mut output, " {l}").expect("write will never fail");
                            }
                            diff::Result::Right(r) => {
                                let trimmed = r.trim();
                                if trimmed != "---" && !trimmed.is_empty() {
                                    writeln!(&mut output, "+{r}").expect("write will never fail");
                                }
                            }
                        }
                    }
                    tracing::debug!(
                        "different API schema between apollo-federation and router-bridge:\n{}",
                        output
                    );
                } else {
                    tracing::warn!(
                        monotonic_counter.apollo.router.lifecycle.api_schema = 1u64,
                        generation.is_matched = true,
                    );
                }
                api_schema.schema
            }
        };
        let api_schema = Schema::parse(&api_schema_string)?;

        let schema = Arc::new(schema.with_api_schema(api_schema));
        let introspection = if configuration.supergraph.introspection {
            Some(Arc::new(Introspection::new(planner.clone()).await))
        } else {
            None
        };

        let enable_authorization_directives =
            AuthorizationPlugin::enable_directives(&configuration, &schema)?;
        Ok(Self {
            planner,
            schema,
            introspection,
            enable_authorization_directives,
            configuration,
        })
    }

    pub(crate) async fn new_from_planner(
        old_planner: Arc<Planner<QueryPlanResult>>,
        schema: String,
        configuration: Arc<Configuration>,
    ) -> Result<Self, ServiceBuildError> {
        let planner = Arc::new(
            old_planner
                .update(
                    schema.clone(),
                    QueryPlannerConfig {
                        incremental_delivery: Some(IncrementalDeliverySupport {
                            enable_defer: Some(configuration.supergraph.defer_support),
                        }),
                        graphql_validation: false,
                        reuse_query_fragments: configuration.supergraph.reuse_query_fragments,
                        debug: Some(QueryPlannerDebugConfig {
                            bypass_planner_for_single_subgraph: None,
                            max_evaluated_plans: configuration
                                .supergraph
                                .query_planning
                                .experimental_plans_limit
                                .or(Some(10000)),
                            paths_limit: configuration
                                .supergraph
                                .query_planning
                                .experimental_paths_limit,
                        }),
                    },
                )
                .await?,
        );

        let api_schema = planner.api_schema().await?;
        let api_schema = Schema::parse(&api_schema.schema)?;
        let schema = Arc::new(Schema::parse(&schema)?.with_api_schema(api_schema));

        let introspection = if configuration.supergraph.introspection {
            Some(Arc::new(Introspection::new(planner.clone()).await))
        } else {
            None
        };

        let enable_authorization_directives =
            AuthorizationPlugin::enable_directives(&configuration, &schema)?;
        Ok(Self {
            planner,
            schema,
            introspection,
            enable_authorization_directives,
            configuration,
        })
    }

    pub(crate) fn planner(&self) -> Arc<Planner<QueryPlanResult>> {
        self.planner.clone()
    }

    pub(crate) fn schema(&self) -> Arc<Schema> {
        self.schema.clone()
    }

    async fn parse_selections(
        &self,
        query: String,
        operation_name: Option<&str>,
        doc: &ParsedDocument,
    ) -> Result<Query, QueryPlannerError> {
        let executable = &doc.executable;
        crate::spec::operation_limits::check(
            &self.configuration,
            &query,
            executable,
            operation_name,
        )?;

        let (fragments, operations, defer_stats, schema_aware_hash) =
            Query::extract_query_information(&self.schema, executable, &doc.ast)?;

        let subselections = crate::spec::query::subselections::collect_subselections(
            &self.configuration,
            &operations,
            &fragments.map,
            &defer_stats,
        )?;
        Ok(Query {
            string: query,
            fragments,
            operations,
            filtered_query: None,
            unauthorized: UnauthorizedPaths {
                paths: vec![],
                errors: AuthorizationPlugin::log_errors(&self.configuration),
            },
            subselections,
            defer_stats,
            is_original: true,
            schema_aware_hash,
        })
    }

    async fn introspection(&self, query: String) -> Result<QueryPlannerContent, QueryPlannerError> {
        match self.introspection.as_ref() {
            Some(introspection) => {
                let response = introspection
                    .execute(query)
                    .await
                    .map_err(QueryPlannerError::Introspection)?;

                Ok(QueryPlannerContent::Response {
                    response: Box::new(response),
                })
            }
            None => Ok(QueryPlannerContent::IntrospectionDisabled),
        }
    }

    async fn plan(
        &self,
        original_query: String,
        filtered_query: String,
        operation: Option<String>,
        key: CacheKeyMetadata,
        selections: Query,
        plan_options: PlanOptions,
    ) -> Result<QueryPlannerContent, QueryPlannerError> {
        let planner_result = match self
            .planner
            .plan(filtered_query.clone(), operation.clone(), plan_options)
            .await
            .map_err(QueryPlannerError::RouterBridgeError)?
            .into_result()
        {
            Ok(mut plan) => {
                plan.data
                    .query_plan
                    .hash_subqueries(&self.schema.definitions);
                plan.data
                    .query_plan
                    .extract_authorization_metadata(&self.schema.definitions, &key);
                plan
            }
            Err(err) => {
                let plan_errors: PlanErrors = err.into();
                return Err(QueryPlannerError::from(plan_errors));
            }
        };

        // the `statsReportKey` field should match the original query instead of the filtered query, to index them all under the same query
        let operation_signature = if original_query != filtered_query {
            Some(
                self.planner
                    .operation_signature(original_query, operation)
                    .await
                    .map_err(QueryPlannerError::RouterBridgeError)?,
            )
        } else {
            None
        };

        match planner_result {
            PlanSuccess {
                data:
                    QueryPlanResult {
                        query_plan: QueryPlan { node: Some(node) },
                        formatted_query_plan,
                    },
                mut usage_reporting,
            } => {
                if let Some(sig) = operation_signature {
                    usage_reporting.stats_report_key = sig;
                }

                Ok(QueryPlannerContent::Plan {
                    plan: Arc::new(super::QueryPlan {
                        usage_reporting,
                        root: node,
                        formatted_query_plan,
                        query: Arc::new(selections),
                    }),
                })
            }
            #[cfg_attr(feature = "failfast", allow(unused_variables))]
            PlanSuccess {
                data:
                    QueryPlanResult {
                        query_plan: QueryPlan { node: None },
                        ..
                    },
                mut usage_reporting,
            } => {
                failfast_debug!("empty query plan");
                if let Some(sig) = operation_signature {
                    usage_reporting.stats_report_key = sig;
                }

                Err(QueryPlannerError::EmptyPlan(usage_reporting))
            }
        }
    }
}

impl Service<QueryPlannerRequest> for BridgeQueryPlanner {
    type Response = QueryPlannerResponse;

    type Error = QueryPlannerError;

    type Future = BoxFuture<'static, Result<Self::Response, Self::Error>>;

    fn poll_ready(
        &mut self,
        _cx: &mut std::task::Context<'_>,
    ) -> std::task::Poll<Result<(), Self::Error>> {
        std::task::Poll::Ready(Ok(()))
    }

    fn call(&mut self, req: QueryPlannerRequest) -> Self::Future {
        let QueryPlannerRequest {
            query: original_query,
            operation_name,
            context,
        } = req;

        let metadata = context
            .extensions()
            .lock()
            .get::<CacheKeyMetadata>()
            .cloned()
            .unwrap_or_default();
        let this = self.clone();
        let fut = async move {
            let start = Instant::now();

            let mut doc = match context.extensions().lock().get::<ParsedDocument>() {
                None => return Err(QueryPlannerError::SpecError(SpecError::UnknownFileId)),
                Some(d) => d.clone(),
            };

            let schema = &this.schema.api_schema().definitions;
            match add_defer_labels(schema, &doc.ast) {
                Err(e) => {
                    return Err(QueryPlannerError::SpecError(SpecError::ParsingError(
                        e.to_string(),
                    )))
                }
                Ok(modified_query) => {
                    let executable =
                        modified_query.to_executable_validate(schema).map_err(|e| {
                            SpecError::ValidationError(ValidationErrors {
                                errors: e.errors.iter().map(|e| e.to_json()).collect(),
                            })
                        })?;
                    doc = Arc::new(ParsedDocumentInner {
                        executable,
                        ast: modified_query,
                    });
                    context
                        .extensions()
                        .lock()
                        .insert::<ParsedDocument>(doc.clone());
                }
            }

            let plan_options = PlanOptions {
                override_conditions: context
                    .get(LABELS_TO_OVERRIDE_KEY)
                    .unwrap_or_default()
                    .unwrap_or_default(),
            };

            let res = this
                .get(
                    QueryKey {
                        original_query,
                        filtered_query: doc.ast.to_string(),
                        operation_name: operation_name.to_owned(),
                        metadata,
                        plan_options,
                    },
                    doc,
                )
                .await;
            let duration = start.elapsed().as_secs_f64();
            tracing::info!(histogram.apollo_router_query_planning_time = duration);

            match res {
                Ok(query_planner_content) => Ok(QueryPlannerResponse::builder()
                    .content(query_planner_content)
                    .context(context)
                    .build()),
                Err(e) => {
                    match &e {
                        QueryPlannerError::PlanningErrors(pe) => {
                            context
                                .extensions()
                                .lock()
                                .insert(pe.usage_reporting.clone());
                        }
                        QueryPlannerError::SpecError(e) => {
                            context.extensions().lock().insert(UsageReporting {
                                stats_report_key: e.get_error_key().to_string(),
                                referenced_fields_by_type: HashMap::new(),
                            });
                        }
                        _ => (),
                    }
                    Err(e)
                }
            }
        };

        // Return the response as an immediate future
        Box::pin(fut)
    }
}

// Appease clippy::type_complexity
pub(crate) type FilteredQuery = (Vec<Path>, ast::Document);

impl BridgeQueryPlanner {
    async fn get(
        &self,
        mut key: QueryKey,
        mut doc: ParsedDocument,
    ) -> Result<QueryPlannerContent, QueryPlannerError> {
        let filter_res = if self.enable_authorization_directives {
            match AuthorizationPlugin::filter_query(&self.configuration, &key, &self.schema) {
                Err(QueryPlannerError::Unauthorized(unauthorized_paths)) => {
                    let response = graphql::Response::builder()
                        .data(Object::new())
                        .errors(
                            unauthorized_paths
                                .into_iter()
                                .map(|path| {
                                    graphql::Error::builder()
                                        .message("Unauthorized field or type")
                                        .path(path)
                                        .extension_code("UNAUTHORIZED_FIELD_OR_TYPE")
                                        .build()
                                })
                                .collect(),
                        )
                        .build();
                    return Ok(QueryPlannerContent::Response {
                        response: Box::new(response),
                    });
                }
                other => other?,
            }
        } else {
            None
        };

        let mut selections = self
            .parse_selections(
                key.original_query.clone(),
                key.operation_name.as_deref(),
                &doc,
            )
            .await?;

        if let Some((unauthorized_paths, new_doc)) = filter_res {
            key.filtered_query = new_doc.to_string();
            let executable = new_doc
                .to_executable_validate(&self.schema.api_schema().definitions)
                // Assume transformation creates a valid document: ignore conversion errors
                .unwrap();
            doc = Arc::new(ParsedDocumentInner {
                executable,
                ast: new_doc,
            });
            selections.unauthorized.paths = unauthorized_paths;
        }

        if selections.contains_introspection() {
            // It can happen if you have a statically skipped query like { get @skip(if: true) { id name }} because it will be statically filtered with {}
            if selections
                .operations
                .get(0)
                .map(|op| op.selection_set.is_empty())
                .unwrap_or_default()
            {
                return Ok(QueryPlannerContent::Response {
                    response: Box::new(
                        graphql::Response::builder()
                            .data(Value::Object(Default::default()))
                            .build(),
                    ),
                });
            }
            // If we have only one operation containing only the root field `__typename`
            // (possibly aliased or repeated). (This does mean we fail to properly support
            // {"query": "query A {__typename} query B{somethingElse}", "operationName":"A"}.)
            if let Some(output_keys) = selections
                .operations
                .get(0)
                .and_then(|op| op.is_only_typenames_with_output_keys())
            {
                let operation_name = selections.operations[0].kind().to_string();
                let data: Value = Value::Object(Map::from_iter(
                    output_keys
                        .into_iter()
                        .map(|key| (key, Value::String(operation_name.clone().into()))),
                ));
                return Ok(QueryPlannerContent::Response {
                    response: Box::new(graphql::Response::builder().data(data).build()),
                });
            } else {
                return self.introspection(key.original_query).await;
            }
        }

        if key.filtered_query != key.original_query {
            let mut filtered = self
                .parse_selections(
                    key.filtered_query.clone(),
                    key.operation_name.as_deref(),
                    &doc,
                )
                .await?;
            filtered.is_original = false;
            selections.filtered_query = Some(Arc::new(filtered));
        }

        self.plan(
            key.original_query,
            key.filtered_query,
            key.operation_name,
            key.metadata,
            selections,
            key.plan_options,
        )
        .await
    }
}

/// Data coming from the `plan` method on the router_bridge
#[derive(Debug, PartialEq, Deserialize)]
#[serde(rename_all = "camelCase")]
pub(crate) struct QueryPlanResult {
    formatted_query_plan: Option<String>,
    query_plan: QueryPlan,
}

#[derive(Debug, PartialEq, Deserialize)]
#[serde(rename_all = "camelCase")]
/// The root query plan container.
struct QueryPlan {
    /// The hierarchical nodes that make up the query plan
    node: Option<PlanNode>,
}

impl QueryPlan {
    fn hash_subqueries(&mut self, schema: &apollo_compiler::Schema) {
        if let Some(node) = self.node.as_mut() {
            node.hash_subqueries(schema);
        }
    }

    fn extract_authorization_metadata(
        &mut self,
        schema: &apollo_compiler::Schema,
        key: &CacheKeyMetadata,
    ) {
        if let Some(node) = self.node.as_mut() {
            node.extract_authorization_metadata(schema, key);
        }
    }
}

#[cfg(test)]
mod tests {
    use std::fs;
    use std::path::PathBuf;

    use serde_json::json;
    use test_log::test;

    use super::*;
    use crate::json_ext::Path;
    use crate::spec::query::subselections::SubSelectionKey;
    use crate::spec::query::subselections::SubSelectionValue;

    const EXAMPLE_SCHEMA: &str = include_str!("testdata/schema.graphql");

    #[test(tokio::test)]
    async fn test_plan() {
        let result = plan(
            EXAMPLE_SCHEMA,
            include_str!("testdata/query.graphql"),
            include_str!("testdata/query.graphql"),
            None,
            PlanOptions::default(),
        )
        .await
        .unwrap();

        if let QueryPlannerContent::Plan { plan, .. } = result {
            insta::with_settings!({sort_maps => true}, {
                insta::assert_json_snapshot!("plan_usage_reporting", plan.usage_reporting);
            });
            insta::assert_debug_snapshot!("plan_root", plan.root);
        } else {
            panic!()
        }
    }

<<<<<<< HEAD
=======
    #[test(tokio::test)]
    async fn test_plan_invalid_query() {
        let err = plan(
            EXAMPLE_SCHEMA,
            "fragment UnusedTestFragment on User { id } query { me { id } }",
            "fragment UnusedTestFragment on User { id } query { me { id } }",
            None,
            PlanOptions::default(),
        )
        .await
        .unwrap_err();

        match err {
            QueryPlannerError::PlanningErrors(errors) => {
                insta::assert_debug_snapshot!("plan_invalid_query_errors", errors);
            }
            e => {
                panic!("invalid query planning should have failed: {e:?}");
            }
        }
    }

>>>>>>> 4873c38d
    #[test]
    fn empty_query_plan() {
        serde_json::from_value::<QueryPlan>(json!({ "plan": { "kind": "QueryPlan"} } )).expect(
            "If this test fails, It probably means QueryPlan::node isn't an Option anymore.\n
                 Introspection queries return an empty QueryPlan, so the node field needs to remain optional.",
        );
    }

    #[test(tokio::test)]
    async fn empty_query_plan_should_be_a_planner_error() {
        let schema = Schema::parse(EXAMPLE_SCHEMA).unwrap();
        let query = include_str!("testdata/unknown_introspection_query.graphql");

        let planner = BridgeQueryPlanner::new(EXAMPLE_SCHEMA.to_string(), Default::default())
            .await
            .unwrap();

        let doc = Query::parse_document(query, &schema, &Configuration::default()).unwrap();

        let selections = planner
            .parse_selections(query.to_string(), None, &doc)
            .await
            .unwrap();
        let err =
            // test the planning part separately because it is a valid introspection query
            // it should be caught by the introspection part, but just in case, we check
            // that the query planner would return an empty plan error if it received an
            // introspection query
            planner.plan(
                include_str!("testdata/unknown_introspection_query.graphql").to_string(),
                include_str!("testdata/unknown_introspection_query.graphql").to_string(),
                None,
                CacheKeyMetadata::default(),
                selections,
                PlanOptions::default(),
            )
            .await
            .unwrap_err();

        match err {
            QueryPlannerError::EmptyPlan(usage_reporting) => {
                insta::with_settings!({sort_maps => true}, {
                    insta::assert_json_snapshot!("empty_query_plan_usage_reporting", usage_reporting);
                });
            }
            e => {
                panic!("empty plan should have returned an EmptyPlanError: {e:?}");
            }
        }
    }

    #[test(tokio::test)]
    async fn test_plan_error() {
        let result = plan(EXAMPLE_SCHEMA, "", "", None, PlanOptions::default()).await;

        assert_eq!(
            "couldn't plan query: query validation errors: Syntax Error: Unexpected <EOF>.",
            result.unwrap_err().to_string()
        );
    }

    #[test(tokio::test)]
    async fn test_single_aliased_root_typename() {
        let result = plan(
            EXAMPLE_SCHEMA,
            "{ x: __typename }",
            "{ x: __typename }",
            None,
            PlanOptions::default(),
        )
        .await
        .unwrap();
        if let QueryPlannerContent::Response { response } = result {
            assert_eq!(
                r#"{"data":{"x":"Query"}}"#,
                serde_json::to_string(&response).unwrap()
            )
        } else {
            panic!();
        }
    }

    #[test(tokio::test)]
    async fn test_two_root_typenames() {
        let result = plan(
            EXAMPLE_SCHEMA,
            "{ x: __typename __typename }",
            "{ x: __typename __typename }",
            None,
            PlanOptions::default(),
        )
        .await
        .unwrap();
        if let QueryPlannerContent::Response { response } = result {
            assert_eq!(
                r#"{"data":{"x":"Query","__typename":"Query"}}"#,
                serde_json::to_string(&response).unwrap()
            )
        } else {
            panic!();
        }
    }

    #[test(tokio::test)]
    async fn test_subselections() {
        macro_rules! s {
            ($query: expr) => {
                insta::assert_snapshot!(subselections_keys($query).await);
            };
        }
        s!("query Q { me { username name { first last }}}");
        s!(r#"query Q { me {
            username
            name {
                first
                ... @defer(label: "A") { last }
            }
        }}"#);
        s!(r#"query Q { me {
            username
            name {
                ... @defer(label: "A") { first }
                ... @defer(label: "B") { last }
            }
        }}"#);
        // Aliases
        // FIXME: uncomment myName alias when this is fixed:
        // https://github.com/apollographql/router/issues/3263
        s!(r#"query Q { me {
            username
            # myName:
             name {
                firstName: first
                ... @defer(label: "A") { lastName: last }
            }
        }}"#);
        // Arguments
        s!(r#"query Q { user(id: 42) {
            username
            name {
                first
                ... @defer(label: "A") { last }
            }
        }}"#);
        // Type condition
        s!(r#"query Q { me {
            username
            ... on User {
                name {
                    first
                    ... @defer(label: "A") { last }
                }
            }
        }}"#);
        s!(r#"query Q { me {
            username
            ... on User @defer(label: "A") {
                name { first last }
            }
        }}"#);
        s!(r#"query Q { me {
            username
            ... @defer(label: "A") {
                ... on User {
                    name { first last }
                }
            }
        }}"#);
        // Array + argument
        s!(r#"query Q { me {
            id
            reviews {
                id
                ... @defer(label: "A") { body(format: true) }
            }
        }}"#);
        // Fragment spread becomes inline fragment
        s!(r#"
            query Q { me { username name { ... FirstLast @defer(label: "A") }}}
            fragment FirstLast on Name { first last }
        "#);
        s!(r#"
            query Q { me { username name { ... FirstLast @defer(label: "A") }}}
            fragment FirstLast on Name { first ... @defer(label: "B") { last }}
        "#);
        // Nested
        s!(r#"query Q { me {
            username
            ... @defer(label: "A") { name {
                first
                ... @defer(label: "B") { last }
            }}
        }}"#);
        s!(r#"query Q { me {
            id
            ... @defer(label: "A") {
                username
                ... @defer(label: "B") { name {
                    first
                    ... @defer(label: "C") { last }
                }}
            }
        }}"#);
        // Conditional
        s!(r#"query Q($d1:Boolean!) { me {
            username
            name {
                first
                ... @defer(if: $d1, label: "A") { last }
            }
        }}"#);
        s!(r#"query Q($d1:Boolean!, $d2:Boolean!) { me {
            username
            ... @defer(if: $d1, label: "A") { name {
                first
                ... @defer(if: $d2, label: "B") { last }
            }}
        }}"#);
        s!(r#"query Q($d1:Boolean!, $d2:Boolean!) { me {
            username
            name {
                ... @defer(if: $d1, label: "A") { first }
                ... @defer(if: $d2, label: "B") { last }
            }
        }}"#);
        // Mixed conditional and unconditional
        s!(r#"query Q($d1:Boolean!) { me {
            username
            name {
                ... @defer(label: "A") { first }
                ... @defer(if: $d1, label: "B") { last }
            }
        }}"#);
        // Include/skip
        s!(r#"query Q($s1:Boolean!) { me {
            username
            name {
                ... @defer(label: "A") {
                    first
                    last @skip(if: $s1)
                }
            }
        }}"#);
    }

    async fn subselections_keys(query: &str) -> String {
        fn check_query_plan_coverage(
            node: &PlanNode,
            path: &Path,
            parent_label: Option<String>,
            subselections: &HashMap<SubSelectionKey, SubSelectionValue>,
        ) {
            match node {
                PlanNode::Defer { primary, deferred } => {
                    if let Some(subselection) = primary.subselection.clone() {
                        let path = path.join(primary.path.clone().unwrap_or_default());
                        assert!(
                            subselections.keys().any(|k| k.defer_label == parent_label),
                            "Missing key: '{}' '{:?}' '{}' in {:?}",
                            path,
                            parent_label,
                            subselection,
                            subselections.keys().collect::<Vec<_>>()
                        );
                    }
                    for deferred in deferred {
                        if let Some(subselection) = deferred.subselection.clone() {
                            let path = deferred.query_path.clone();
                            assert!(
                                subselections
                                    .keys()
                                    .any(|k| k.defer_label == deferred.label),
                                "Missing key: '{}' '{:?}' '{}'",
                                path,
                                deferred.label,
                                subselection
                            );
                        }
                        if let Some(node) = &deferred.node {
                            check_query_plan_coverage(
                                node,
                                &deferred.query_path,
                                deferred.label.clone(),
                                subselections,
                            )
                        }
                    }
                }
                PlanNode::Sequence { nodes } | PlanNode::Parallel { nodes } => {
                    for node in nodes {
                        check_query_plan_coverage(node, path, parent_label.clone(), subselections)
                    }
                }
                PlanNode::Fetch(_) => {}
                PlanNode::Flatten(flatten) => {
                    check_query_plan_coverage(&flatten.node, path, parent_label, subselections)
                }
                PlanNode::Condition {
                    condition: _,
                    if_clause,
                    else_clause,
                } => {
                    if let Some(node) = if_clause {
                        check_query_plan_coverage(node, path, parent_label.clone(), subselections)
                    }
                    if let Some(node) = else_clause {
                        check_query_plan_coverage(node, path, parent_label, subselections)
                    }
                }
                PlanNode::Subscription { rest, .. } => {
                    if let Some(node) = rest {
                        check_query_plan_coverage(node, path, parent_label, subselections)
                    }
                }
            }
        }

        fn serialize_selection_set(selection_set: &[crate::spec::Selection], to: &mut String) {
            if let Some((first, rest)) = selection_set.split_first() {
                to.push_str("{ ");
                serialize_selection(first, to);
                for sel in rest {
                    to.push(' ');
                    serialize_selection(sel, to);
                }
                to.push_str(" }");
            }
        }

        fn serialize_selection(selection: &crate::spec::Selection, to: &mut String) {
            match selection {
                crate::spec::Selection::Field {
                    name,
                    alias,
                    selection_set,
                    ..
                } => {
                    if let Some(alias) = alias {
                        to.push_str(alias.as_str());
                        to.push_str(": ");
                    }
                    to.push_str(name.as_str());
                    if let Some(sel) = selection_set {
                        to.push(' ');
                        serialize_selection_set(sel, to)
                    }
                }
                crate::spec::Selection::InlineFragment {
                    type_condition,
                    selection_set,
                    ..
                } => {
                    to.push_str("... on ");
                    to.push_str(type_condition);
                    serialize_selection_set(selection_set, to)
                }
                crate::spec::Selection::FragmentSpread { .. } => unreachable!(),
            }
        }

        let result = plan(EXAMPLE_SCHEMA, query, query, None, PlanOptions::default())
            .await
            .unwrap();
        if let QueryPlannerContent::Plan { plan, .. } = result {
            check_query_plan_coverage(&plan.root, &Path::empty(), None, &plan.query.subselections);

            let mut keys: Vec<String> = Vec::new();
            for (key, value) in plan.query.subselections.iter() {
                let mut serialized = String::from("query");
                serialize_selection_set(&value.selection_set, &mut serialized);
                keys.push(format!(
                    "{:?} {} {}",
                    key.defer_label, key.defer_conditions.bits, serialized
                ))
            }
            keys.sort();
            keys.join("\n")
        } else {
            panic!()
        }
    }

    async fn plan(
        schema: &str,
        original_query: &str,
        filtered_query: &str,
        operation_name: Option<String>,
        plan_options: PlanOptions,
    ) -> Result<QueryPlannerContent, QueryPlannerError> {
        let mut configuration: Configuration = Default::default();
        configuration.supergraph.introspection = true;
        let configuration = Arc::new(configuration);

        let planner = BridgeQueryPlanner::new(schema.to_string(), configuration.clone())
            .await
            .unwrap();

        let doc = Query::parse_document(
            original_query,
            planner.schema().api_schema(),
            &configuration,
        )
        .unwrap();

        planner
            .get(
                QueryKey {
                    original_query: original_query.to_string(),
                    filtered_query: filtered_query.to_string(),
                    operation_name,
                    metadata: CacheKeyMetadata::default(),
                    plan_options,
                },
                doc,
            )
            .await
    }

    #[test]
    fn router_bridge_dependency_is_pinned() {
        let cargo_manifest: toml::Value =
            fs::read_to_string(PathBuf::from(&env!("CARGO_MANIFEST_DIR")).join("Cargo.toml"))
                .expect("could not read Cargo.toml")
                .parse()
                .expect("could not parse Cargo.toml");
        let router_bridge_version = cargo_manifest
            .get("dependencies")
            .expect("Cargo.toml does not contain dependencies")
            .as_table()
            .expect("Cargo.toml dependencies key is not a table")
            .get("router-bridge")
            .expect("Cargo.toml dependencies does not have an entry for router-bridge")
            .as_str()
            .unwrap_or_default();
        assert!(
            router_bridge_version.contains('='),
            "router-bridge in Cargo.toml is not pinned with a '=' prefix"
        );
    }
}<|MERGE_RESOLUTION|>--- conflicted
+++ resolved
@@ -670,8 +670,6 @@
         }
     }
 
-<<<<<<< HEAD
-=======
     #[test(tokio::test)]
     async fn test_plan_invalid_query() {
         let err = plan(
@@ -694,7 +692,6 @@
         }
     }
 
->>>>>>> 4873c38d
     #[test]
     fn empty_query_plan() {
         serde_json::from_value::<QueryPlan>(json!({ "plan": { "kind": "QueryPlan"} } )).expect(
