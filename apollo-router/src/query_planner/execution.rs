--- conflicted
+++ resolved
@@ -238,7 +238,6 @@
                         value = Value::Object(Object::default());
                         errors = Vec::new();
                     } else {
-<<<<<<< HEAD
                         match Variables::new(
                             &fetch_node.requires,
                             &fetch_node.variable_usages,
@@ -264,7 +263,7 @@
                                     .instrument(tracing::info_span!(
                                         FETCH_SPAN_NAME,
                                         "otel.kind" = "INTERNAL",
-                                        "apollo.subgraph.name" = fetch_node.service_name.as_str(),
+                                        "apollo.subgraph.name" = fetch_node.service_name.as_ref(),
                                         "apollo_private.sent_time_offset" = fetch_time_offset
                                     ))
                                     .await
@@ -277,19 +276,6 @@
                                 errors = Vec::new();
                             }
                         };
-=======
-                        let (v, e) = fetch_node
-                            .fetch_node(parameters, parent_value, current_dir)
-                            .instrument(tracing::info_span!(
-                                FETCH_SPAN_NAME,
-                                "otel.kind" = "INTERNAL",
-                                "apollo.subgraph.name" = fetch_node.service_name.as_ref(),
-                                "apollo_private.sent_time_offset" = fetch_time_offset
-                            ))
-                            .await;
-                        value = v;
-                        errors = e;
->>>>>>> 27a3e1de
                     }
                 }
                 PlanNode::Defer {
