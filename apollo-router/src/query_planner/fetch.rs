use std::collections::HashMap;
use std::fmt::Display;
use std::sync::Arc;
use std::sync::OnceLock;

use apollo_compiler::validation::Valid;
use apollo_compiler::ExecutableDocument;
use apollo_compiler::NodeStr;
use indexmap::IndexSet;
use serde::Deserialize;
use serde::Serialize;
use tower::ServiceExt;
use tracing::instrument;
use tracing::Instrument;

use super::execution::ExecutionParameters;
use super::rewrites;
use super::selection::execute_selection_set;
use super::selection::Selection;
use crate::error::Error;
use crate::error::FetchError;
use crate::graphql;
use crate::graphql::Request;
use crate::http_ext;
use crate::json_ext;
use crate::json_ext::Object;
use crate::json_ext::Path;
use crate::json_ext::Value;
use crate::json_ext::ValueExt;
use crate::plugins::authorization::AuthorizationPlugin;
use crate::plugins::authorization::CacheKeyMetadata;
use crate::services::SubgraphRequest;
use crate::spec::query::change::QueryHashVisitor;
use crate::spec::Schema;

/// GraphQL operation type.
#[derive(Copy, Clone, Debug, Default, PartialEq, Eq, Hash, Deserialize, Serialize)]
#[serde(rename_all = "camelCase")]
#[non_exhaustive]
pub enum OperationKind {
    #[default]
    Query,
    Mutation,
    Subscription,
}

impl Display for OperationKind {
    fn fmt(&self, f: &mut std::fmt::Formatter<'_>) -> std::fmt::Result {
        write!(f, "{}", self.default_type_name())
    }
}

impl OperationKind {
    pub(crate) const fn default_type_name(&self) -> &'static str {
        match self {
            OperationKind::Query => "Query",
            OperationKind::Mutation => "Mutation",
            OperationKind::Subscription => "Subscription",
        }
    }

    /// Only for apollo studio exporter
    pub(crate) const fn as_apollo_operation_type(&self) -> &'static str {
        match self {
            OperationKind::Query => "query",
            OperationKind::Mutation => "mutation",
            OperationKind::Subscription => "subscription",
        }
    }
}

impl From<OperationKind> for apollo_compiler::ast::OperationType {
    fn from(value: OperationKind) -> Self {
        match value {
            OperationKind::Query => apollo_compiler::ast::OperationType::Query,
            OperationKind::Mutation => apollo_compiler::ast::OperationType::Mutation,
            OperationKind::Subscription => apollo_compiler::ast::OperationType::Subscription,
        }
    }
}

impl From<apollo_compiler::ast::OperationType> for OperationKind {
    fn from(value: apollo_compiler::ast::OperationType) -> Self {
        match value {
            apollo_compiler::ast::OperationType::Query => OperationKind::Query,
            apollo_compiler::ast::OperationType::Mutation => OperationKind::Mutation,
            apollo_compiler::ast::OperationType::Subscription => OperationKind::Subscription,
        }
    }
}

pub(crate) type SubgraphSchemas = HashMap<String, Arc<Valid<apollo_compiler::Schema>>>;

/// A fetch node.
#[derive(Debug, Clone, PartialEq, Deserialize, Serialize)]
#[serde(rename_all = "camelCase")]
pub(crate) struct FetchNode {
    /// The name of the service or subgraph that the fetch is querying.
    pub(crate) service_name: NodeStr,

    /// The data that is required for the subgraph fetch.
    #[serde(skip_serializing_if = "Vec::is_empty")]
    #[serde(default)]
    pub(crate) requires: Vec<Selection>,

    /// The variables that are used for the subgraph fetch.
    pub(crate) variable_usages: Vec<NodeStr>,

    /// The GraphQL subquery that is used for the fetch.
    pub(crate) operation: SubgraphOperation,

    /// The GraphQL subquery operation name.
    pub(crate) operation_name: Option<NodeStr>,

    /// The GraphQL operation kind that is used for the fetch.
    pub(crate) operation_kind: OperationKind,

    /// Optional id used by Deferred nodes
    pub(crate) id: Option<NodeStr>,

    // Optionally describes a number of "rewrites" that query plan executors should apply to the data that is sent as input of this fetch.
    pub(crate) input_rewrites: Option<Vec<rewrites::DataRewrite>>,

    // Optionally describes a number of "rewrites" to apply to the data that received from a fetch (and before it is applied to the current in-memory results).
    pub(crate) output_rewrites: Option<Vec<rewrites::DataRewrite>>,

    // hash for the query and relevant parts of the schema. if two different schemas provide the exact same types, fields and directives
    // affecting the query, then they will have the same hash
    #[serde(default)]
    pub(crate) schema_aware_hash: Arc<QueryHash>,

    // authorization metadata for the subgraph query
    #[serde(default)]
    pub(crate) authorization: Arc<CacheKeyMetadata>,
}

#[derive(Clone)]
pub(crate) struct SubgraphOperation {
    // At least one of these two must be initialized
    serialized: OnceLock<String>,
    parsed: OnceLock<Arc<Valid<ExecutableDocument>>>,
}

impl SubgraphOperation {
    pub(crate) fn from_string(serialized: impl Into<String>) -> Self {
        Self {
            serialized: OnceLock::from(serialized.into()),
            parsed: OnceLock::new(),
        }
    }

    pub(crate) fn from_parsed(parsed: impl Into<Arc<Valid<ExecutableDocument>>>) -> Self {
        Self {
            serialized: OnceLock::new(),
            parsed: OnceLock::from(parsed.into()),
        }
    }

    pub(crate) fn as_serialized(&self) -> &str {
        self.serialized.get_or_init(|| {
            self.parsed
                .get()
                .expect("SubgraphOperation has neither representation initialized")
                .to_string()
        })
    }

    pub(crate) fn as_parsed(
        &self,
        subgraph_schema: &Valid<apollo_compiler::Schema>,
    ) -> &Arc<Valid<ExecutableDocument>> {
        self.parsed.get_or_init(|| {
            let serialized = self
                .serialized
                .get()
                .expect("SubgraphOperation has neither representation initialized");
            Arc::new(
                ExecutableDocument::parse_and_validate(
                    subgraph_schema,
                    serialized,
                    "operation.graphql",
                )
                .map_err(|e| e.errors)
                .expect("Subgraph operation should be valid"),
            )
        })
    }
}

impl Serialize for SubgraphOperation {
    fn serialize<S>(&self, serializer: S) -> Result<S::Ok, S::Error>
    where
        S: serde::Serializer,
    {
        self.as_serialized().serialize(serializer)
    }
}

impl<'de> Deserialize<'de> for SubgraphOperation {
    fn deserialize<D>(deserializer: D) -> Result<Self, D::Error>
    where
        D: serde::Deserializer<'de>,
    {
        Ok(Self::from_string(String::deserialize(deserializer)?))
    }
}

impl PartialEq for SubgraphOperation {
    fn eq(&self, other: &Self) -> bool {
        self.as_serialized() == other.as_serialized()
    }
}

impl std::fmt::Debug for SubgraphOperation {
    fn fmt(&self, f: &mut std::fmt::Formatter<'_>) -> std::fmt::Result {
        std::fmt::Debug::fmt(self.as_serialized(), f)
    }
}

impl std::fmt::Display for SubgraphOperation {
    fn fmt(&self, f: &mut std::fmt::Formatter<'_>) -> std::fmt::Result {
        std::fmt::Display::fmt(self.as_serialized(), f)
    }
}

#[derive(Clone, Default, Hash, PartialEq, Eq, Deserialize, Serialize)]
pub(crate) struct QueryHash(#[serde(with = "hex")] pub(crate) Vec<u8>);

impl std::fmt::Debug for QueryHash {
    fn fmt(&self, f: &mut std::fmt::Formatter<'_>) -> std::fmt::Result {
        f.debug_tuple("QueryHash")
            .field(&hex::encode(&self.0))
            .finish()
    }
}

impl Display for QueryHash {
    fn fmt(&self, f: &mut std::fmt::Formatter<'_>) -> std::fmt::Result {
        write!(f, "{}", hex::encode(&self.0))
    }
}

pub(crate) struct Variables {
    pub(crate) variables: Object,
    pub(crate) inverted_paths: Vec<Vec<Path>>,
}

impl Variables {
    #[instrument(skip_all, level = "debug", name = "make_variables")]
    #[allow(clippy::too_many_arguments)]
    pub(super) fn new(
        requires: &[Selection],
        variable_usages: &[NodeStr],
        data: &Value,
        current_dir: &Path,
        request: &Arc<http::Request<Request>>,
        schema: &Schema,
        input_rewrites: &Option<Vec<rewrites::DataRewrite>>,
    ) -> Option<Variables> {
        let body = request.body();
        if !requires.is_empty() {
            let mut variables = Object::with_capacity(1 + variable_usages.len());

            variables.extend(variable_usages.iter().filter_map(|key| {
                body.variables
                    .get_key_value(key.as_str())
                    .map(|(variable_key, value)| (variable_key.clone(), value.clone()))
            }));

            let mut inverted_paths: Vec<Vec<Path>> = Vec::new();
            let mut values: IndexSet<Value> = IndexSet::new();

            data.select_values_and_paths(schema, current_dir, |path, value| {
                let mut value = execute_selection_set(value, requires, schema, None);
                if value.as_object().map(|o| !o.is_empty()).unwrap_or(false) {
                    rewrites::apply_rewrites(schema, &mut value, input_rewrites);
                    match values.get_index_of(&value) {
                        Some(index) => {
                            inverted_paths[index].push(path.clone());
                        }
                        None => {
                            inverted_paths.push(vec![path.clone()]);
                            values.insert(value);
                            debug_assert!(inverted_paths.len() == values.len());
                        }
                    }
                }
            });

            if values.is_empty() {
                return None;
            }

            let representations = Value::Array(Vec::from_iter(values));

            variables.insert("representations", representations);
            Some(Variables {
                variables,
                inverted_paths,
            })
        } else {
            // with nested operations (Query or Mutation has an operation returning a Query or Mutation),
            // when the first fetch fails, the query plan will still execute up until the second fetch,
            // where `requires` is empty (not a federated fetch), the current dir is not emmpty (child of
            // the previous operation field) and the data is null. In that case, we recognize that we
            // should not perform the next fetch
            if !current_dir.is_empty()
                && data
                    .get_path(schema, current_dir)
                    .map(|value| value.is_null())
                    .unwrap_or(true)
            {
                return None;
            }

            Some(Variables {
                variables: variable_usages
                    .iter()
                    .filter_map(|key| {
                        body.variables
                            .get_key_value(key.as_str())
                            .map(|(variable_key, value)| (variable_key.clone(), value.clone()))
                    })
                    .collect::<Object>(),
                inverted_paths: Vec::new(),
            })
        }
    }
}

impl FetchNode {
    pub(crate) fn parsed_operation(
        &self,
        subgraph_schemas: &SubgraphSchemas,
    ) -> &Arc<Valid<ExecutableDocument>> {
        self.operation
            .as_parsed(&subgraph_schemas[self.service_name.as_str()])
    }

    #[allow(clippy::too_many_arguments)]
    pub(crate) async fn fetch_node<'a>(
        &'a self,
        parameters: &'a ExecutionParameters<'a>,
        data: &'a Value,
        current_dir: &'a Path,
    ) -> (Value, Vec<Error>) {
        let FetchNode {
            operation,
            operation_kind,
            operation_name,
            service_name,
            ..
        } = self;

        let Variables {
            variables,
            inverted_paths: paths,
        } = match Variables::new(
            &self.requires,
            &self.variable_usages,
            data,
            current_dir,
            // Needs the original request here
            parameters.supergraph_request,
            parameters.schema,
            &self.input_rewrites,
        ) {
            Some(variables) => variables,
            None => {
                return (Value::Object(Object::default()), Vec::new());
            }
        };

        let mut subgraph_request = SubgraphRequest::builder()
            .supergraph_request(parameters.supergraph_request.clone())
            .subgraph_request(
                http_ext::Request::builder()
                    .method(http::Method::POST)
                    .uri(
                        parameters
                            .schema
                            .subgraph_url(service_name)
                            .unwrap_or_else(|| {
                                panic!(
                                    "schema uri for subgraph '{service_name}' should already have been checked"
                                )
                            })
                            .clone(),
                    )
                    .body(
                        Request::builder()
                            .query(operation.as_serialized())
                            .and_operation_name(operation_name.as_ref().map(|n| n.to_string()))
                            .variables(variables.clone())
                            .build(),
                    )
                    .build()
                    .expect("it won't fail because the url is correct and already checked; qed"),
            )
            .subgraph_name(self.service_name.to_string())
            .operation_kind(*operation_kind)
            .context(parameters.context.clone())
            .build();
        subgraph_request.query_hash = self.schema_aware_hash.clone();
        subgraph_request.authorization = self.authorization.clone();

        let service = parameters
            .service_factory
            .create(service_name)
            .expect("we already checked that the service exists during planning; qed");

        let (_parts, response) = match service
            .oneshot(subgraph_request)
            .instrument(tracing::trace_span!("subfetch_stream"))
            .await
            // TODO this is a problem since it restores details about failed service
            // when errors have been redacted in the include_subgraph_errors module.
            // Unfortunately, not easy to fix here, because at this point we don't
            // know if we should be redacting errors for this subgraph...
            .map_err(|e| match e.downcast::<FetchError>() {
                Ok(inner) => match *inner {
                    FetchError::SubrequestHttpError { .. } => *inner,
                    _ => FetchError::SubrequestHttpError {
                        status_code: None,
                        service: service_name.to_string(),
                        reason: inner.to_string(),
                    },
                },
                Err(e) => FetchError::SubrequestHttpError {
                    status_code: None,
                    service: service_name.to_string(),
                    reason: e.to_string(),
                },
            }) {
            Err(e) => {
                return (
                    Value::default(),
                    vec![e.to_graphql_error(Some(current_dir.to_owned()))],
                );
            }
            Ok(res) => res.response.into_parts(),
        };

        super::log::trace_subfetch(
            service_name,
            operation.as_serialized(),
            &variables,
            &response,
        );

        if !response.is_primary() {
            return (
                Value::default(),
                vec![FetchError::SubrequestUnexpectedPatchResponse {
                    service: service_name.to_string(),
                }
                .to_graphql_error(Some(current_dir.to_owned()))],
            );
        }

        let (value, errors) =
            self.response_at_path(parameters.schema, current_dir, paths, response);
        if let Some(id) = &self.id {
            if let Some(sender) = parameters.deferred_fetches.get(id.as_str()) {
                tracing::info!(monotonic_counter.apollo.router.operations.defer.fetch = 1u64);
                if let Err(e) = sender.clone().send((value.clone(), errors.clone())) {
                    tracing::error!("error sending fetch result at path {} and id {:?} for deferred response building: {}", current_dir, self.id, e);
                }
            }
        }
        (value, errors)
    }

    #[instrument(skip_all, level = "debug", name = "response_insert")]
    fn response_at_path<'a>(
        &'a self,
        schema: &Schema,
        current_dir: &'a Path,
        inverted_paths: Vec<Vec<Path>>,
        response: graphql::Response,
    ) -> (Value, Vec<Error>) {
        if !self.requires.is_empty() {
            let entities_path = Path(vec![json_ext::PathElement::Key(
                "_entities".to_string(),
                None,
            )]);

            let mut errors: Vec<Error> = vec![];
            for mut error in response.errors {
                // the locations correspond to the subgraph query and cannot be linked to locations
                // in the client query, so we remove them
                error.locations = Vec::new();

                // errors with path should be updated to the path of the entity they target
                if let Some(ref path) = error.path {
                    if path.starts_with(&entities_path) {
                        // the error's path has the format '/_entities/1/other' so we ignore the
                        // first element and then get the index
                        match path.0.get(1) {
                            Some(json_ext::PathElement::Index(i)) => {
                                for values_path in
                                    inverted_paths.get(*i).iter().flat_map(|v| v.iter())
                                {
                                    errors.push(Error {
                                        locations: error.locations.clone(),
                                        // append to the entitiy's path the error's path without
                                        //`_entities` and the index
                                        path: Some(Path::from_iter(
                                            values_path.0.iter().chain(&path.0[2..]).cloned(),
                                        )),
                                        message: error.message.clone(),
                                        extensions: error.extensions.clone(),
                                    })
                                }
                            }
                            _ => {
                                error.path = Some(current_dir.clone());
                                errors.push(error)
                            }
                        }
                    } else {
                        error.path = Some(current_dir.clone());
                        errors.push(error);
                    }
                } else {
                    errors.push(error);
                }
            }

            // we have to nest conditions and do early returns here
            // because we need to take ownership of the inner value
            if let Some(Value::Object(mut map)) = response.data {
                if let Some(entities) = map.remove("_entities") {
                    tracing::trace!("received entities: {:?}", &entities);

                    if let Value::Array(array) = entities {
                        let mut value = Value::default();

                        for (index, mut entity) in array.into_iter().enumerate() {
                            rewrites::apply_rewrites(schema, &mut entity, &self.output_rewrites);

                            if let Some(paths) = inverted_paths.get(index) {
                                if paths.len() > 1 {
                                    for path in &paths[1..] {
                                        let _ = value.insert(path, entity.clone());
                                    }
                                }

                                if let Some(path) = paths.first() {
                                    let _ = value.insert(path, entity);
                                }
                            }
                        }
                        return (value, errors);
                    }
                }
            }

            // if we get here, it means that the response was missing the `_entities` key
            // This can happen if the subgraph failed during query execution e.g. for permissions checks.
            // In this case we should add an additional error because the subgraph should have returned an error that will be bubbled up to the client.
            // However, if they have not then print a warning to the logs.
            if errors.is_empty() {
                tracing::warn!(
                    "Subgraph response from '{}' was missing key `_entities` and had no errors. This is likely a bug in the subgraph.",
                    self.service_name
                );
            }

            (Value::Null, errors)
        } else {
            let current_slice =
                if matches!(current_dir.last(), Some(&json_ext::PathElement::Flatten(_))) {
                    &current_dir.0[..current_dir.0.len() - 1]
                } else {
                    &current_dir.0[..]
                };

            let errors: Vec<Error> = response
                .errors
                .into_iter()
                .map(|error| {
                    let path = error.path.as_ref().map(|path| {
                        Path::from_iter(current_slice.iter().chain(path.iter()).cloned())
                    });

                    Error {
                        locations: error.locations,
                        path,
                        message: error.message,
                        extensions: error.extensions,
                    }
                })
                .collect();
            let mut data = response.data.unwrap_or_default();
            rewrites::apply_rewrites(schema, &mut data, &self.output_rewrites);
            (Value::from_path(current_dir, data), errors)
        }
    }

    #[cfg(test)]
    pub(crate) fn service_name(&self) -> &str {
        &self.service_name
    }

    pub(crate) fn operation_kind(&self) -> &OperationKind {
        &self.operation_kind
    }

<<<<<<< HEAD
    pub(crate) fn hash_subquery(
        &mut self,
        schema: &Valid<apollo_compiler::Schema>,
        supergraph_schema_hash: &str,
    ) {
        let doc = ExecutableDocument::parse(schema, &self.operation, "query.graphql")
            .expect("subgraph queries should be valid");

        if let Ok(hash) = QueryHashVisitor::hash_query(
            schema,
            supergraph_schema_hash,
            &doc,
            self.operation_name.as_deref(),
        ) {
=======
    pub(crate) fn hash_subquery(&mut self, subgraph_schemas: &SubgraphSchemas) {
        let doc = self.parsed_operation(subgraph_schemas);
        let schema = &subgraph_schemas[self.service_name.as_str()];

        if let Ok(hash) = QueryHashVisitor::hash_query(schema, doc, self.operation_name.as_deref())
        {
>>>>>>> 0137e0cf
            self.schema_aware_hash = Arc::new(QueryHash(hash));
        }
    }

    pub(crate) fn extract_authorization_metadata(
        &mut self,
        subgraph_schemas: &SubgraphSchemas,
        global_authorisation_cache_key: &CacheKeyMetadata,
    ) {
        let doc = self.parsed_operation(subgraph_schemas);
        let schema = &subgraph_schemas[self.service_name.as_str()];
        let subgraph_query_cache_key = AuthorizationPlugin::generate_cache_metadata(
            doc,
            self.operation_name.as_deref(),
            schema,
            !self.requires.is_empty(),
        );

        // we need to intersect the cache keys because the global key already takes into account
        // the scopes and policies from the client request
        self.authorization = Arc::new(AuthorizationPlugin::intersect_cache_keys_subgraph(
            global_authorisation_cache_key,
            &subgraph_query_cache_key,
        ));
    }
}<|MERGE_RESOLUTION|>--- conflicted
+++ resolved
@@ -607,29 +607,20 @@
         &self.operation_kind
     }
 
-<<<<<<< HEAD
     pub(crate) fn hash_subquery(
         &mut self,
-        schema: &Valid<apollo_compiler::Schema>,
+        subgraph_schemas: &SubgraphSchemas,
         supergraph_schema_hash: &str,
     ) {
-        let doc = ExecutableDocument::parse(schema, &self.operation, "query.graphql")
-            .expect("subgraph queries should be valid");
+        let doc = self.parsed_operation(subgraph_schemas);
+        let schema = &subgraph_schemas[self.service_name.as_str()];
 
         if let Ok(hash) = QueryHashVisitor::hash_query(
             schema,
             supergraph_schema_hash,
-            &doc,
+            doc,
             self.operation_name.as_deref(),
         ) {
-=======
-    pub(crate) fn hash_subquery(&mut self, subgraph_schemas: &SubgraphSchemas) {
-        let doc = self.parsed_operation(subgraph_schemas);
-        let schema = &subgraph_schemas[self.service_name.as_str()];
-
-        if let Ok(hash) = QueryHashVisitor::hash_query(schema, doc, self.operation_name.as_deref())
-        {
->>>>>>> 0137e0cf
             self.schema_aware_hash = Arc::new(QueryHash(hash));
         }
     }
