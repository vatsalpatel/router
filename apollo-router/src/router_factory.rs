use std::collections::HashMap;
use std::io;
use std::sync::Arc;

use apollo_compiler::schema::ExtendedType;
use apollo_compiler::validation::Valid;
use axum::response::IntoResponse;
use http::StatusCode;
use indexmap::IndexMap;
use multimap::MultiMap;
use rustls::RootCertStore;
use serde_json::Map;
use serde_json::Value;
use tower::service_fn;
use tower::BoxError;
use tower::ServiceBuilder;
use tower::ServiceExt;
use tower_service::Service;
use tracing::Instrument;

use crate::configuration::Configuration;
use crate::configuration::ConfigurationError;
use crate::configuration::TlsClient;
use crate::configuration::APOLLO_PLUGIN_PREFIX;
use crate::plugin::DynPlugin;
use crate::plugin::Handler;
use crate::plugin::PluginFactory;
use crate::plugin::PluginInit;
use crate::plugins::subscription::Subscription;
use crate::plugins::subscription::APOLLO_SUBSCRIPTION_PLUGIN;
use crate::plugins::telemetry::reload::apollo_opentelemetry_initialized;
use crate::plugins::traffic_shaping::TrafficShaping;
use crate::plugins::traffic_shaping::APOLLO_TRAFFIC_SHAPING;
use crate::query_planner::BridgeQueryPlannerPool;
use crate::services::apollo_graph_reference;
use crate::services::apollo_key;
use crate::services::http::HttpClientServiceFactory;
use crate::services::layers::persisted_queries::PersistedQueryLayer;
use crate::services::layers::query_analysis::QueryAnalysisLayer;
use crate::services::new_service::ServiceFactory;
use crate::services::router;
use crate::services::router::service::RouterCreator;
use crate::services::subgraph;
use crate::services::transport;
use crate::services::HasConfig;
use crate::services::HasSchema;
use crate::services::PluggableSupergraphServiceBuilder;
use crate::services::Plugins;
use crate::services::SubgraphService;
use crate::services::SupergraphCreator;
use crate::spec::Schema;
use crate::ListenAddr;

pub(crate) const STARTING_SPAN_NAME: &str = "starting";
pub(crate) const OVERRIDE_LABEL_ARG_NAME: &str = "overrideLabel";
pub(crate) const CONTEXT_DIRECTIVE: &str = "context";
pub(crate) const JOIN_FIELD: &str = "join__field";

#[derive(Clone)]
/// A path and a handler to be exposed as a web_endpoint for plugins
pub struct Endpoint {
    pub(crate) path: String,
    // Plugins need to be Send + Sync
    // BoxCloneService isn't enough
    handler: Handler,
}

impl std::fmt::Debug for Endpoint {
    fn fmt(&self, f: &mut std::fmt::Formatter<'_>) -> std::fmt::Result {
        f.debug_struct("Endpoint")
            .field("path", &self.path)
            .finish()
    }
}

impl Endpoint {
    /// Creates an Endpoint given a path and a Boxed Service
    #[deprecated = "use `from_router_service` instead"]
    #[allow(deprecated)]
    pub fn new(path: String, handler: transport::BoxService) -> Self {
        let router_service = ServiceBuilder::new()
            .map_request(|request: router::Request| request.router_request)
            .map_response(|response: transport::Response| response.into())
            .service(handler)
            .boxed();
        Self {
            path,
            handler: Handler::new(router_service),
        }
    }

    /// Creates an Endpoint given a path and a Boxed Service
    pub fn from_router_service(path: String, handler: router::BoxService) -> Self {
        Self {
            path,
            handler: Handler::new(handler),
        }
    }
    pub(crate) fn into_router(self) -> axum::Router {
        let handler = move |req: http::Request<crate::services::router::Body>| {
            let endpoint = self.handler.clone();
            async move {
                Ok(endpoint
                    .oneshot(req.into())
                    .await
                    .map(|res| res.response)
                    .map_err(|e| (StatusCode::INTERNAL_SERVER_ERROR, e.to_string()))
                    .into_response())
            }
        };
        axum::Router::new().route_service(self.path.as_str(), service_fn(handler))
    }
}
/// Factory for creating a RouterService
///
/// Instances of this traits are used by the HTTP server to generate a new
/// RouterService on each request
pub(crate) trait RouterFactory:
    ServiceFactory<router::Request, Service = Self::RouterService> + Clone + Send + Sync + 'static
{
    type RouterService: Service<
            router::Request,
            Response = router::Response,
            Error = BoxError,
            Future = Self::Future,
        > + Send;
    type Future: Send;

    fn web_endpoints(&self) -> MultiMap<ListenAddr, Endpoint>;
}

/// Factory for creating a RouterFactory
///
/// Instances of this traits are used by the StateMachine to generate a new
/// RouterFactory from configuration when it changes
#[async_trait::async_trait]
pub(crate) trait RouterSuperServiceFactory: Send + Sync + 'static {
    type RouterFactory: RouterFactory;

    async fn create<'a>(
        &'a mut self,
        is_telemetry_disabled: bool,
        configuration: Arc<Configuration>,
        schema: Arc<Schema>,
        previous_router: Option<&'a Self::RouterFactory>,
        extra_plugins: Option<Vec<(String, Box<dyn DynPlugin>)>>,
    ) -> Result<Self::RouterFactory, BoxError>;
}

/// Main implementation of the SupergraphService factory, supporting the extensions system
#[derive(Default)]
pub(crate) struct YamlRouterFactory;

#[async_trait::async_trait]
impl RouterSuperServiceFactory for YamlRouterFactory {
    type RouterFactory = RouterCreator;

    async fn create<'a>(
        &'a mut self,
        _is_telemetry_disabled: bool,
        configuration: Arc<Configuration>,
        schema: Arc<Schema>,
        previous_router: Option<&'a Self::RouterFactory>,
        extra_plugins: Option<Vec<(String, Box<dyn DynPlugin>)>>,
    ) -> Result<Self::RouterFactory, BoxError> {
        // we have to create a telemetry plugin before creating everything else, to generate a trace
        // of router and plugin creation
        let plugin_registry = &*crate::plugin::PLUGINS;
        let mut initial_telemetry_plugin = None;

        if previous_router.is_none() && apollo_opentelemetry_initialized() {
            if let Some(factory) = plugin_registry
                .iter()
                .find(|factory| factory.name == "apollo.telemetry")
            {
                let mut telemetry_config = configuration
                    .apollo_plugins
                    .plugins
                    .get("telemetry")
                    .cloned();
                if let Some(plugin_config) = &mut telemetry_config {
                    inject_schema_id(Some(&schema.schema_id), plugin_config);
                    match factory
                        .create_instance(
                            PluginInit::builder()
                                .config(plugin_config.clone())
                                .supergraph_sdl(schema.raw_sdl.clone())
                                .supergraph_schema(Arc::new(schema.supergraph_schema().clone()))
                                .notify(configuration.notify.clone())
                                .build(),
                        )
                        .await
                    {
                        Ok(plugin) => {
                            if let Some(telemetry) = plugin
                                .as_any()
                                .downcast_ref::<crate::plugins::telemetry::Telemetry>(
                            ) {
                                telemetry.activate();
                            }
                            initial_telemetry_plugin = Some(plugin);
                        }
                        Err(e) => return Err(e),
                    }
                }
            }
        }

        let router_span = tracing::info_span!(STARTING_SPAN_NAME);
        Self.inner_create(
            configuration,
            schema,
            previous_router,
            initial_telemetry_plugin,
            extra_plugins,
        )
        .instrument(router_span)
        .await
    }
}

impl YamlRouterFactory {
    async fn inner_create<'a>(
        &'a mut self,
        configuration: Arc<Configuration>,
        schema: Arc<Schema>,
        previous_router: Option<&'a RouterCreator>,
        initial_telemetry_plugin: Option<Box<dyn DynPlugin>>,
        extra_plugins: Option<Vec<(String, Box<dyn DynPlugin>)>>,
    ) -> Result<RouterCreator, BoxError> {
        let mut supergraph_creator = self
            .inner_create_supergraph(
                configuration.clone(),
                schema,
                previous_router.map(|router| &*router.supergraph_creator),
                initial_telemetry_plugin,
                extra_plugins,
            )
            .await?;

        // Don't let the router start in experimental_query_planner_mode and
        // unimplemented Rust QP features.
        can_use_with_experimental_query_planner(
            configuration.clone(),
            supergraph_creator.schema(),
        )?;

        // Instantiate the parser here so we can use it to warm up the planner below
        let query_analysis_layer =
            QueryAnalysisLayer::new(supergraph_creator.schema(), Arc::clone(&configuration)).await;

        let persisted_query_layer = Arc::new(PersistedQueryLayer::new(&configuration).await?);

        if let Some(previous_router) = previous_router {
            let previous_cache = previous_router.previous_cache();

            supergraph_creator
                .warm_up_query_planner(
                    &query_analysis_layer,
                    &persisted_query_layer,
                    Some(previous_cache),
                    configuration.supergraph.query_planning.warmed_up_queries,
                    configuration
                        .supergraph
                        .query_planning
                        .experimental_reuse_query_plans,
                    configuration
                        .persisted_queries
                        .experimental_prewarm_query_plan_cache,
                )
                .await;
        } else {
            supergraph_creator
                .warm_up_query_planner(
                    &query_analysis_layer,
                    &persisted_query_layer,
                    None,
                    configuration.supergraph.query_planning.warmed_up_queries,
                    configuration
                        .supergraph
                        .query_planning
                        .experimental_reuse_query_plans,
                    configuration
                        .persisted_queries
                        .experimental_prewarm_query_plan_cache,
                )
                .await;
        };
        RouterCreator::new(
            query_analysis_layer,
            persisted_query_layer,
            Arc::new(supergraph_creator),
            configuration,
        )
        .await
    }

    pub(crate) async fn inner_create_supergraph<'a>(
        &'a mut self,
        configuration: Arc<Configuration>,
        schema: Arc<Schema>,
        previous_supergraph: Option<&'a SupergraphCreator>,
        initial_telemetry_plugin: Option<Box<dyn DynPlugin>>,
        extra_plugins: Option<Vec<(String, Box<dyn DynPlugin>)>>,
    ) -> Result<SupergraphCreator, BoxError> {
        let query_planner_span = tracing::info_span!("query_planner_creation");
        // QueryPlannerService takes an UnplannedRequest and outputs PlannedRequest
        let bridge_query_planner =
            match previous_supergraph.as_ref().map(|router| router.planners()) {
                None => {
                    BridgeQueryPlannerPool::new(
                        schema.clone(),
                        configuration.clone(),
                        configuration
                            .supergraph
                            .query_planning
                            .experimental_query_planner_parallelism()?,
                    )
                    .instrument(query_planner_span)
                    .await?
                }
                Some(planners) => {
                    BridgeQueryPlannerPool::new_from_planners(
                        planners,
                        schema.clone(),
                        configuration.clone(),
                        configuration
                            .supergraph
                            .query_planning
                            .experimental_query_planner_parallelism()?,
                    )
                    .instrument(query_planner_span)
                    .await?
                }
            };

        let schema_changed = previous_supergraph
            .map(|supergraph_creator| supergraph_creator.schema().raw_sdl == schema.raw_sdl)
            .unwrap_or_default();

        let config_changed = previous_supergraph
            .map(|supergraph_creator| supergraph_creator.config() == configuration)
            .unwrap_or_default();

        if config_changed {
            configuration
                .notify
                .broadcast_configuration(Arc::downgrade(&configuration));
        }

        let schema_span = tracing::info_span!("schema");
        let _guard = schema_span.enter();

        let schema = bridge_query_planner.schema();
        if schema_changed {
            configuration.notify.broadcast_schema(schema.clone());
        }
        drop(_guard);
        drop(schema_span);

        let span = tracing::info_span!("plugins");

        // Process the plugins.
        let plugins: Arc<Plugins> = Arc::new(
            create_plugins(
                &configuration,
                &schema,
                bridge_query_planner.subgraph_schemas(),
                initial_telemetry_plugin,
                extra_plugins,
            )
            .instrument(span)
            .await?
            .into_iter()
            .collect(),
        );

        async {
            let mut builder = PluggableSupergraphServiceBuilder::new(bridge_query_planner);
            builder = builder.with_configuration(configuration.clone());
            let http_service_factory =
                create_http_services(&plugins, &schema, &configuration).await?;
            let subgraph_services =
                create_subgraph_services(&http_service_factory, &plugins, &configuration).await?;
            builder = builder.with_http_service_factory(http_service_factory);
            for (name, subgraph_service) in subgraph_services {
                builder = builder.with_subgraph_service(&name, subgraph_service);
            }

            // Final creation after this line we must NOT fail to go live with the new router from this point as some plugins may interact with globals.
            let supergraph_creator = builder.with_plugins(plugins).build().await?;

            Ok(supergraph_creator)
        }
        .instrument(tracing::info_span!("supergraph_creation"))
        .await
    }
}

pub(crate) async fn create_subgraph_services(
    http_service_factory: &IndexMap<String, HttpClientServiceFactory>,
    plugins: &Arc<Plugins>,
    configuration: &Configuration,
) -> Result<
    IndexMap<
        String,
        impl Service<
                subgraph::Request,
                Response = subgraph::Response,
                Error = BoxError,
                Future = crate::plugins::traffic_shaping::TrafficShapingSubgraphFuture<
                    SubgraphService,
                >,
            > + Clone
            + Send
            + Sync
            + 'static,
    >,
    BoxError,
> {
    let subscription_plugin_conf = plugins
        .iter()
        .find(|i| i.0.as_str() == APOLLO_SUBSCRIPTION_PLUGIN)
        .and_then(|plugin| (*plugin.1).as_any().downcast_ref::<Subscription>())
        .map(|p| p.config.clone());

    let shaping = plugins
        .iter()
        .find(|i| i.0.as_str() == APOLLO_TRAFFIC_SHAPING)
        .and_then(|plugin| (*plugin.1).as_any().downcast_ref::<TrafficShaping>())
        .expect("traffic shaping should always be part of the plugin list");

    let mut subgraph_services = IndexMap::default();
    for (name, http_service_factory) in http_service_factory.iter() {
        let subgraph_service = shaping.subgraph_service_internal(
            name.as_ref(),
            SubgraphService::from_config(
                name.clone(),
                configuration,
                subscription_plugin_conf.clone(),
                http_service_factory.clone(),
            )?,
        );
        subgraph_services.insert(name.clone(), subgraph_service);
    }

    Ok(subgraph_services)
}

pub(crate) async fn create_http_services(
    plugins: &Arc<Plugins>,
    schema: &Schema,
    configuration: &Configuration,
) -> Result<IndexMap<String, HttpClientServiceFactory>, BoxError> {
    let tls_root_store: RootCertStore = configuration
        .tls
        .subgraph
        .all
        .create_certificate_store()
        .transpose()?
        .unwrap_or_else(crate::services::http::HttpClientService::native_roots_store);

    let shaping = plugins
        .iter()
        .find(|i| i.0.as_str() == APOLLO_TRAFFIC_SHAPING)
        .and_then(|plugin| (*plugin.1).as_any().downcast_ref::<TrafficShaping>())
        .expect("traffic shaping should always be part of the plugin list");

    let mut http_services = IndexMap::new();
    for (name, _) in schema.subgraphs() {
        let http_service = crate::services::http::HttpClientService::from_config(
            name,
            configuration,
            &tls_root_store,
            shaping.enable_subgraph_http2(name),
        )?;

<<<<<<< HEAD
        let http_service_factory =
            HttpClientServiceFactory::new(Arc::new(http_service), plugins.clone());
        http_services.insert(name.clone(), http_service_factory);
=======
        let http_service_factory = HttpClientServiceFactory::new(http_service, plugins.clone());

        let subgraph_service = shaping.subgraph_service_internal(
            name,
            SubgraphService::from_config(
                name,
                configuration,
                subscription_plugin_conf.clone(),
                http_service_factory,
            )?,
        );
        subgraph_services.insert(name.clone(), subgraph_service);
>>>>>>> b62865e9
    }
    Ok(http_services)
}

impl TlsClient {
    pub(crate) fn create_certificate_store(
        &self,
    ) -> Option<Result<RootCertStore, ConfigurationError>> {
        self.certificate_authorities
            .as_deref()
            .map(create_certificate_store)
    }
}

pub(crate) fn create_certificate_store(
    certificate_authorities: &str,
) -> Result<RootCertStore, ConfigurationError> {
    let mut store = RootCertStore::empty();
    let certificates = load_certs(certificate_authorities).map_err(|e| {
        ConfigurationError::CertificateAuthorities {
            error: format!("could not parse the certificate list: {e}"),
        }
    })?;
    for certificate in certificates {
        store
            .add(&certificate)
            .map_err(|e| ConfigurationError::CertificateAuthorities {
                error: format!("could not add certificate to root store: {e}"),
            })?;
    }
    if store.is_empty() {
        Err(ConfigurationError::CertificateAuthorities {
            error: "the certificate list is empty".to_string(),
        })
    } else {
        Ok(store)
    }
}

fn load_certs(certificates: &str) -> io::Result<Vec<rustls::Certificate>> {
    tracing::debug!("loading root certificates");

    // Load and return certificate.
    let certs = rustls_pemfile::certs(&mut certificates.as_bytes()).map_err(|_| {
        io::Error::new(
            io::ErrorKind::Other,
            "failed to load certificate".to_string(),
        )
    })?;
    Ok(certs.into_iter().map(rustls::Certificate).collect())
}

/// test only helper method to create a router factory in integration tests
///
/// not meant to be used directly
pub async fn create_test_service_factory_from_yaml(schema: &str, configuration: &str) {
    let config: Configuration = serde_yaml::from_str(configuration).unwrap();
    let schema = Arc::new(Schema::parse(schema, &config).unwrap());

    let is_telemetry_disabled = false;
    let service = YamlRouterFactory
        .create(is_telemetry_disabled, Arc::new(config), schema, None, None)
        .await;
    assert_eq!(
        service.map(|_| ()).unwrap_err().to_string().as_str(),
        r#"couldn't build Query Planner Service: couldn't instantiate query planner; invalid schema: schema validation errors: Error extracting subgraphs from the supergraph: this might be due to errors in subgraphs that were mistakenly ignored by federation 0.x versions but are rejected by federation 2.
Please try composing your subgraphs with federation 2: this should help precisely pinpoint the problems and, once fixed, generate a correct federation 2 supergraph.

Details:
Error: Cannot find type "Review" in subgraph "products"
caused by
"#
    );
}

#[allow(clippy::too_many_arguments)]
pub(crate) async fn add_plugin(
    name: String,
    factory: &PluginFactory,
    plugin_config: &Value,
    schema: Arc<String>,
    supergraph_schema: Arc<Valid<apollo_compiler::Schema>>,
    subgraph_schemas: Arc<HashMap<String, Arc<Valid<apollo_compiler::Schema>>>>,
    notify: &crate::notification::Notify<String, crate::graphql::Response>,
    plugin_instances: &mut Plugins,
    errors: &mut Vec<ConfigurationError>,
) {
    match factory
        .create_instance(
            PluginInit::builder()
                .config(plugin_config.clone())
                .supergraph_sdl(schema)
                .supergraph_schema(supergraph_schema)
                .subgraph_schemas(subgraph_schemas)
                .notify(notify.clone())
                .build(),
        )
        .await
    {
        Ok(plugin) => {
            let _ = plugin_instances.insert(name, plugin);
        }
        Err(err) => errors.push(ConfigurationError::PluginConfiguration {
            plugin: name,
            error: err.to_string(),
        }),
    }
}

pub(crate) async fn create_plugins(
    configuration: &Configuration,
    schema: &Schema,
    subgraph_schemas: Arc<HashMap<String, Arc<Valid<apollo_compiler::Schema>>>>,
    initial_telemetry_plugin: Option<Box<dyn DynPlugin>>,
    extra_plugins: Option<Vec<(String, Box<dyn DynPlugin>)>>,
) -> Result<Plugins, BoxError> {
    let supergraph_schema = Arc::new(schema.supergraph_schema().clone());
    let mut apollo_plugins_config = configuration.apollo_plugins.clone().plugins;
    let user_plugins_config = configuration.plugins.clone().plugins.unwrap_or_default();
    let extra = extra_plugins.unwrap_or_default();
    let plugin_registry = &*crate::plugin::PLUGINS;
    let apollo_telemetry_plugin_mandatory = apollo_opentelemetry_initialized();
    let mut apollo_plugin_factories: HashMap<&str, &PluginFactory> = plugin_registry
        .iter()
        .filter(|factory| {
            // the name starts with apollo
            factory.name.starts_with(APOLLO_PLUGIN_PREFIX)
                && (
                    // the plugin is mandatory
                    apollo_telemetry_plugin_mandatory ||
                    // the name isn't apollo.telemetry
                    factory.name != "apollo.telemetry"
                )
        })
        .map(|factory| (factory.name.as_str(), &**factory))
        .collect();
    let mut errors = Vec::new();
    let mut plugin_instances = Plugins::default();

    // Use function-like macros to avoid borrow conflicts of captures
    macro_rules! add_plugin {
        ($name: expr, $factory: expr, $plugin_config: expr) => {{
            add_plugin(
                $name,
                $factory,
                &$plugin_config,
                schema.as_string().clone(),
                supergraph_schema.clone(),
                subgraph_schemas.clone(),
                &configuration.notify.clone(),
                &mut plugin_instances,
                &mut errors,
            )
            .await;
        }};
    }

    macro_rules! add_apollo_plugin {
        ($name: literal, $opt_plugin_config: expr) => {{
            let name = concat!("apollo.", $name);
            let span = tracing::info_span!(concat!("plugin: ", "apollo.", $name));
            async {
                let factory = apollo_plugin_factories
                    .remove(name)
                    .unwrap_or_else(|| panic!("Apollo plugin not registered: {name}"));
                if let Some(mut plugin_config) = $opt_plugin_config {
                    if name == "apollo.telemetry" {
                        // The apollo.telemetry" plugin isn't happy with empty config, so we
                        // give it some. If any of the other mandatory plugins need special
                        // treatment, then we'll have to perform it here.
                        // This is *required* by the telemetry module or it will fail...
                        inject_schema_id(
                            Some(&Schema::schema_id(&schema.raw_sdl)),
                            &mut plugin_config,
                        );
                    }
                    add_plugin!(name.to_string(), factory, plugin_config);
                }
            }
            .instrument(span)
            .await;
        }};
    }

    macro_rules! add_mandatory_apollo_plugin {
        ($name: literal) => {
            add_apollo_plugin!(
                $name,
                Some(
                    apollo_plugins_config
                        .remove($name)
                        .unwrap_or(Value::Object(Map::new()))
                )
            );
        };
    }

    macro_rules! add_optional_apollo_plugin {
        ($name: literal) => {
            add_apollo_plugin!($name, apollo_plugins_config.remove($name));
        };
    }

    macro_rules! add_user_plugins {
        () => {
            for (name, plugin_config) in user_plugins_config {
                let user_span = tracing::info_span!("user_plugin", "name" = &name);

                async {
                    if let Some(factory) =
                        plugin_registry.iter().find(|factory| factory.name == name)
                    {
                        add_plugin!(name, factory, plugin_config);
                    } else {
                        errors.push(ConfigurationError::PluginUnknown(name))
                    }
                }
                .instrument(user_span)
                .await;
            }

            plugin_instances.extend(extra);
        };
    }

    add_mandatory_apollo_plugin!("include_subgraph_errors");
    add_mandatory_apollo_plugin!("csrf");
    add_mandatory_apollo_plugin!("headers");
    if apollo_telemetry_plugin_mandatory {
        match initial_telemetry_plugin {
            None => {
                add_mandatory_apollo_plugin!("telemetry");
            }
            Some(plugin) => {
                let _ = plugin_instances.insert("apollo.telemetry".to_string(), plugin);
                apollo_plugins_config.remove("apollo.telemetry");
                apollo_plugin_factories.remove("apollo.telemetry");
            }
        }
    }
    add_mandatory_apollo_plugin!("traffic_shaping");
    add_optional_apollo_plugin!("forbid_mutations");
    add_optional_apollo_plugin!("subscription");
    add_optional_apollo_plugin!("override_subgraph_url");
    add_optional_apollo_plugin!("authorization");
    add_optional_apollo_plugin!("authentication");
    add_optional_apollo_plugin!("preview_file_uploads");
    add_optional_apollo_plugin!("preview_entity_cache");
    add_mandatory_apollo_plugin!("progressive_override");

    // This relative ordering is documented in `docs/source/customizations/native.mdx`:
    add_optional_apollo_plugin!("rhai");
    add_optional_apollo_plugin!("coprocessor");
    add_optional_apollo_plugin!("preview_demand_control");
    add_optional_apollo_plugin!("preview_connectors");
    add_user_plugins!();

    // Macros above remove from `apollo_plugin_factories`, so anything left at the end
    // indicates a missing macro call.
    let unused_apollo_plugin_names = apollo_plugin_factories.keys().copied().collect::<Vec<_>>();
    if !unused_apollo_plugin_names.is_empty() {
        panic!(
            "Apollo plugins without their ordering specified in `fn create_plugins`: {}",
            unused_apollo_plugin_names.join(", ")
        )
    }

    let plugin_details = plugin_instances
        .iter()
        .map(|(name, plugin)| (name, plugin.name()))
        .collect::<Vec<(&String, &str)>>();
    tracing::debug!(
        "plugins list: {:?}",
        plugin_details
            .iter()
            .map(|(name, _)| name)
            .collect::<Vec<&&String>>()
    );

    if !errors.is_empty() {
        for error in &errors {
            tracing::error!("{:#}", error);
        }

        Err(BoxError::from(format!(
            "there were {} configuration errors",
            errors.len()
        )))
    } else {
        Ok(plugin_instances)
    }
}

fn inject_schema_id(schema_id: Option<&str>, configuration: &mut Value) {
    if configuration.get("apollo").is_none() {
        // Warning: this must be done here, otherwise studio reporting will not work
        if apollo_key().is_some() && apollo_graph_reference().is_some() {
            if let Some(telemetry) = configuration.as_object_mut() {
                telemetry.insert("apollo".to_string(), Value::Object(Default::default()));
            }
        } else {
            return;
        }
    }
    if let (Some(schema_id), Some(apollo)) = (schema_id, configuration.get_mut("apollo")) {
        if let Some(apollo) = apollo.as_object_mut() {
            apollo.insert(
                "schema_id".to_string(),
                Value::String(schema_id.to_string()),
            );
        }
    }
}

// The Rust QP has not yet implemented setContext
// (`@context` directives), progressive overrides, and it
// doesn't support fed v1 *supergraphs*.
//
// If users are using the Rust QP as standalone (`new`) or in comparison mode (`both`),
// fail to start up the router emitting an error.
fn can_use_with_experimental_query_planner(
    configuration: Arc<Configuration>,
    schema: Arc<Schema>,
) -> Result<(), ConfigurationError> {
    match configuration.experimental_query_planner_mode {
        crate::configuration::QueryPlannerMode::New
        | crate::configuration::QueryPlannerMode::Both => {
            // We have a *progressive* override when `join__directive` has a
            // non-null value for `overrideLabel` field.
            //
            // This looks at object types' fields and their directive
            // applications, looking specifically for `@join__direcitve`
            // arguments list.
            let has_progressive_overrides = schema
                .supergraph_schema()
                .types
                .values()
                .filter_map(|extended_type| {
                    // The override label args can be only on ObjectTypes
                    if let ExtendedType::Object(object_type) = extended_type {
                        Some(object_type)
                    } else {
                        None
                    }
                })
                .flat_map(|object_type| &object_type.fields)
                .filter_map(|(_, field)| {
                    let join_field_directives = field
                        .directives
                        .iter()
                        .filter(|d| d.name.as_str() == JOIN_FIELD)
                        .collect::<Vec<_>>();
                    if !join_field_directives.is_empty() {
                        Some(join_field_directives)
                    } else {
                        None
                    }
                })
                .flatten()
                .any(|join_directive| {
                    if let Some(override_label_arg) =
                        join_directive.argument_by_name(OVERRIDE_LABEL_ARG_NAME)
                    {
                        // Any argument value for `overrideLabel` that's not
                        // null can be considered as progressive override usage
                        if !override_label_arg.is_null() {
                            return true;
                        }
                        return false;
                    }
                    false
                });
            if has_progressive_overrides {
                return Err(ConfigurationError::InvalidConfiguration {
                    message: "`experimental_query_planner_mode` cannot be used with progressive overrides",
                    error: "remove uses of progressive overrides to try the experimental_query_planner_mode in `both` or `new`, otherwise switch back to `legacy`.".to_string(),
                });
            }

            // We will only check for `@context` direcive, since
            // `@fromContext` can only be used if `@context` is already
            // applied, and we assume a correctly composed supergraph.
            //
            // `@context` can only be applied on Object Types, Interface
            // Types and Unions. For simplicity of this function, we just
            // check all 'extended_type` directives.
            let has_set_context = schema
                .supergraph_schema()
                .types
                .values()
                .any(|extended_type| extended_type.directives().has(CONTEXT_DIRECTIVE));
            if has_set_context {
                return Err(ConfigurationError::InvalidConfiguration {
                    message: "`experimental_query_planner_mode` cannot be used with `@context`",
                    error: "remove uses of `@context` to try the experimental_query_planner_mode in `both` or `new`, otherwise switch back to `legacy`.".to_string(),
                });
            }

            // Fed1 supergraphs will not work with the rust query planner.
            let is_fed1_supergraph = match schema.federation_version() {
                Some(v) => v == 1,
                None => false,
            };
            if is_fed1_supergraph {
                return Err(ConfigurationError::InvalidConfiguration {
                    message: "`experimental_query_planner_mode` cannot be used with fed1 supergraph",
                    error: "switch back to `experimental_query_planner_mode: legacy` to use the router with fed1 supergraph".to_string(),
                });
            }

            Ok(())
        }
        crate::configuration::QueryPlannerMode::Legacy
        | crate::configuration::QueryPlannerMode::BothBestEffort => Ok(()),
    }
}
#[cfg(test)]
mod test {
    use std::sync::Arc;

    use schemars::JsonSchema;
    use serde::Deserialize;
    use serde_json::json;
    use tower_http::BoxError;

    use crate::configuration::Configuration;
    use crate::configuration::QueryPlannerMode;
    use crate::plugin::Plugin;
    use crate::plugin::PluginInit;
    use crate::register_plugin;
    use crate::router_factory::can_use_with_experimental_query_planner;
    use crate::router_factory::inject_schema_id;
    use crate::router_factory::RouterSuperServiceFactory;
    use crate::router_factory::YamlRouterFactory;
    use crate::spec::Schema;

    // Always starts and stops plugin

    #[derive(Debug)]
    struct AlwaysStartsAndStopsPlugin {}

    /// Configuration for the test plugin
    #[derive(Debug, Default, Deserialize, JsonSchema)]
    struct Conf {
        /// The name of the test
        name: String,
    }

    #[async_trait::async_trait]
    impl Plugin for AlwaysStartsAndStopsPlugin {
        type Config = Conf;

        async fn new(init: PluginInit<Self::Config>) -> Result<Self, BoxError> {
            tracing::debug!("{}", init.config.name);
            Ok(AlwaysStartsAndStopsPlugin {})
        }
    }

    register_plugin!(
        "test",
        "always_starts_and_stops",
        AlwaysStartsAndStopsPlugin
    );

    // Always fails to start plugin

    #[derive(Debug)]
    struct AlwaysFailsToStartPlugin {}

    #[async_trait::async_trait]
    impl Plugin for AlwaysFailsToStartPlugin {
        type Config = Conf;

        async fn new(init: PluginInit<Self::Config>) -> Result<Self, BoxError> {
            tracing::debug!("{}", init.config.name);
            Err(BoxError::from("Error"))
        }
    }

    register_plugin!("test", "always_fails_to_start", AlwaysFailsToStartPlugin);

    #[tokio::test]
    async fn test_yaml_no_extras() {
        let config = Configuration::builder().build().unwrap();
        let service = create_service(config).await;
        assert!(service.is_ok())
    }

    #[tokio::test]
    async fn test_yaml_plugins_always_starts_and_stops() {
        let config: Configuration = serde_yaml::from_str(
            r#"
            plugins:
                test.always_starts_and_stops:
                    name: albert
        "#,
        )
        .unwrap();
        let service = create_service(config).await;
        assert!(service.is_ok())
    }

    #[tokio::test]
    async fn test_yaml_plugins_always_fails_to_start() {
        let config: Configuration = serde_yaml::from_str(
            r#"
            plugins:
                test.always_fails_to_start:
                    name: albert
        "#,
        )
        .unwrap();
        let service = create_service(config).await;
        assert!(service.is_err())
    }

    #[tokio::test]
    async fn test_yaml_plugins_combo_start_and_fail() {
        let config: Configuration = serde_yaml::from_str(
            r#"
            plugins:
                test.always_starts_and_stops:
                    name: albert
                test.always_fails_to_start:
                    name: albert
        "#,
        )
        .unwrap();
        let service = create_service(config).await;
        assert!(service.is_err())
    }

    async fn create_service(config: Configuration) -> Result<(), BoxError> {
        let schema = include_str!("testdata/supergraph.graphql");
        let schema = Schema::parse(schema, &config)?;

        let is_telemetry_disabled = false;
        let service = YamlRouterFactory
            .create(
                is_telemetry_disabled,
                Arc::new(config),
                Arc::new(schema),
                None,
                None,
            )
            .await;
        service.map(|_| ())
    }

    #[test]
    fn test_inject_schema_id() {
        let mut config = json!({ "apollo": {} });
        inject_schema_id(
            Some("8e2021d131b23684671c3b85f82dfca836908c6a541bbd5c3772c66e7f8429d8"),
            &mut config,
        );
        let config =
            serde_json::from_value::<crate::plugins::telemetry::config::Conf>(config).unwrap();
        assert_eq!(
            &config.apollo.schema_id,
            "8e2021d131b23684671c3b85f82dfca836908c6a541bbd5c3772c66e7f8429d8"
        );
    }

    #[test]
    fn test_cannot_use_context_with_experimental_query_planner() {
        let config = Configuration {
            experimental_query_planner_mode: QueryPlannerMode::Both,
            ..Default::default()
        };
        let schema = include_str!("testdata/supergraph_with_context.graphql");
        let schema = Arc::new(Schema::parse(schema, &config).unwrap());
        assert!(
            can_use_with_experimental_query_planner(Arc::new(config), schema.clone()).is_err(),
            "experimental_query_planner_mode: both cannot be used with @context"
        );
        let config = Configuration {
            experimental_query_planner_mode: QueryPlannerMode::New,
            ..Default::default()
        };
        assert!(
            can_use_with_experimental_query_planner(Arc::new(config), schema.clone()).is_err(),
            "experimental_query_planner_mode: new cannot be used with @context"
        );
        let config = Configuration {
            experimental_query_planner_mode: QueryPlannerMode::Legacy,
            ..Default::default()
        };
        assert!(
            can_use_with_experimental_query_planner(Arc::new(config), schema.clone()).is_ok(),
            "experimental_query_planner_mode: legacy should be able to be used with @context"
        );
    }

    #[test]
    fn test_cannot_use_progressive_overrides_with_experimental_query_planner() {
        // PROGRESSIVE OVERRIDES
        let config = Configuration {
            experimental_query_planner_mode: QueryPlannerMode::Both,
            ..Default::default()
        };
        let schema = include_str!("testdata/supergraph_with_override_label.graphql");
        let schema = Arc::new(Schema::parse(schema, &config).unwrap());
        assert!(
            can_use_with_experimental_query_planner(Arc::new(config), schema.clone()).is_err(),
            "experimental_query_planner_mode: both cannot be used with progressive overrides"
        );
        let config = Configuration {
            experimental_query_planner_mode: QueryPlannerMode::New,
            ..Default::default()
        };
        assert!(
            can_use_with_experimental_query_planner(Arc::new(config), schema.clone()).is_err(),
            "experimental_query_planner_mode: new cannot be used with progressive overrides"
        );
        let config = Configuration {
            experimental_query_planner_mode: QueryPlannerMode::Legacy,
            ..Default::default()
        };
        assert!(
            can_use_with_experimental_query_planner(Arc::new(config), schema.clone()).is_ok(),
            "experimental_query_planner_mode: legacy should be able to be used with progressive overrides"
        );
    }

    #[test]
    fn test_cannot_use_fed1_supergraphs_with_experimental_query_planner() {
        let config = Configuration {
            experimental_query_planner_mode: QueryPlannerMode::Both,
            ..Default::default()
        };
        let schema = include_str!("testdata/supergraph.graphql");
        let schema = Arc::new(Schema::parse(schema, &config).unwrap());
        assert!(
            can_use_with_experimental_query_planner(Arc::new(config), schema.clone()).is_err(),
            "experimental_query_planner_mode: both cannot be used with fed1 supergraph"
        );
        let config = Configuration {
            experimental_query_planner_mode: QueryPlannerMode::New,
            ..Default::default()
        };
        assert!(
            can_use_with_experimental_query_planner(Arc::new(config), schema.clone()).is_err(),
            "experimental_query_planner_mode: new cannot be used with fed1 supergraph"
        );
        let config = Configuration {
            experimental_query_planner_mode: QueryPlannerMode::Legacy,
            ..Default::default()
        };
        assert!(
            can_use_with_experimental_query_planner(Arc::new(config), schema.clone()).is_ok(),
            "experimental_query_planner_mode: legacy should be able to be used with fed1 supergraph"
        );
    }

    #[test]
    fn test_can_use_fed2_supergraphs_with_experimental_query_planner() {
        let config = Configuration {
            experimental_query_planner_mode: QueryPlannerMode::Both,
            ..Default::default()
        };
        let schema = include_str!("testdata/minimal_fed2_supergraph.graphql");
        let schema = Arc::new(Schema::parse(schema, &config).unwrap());
        assert!(
            can_use_with_experimental_query_planner(Arc::new(config), schema.clone()).is_ok(),
            "experimental_query_planner_mode: both can be used"
        );
        let config = Configuration {
            experimental_query_planner_mode: QueryPlannerMode::New,
            ..Default::default()
        };
        assert!(
            can_use_with_experimental_query_planner(Arc::new(config), schema.clone()).is_ok(),
            "experimental_query_planner_mode: new can be used"
        );
        let config = Configuration {
            experimental_query_planner_mode: QueryPlannerMode::Legacy,
            ..Default::default()
        };
        assert!(
            can_use_with_experimental_query_planner(Arc::new(config), schema.clone()).is_ok(),
            "experimental_query_planner_mode: legacy can be used"
        );
    }
}<|MERGE_RESOLUTION|>--- conflicted
+++ resolved
@@ -475,24 +475,8 @@
             shaping.enable_subgraph_http2(name),
         )?;
 
-<<<<<<< HEAD
-        let http_service_factory =
-            HttpClientServiceFactory::new(Arc::new(http_service), plugins.clone());
+        let http_service_factory = HttpClientServiceFactory::new(http_service, plugins.clone());
         http_services.insert(name.clone(), http_service_factory);
-=======
-        let http_service_factory = HttpClientServiceFactory::new(http_service, plugins.clone());
-
-        let subgraph_service = shaping.subgraph_service_internal(
-            name,
-            SubgraphService::from_config(
-                name,
-                configuration,
-                subscription_plugin_conf.clone(),
-                http_service_factory,
-            )?,
-        );
-        subgraph_services.insert(name.clone(), subgraph_service);
->>>>>>> b62865e9
     }
     Ok(http_services)
 }
