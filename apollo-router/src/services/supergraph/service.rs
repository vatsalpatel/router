--- conflicted
+++ resolved
@@ -28,11 +28,8 @@
 
 use crate::batching::BatchQuery;
 use crate::configuration::Batching;
-<<<<<<< HEAD
+use crate::configuration::PersistedQueriesPrewarmQueryPlanCache;
 use crate::configuration::QueryPlanReuseMode;
-=======
-use crate::configuration::PersistedQueriesPrewarmQueryPlanCache;
->>>>>>> 91375ed3
 use crate::context::OPERATION_NAME;
 use crate::error::CacheResolverError;
 use crate::graphql;
@@ -946,13 +943,8 @@
         persisted_query_layer: &PersistedQueryLayer,
         previous_cache: Option<InMemoryCachePlanner>,
         count: Option<usize>,
-<<<<<<< HEAD
         experimental_reuse_query_plans: QueryPlanReuseMode,
-        experimental_pql_prewarm: bool,
-=======
-        experimental_reuse_query_plans: bool,
         experimental_pql_prewarm: &PersistedQueriesPrewarmQueryPlanCache,
->>>>>>> 91375ed3
     ) {
         self.query_planner_service
             .warm_up(
