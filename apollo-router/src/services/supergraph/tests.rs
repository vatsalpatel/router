--- conflicted
+++ resolved
@@ -2695,63 +2695,6 @@
 }
 
 #[tokio::test]
-<<<<<<< HEAD
-async fn fragment_reuse() {
-    const SCHEMA: &str = r#"schema
-        @core(feature: "https://specs.apollo.dev/core/v0.1")
-        @core(feature: "https://specs.apollo.dev/join/v0.1")
-        @core(feature: "https://specs.apollo.dev/inaccessible/v0.1")
-         {
-        query: Query
-   }
-   directive @core(feature: String!) repeatable on SCHEMA
-   directive @join__field(graph: join__Graph, requires: join__FieldSet, provides: join__FieldSet) on FIELD_DEFINITION
-   directive @join__type(graph: join__Graph!, key: join__FieldSet) repeatable on OBJECT | INTERFACE
-   directive @join__owner(graph: join__Graph!) on OBJECT | INTERFACE
-   directive @join__graph(name: String!, url: String!) on ENUM_VALUE
-   directive @inaccessible on OBJECT | FIELD_DEFINITION | INTERFACE | UNION
-   scalar join__FieldSet
-   enum join__Graph {
-       USER @join__graph(name: "user", url: "http://localhost:4001/graphql")
-       ORGA @join__graph(name: "orga", url: "http://localhost:4002/graphql")
-   }
-   type Query {
-       me: User @join__field(graph: USER)
-   }
-
-   type User
-   @join__owner(graph: USER)
-   @join__type(graph: ORGA, key: "id")
-   @join__type(graph: USER, key: "id"){
-       id: ID!
-       name: String
-       organizations: [Organization] @join__field(graph: ORGA)
-   }
-   type Organization
-   @join__owner(graph: ORGA)
-   @join__type(graph: ORGA, key: "id") {
-       id: ID
-       name: String
-   }"#;
-
-    let subgraphs = MockedSubgraphs([
-        ("user", MockSubgraph::builder().with_json(
-                serde_json::json!{{
-                  "query":"query Query__user__0($a:Boolean!=true$b:Boolean!=true){me{name ...on User@include(if:$a){__typename id}...on User@include(if:$b){__typename id}}}",
-                  "operationName": "Query__user__0"
-                }},
-                serde_json::json!{{"data": {"me": { "name": "Ada", "__typename": "User", "id": "1" }}}}
-            ).build()),
-        ("orga", MockSubgraph::builder().with_json(
-          serde_json::json!{{
-            "query":"query Query__orga__1($representations:[_Any!]!$a:Boolean!=true$b:Boolean!=true){_entities(representations:$representations){...F@include(if:$a)...F@include(if:$b)}}fragment F on User{organizations{id name}}",
-            "operationName": "Query__orga__1",
-            "variables":{"representations":[{"__typename":"User","id":"1"}]}
-          }},
-          serde_json::json!{{"data": {"_entities": [{ "organizations": [{"id": "2", "name": "Apollo"}] }]}}}
-      ).build())
-    ].into_iter().collect());
-=======
 async fn interface_object_typename() {
     let schema = r#"schema
     @link(url: "https://specs.apollo.dev/link/v1.0")
@@ -2759,47 +2702,47 @@
   {
     query: Query
   }
-  
+
   directive @join__enumValue(graph: join__Graph!) repeatable on ENUM_VALUE
-  
+
   directive @join__field(graph: join__Graph, requires: join__FieldSet, provides: join__FieldSet, type: String, external: Boolean, override: String, usedOverridden: Boolean) repeatable on FIELD_DEFINITION | INPUT_FIELD_DEFINITION
-  
+
   directive @join__graph(name: String!, url: String!) on ENUM_VALUE
-  
+
   directive @join__implements(graph: join__Graph!, interface: String!) repeatable on OBJECT | INTERFACE
-  
+
   directive @join__type(graph: join__Graph!, key: join__FieldSet, extension: Boolean! = false, resolvable: Boolean! = true, isInterfaceObject: Boolean! = false) repeatable on OBJECT | INTERFACE | UNION | ENUM | INPUT_OBJECT | SCALAR
-  
+
   directive @join__unionMember(graph: join__Graph!, member: String!) repeatable on UNION
-  
+
   directive @link(url: String, as: String, for: link__Purpose, import: [link__Import]) repeatable on SCHEMA
-  
+
   directive @owner(
     """Subgraph owner who owns this definition."""
     subgraph: String!
   ) on ARGUMENT_DEFINITION | ENUM | ENUM_VALUE | FIELD_DEFINITION | INPUT_OBJECT | INPUT_FIELD_DEFINITION | INTERFACE | OBJECT | SCALAR | UNION
 
   scalar join__FieldSet
-  
+
   enum join__Graph {
     A @join__graph(name: "A", url: "https://localhost:4001")
     B @join__graph(name: "B", url: "https://localhost:4002")
   }
-  
+
   scalar link__Import
-  
+
   enum link__Purpose {
     """
     `SECURITY` features provide metadata necessary to securely resolve fields.
     """
     SECURITY
-  
+
     """
     `EXECUTION` features provide metadata necessary for operation execution.
     """
     EXECUTION
   }
-  
+
   type ContactWrapper @join__type(graph: A) {
     inner: Contact!
   }
@@ -2809,7 +2752,7 @@
     @join__type(graph: B, key: "id displayName", isInterfaceObject: true)
   {
     id: ID!
-    displayName: String! 
+    displayName: String!
     country: String @join__field(graph: B)
   }
 
@@ -2821,7 +2764,7 @@
     displayName: String!
     country: String @join__field
   }
-  
+
   type Query
     @join__type(graph: A)
   {
@@ -2893,50 +2836,17 @@
         .into_iter()
         .collect(),
     );
->>>>>>> 9c8b05d8
 
     let service = TestHarness::builder()
         .configuration_json(serde_json::json!({"include_subgraph_errors": { "all": true } }))
         .unwrap()
-<<<<<<< HEAD
-        .schema(SCHEMA)
-=======
         .schema(schema)
->>>>>>> 9c8b05d8
         .extra_plugin(subgraphs)
         .build_supergraph()
         .await
         .unwrap();
 
     let request = supergraph::Request::fake_builder()
-<<<<<<< HEAD
-        .query(
-            r#"query Query($a: Boolean! = true, $b: Boolean! = true) {
-            me {
-              name
-              ...F @include(if: $a)
-              ...F @include(if: $b)
-            }
-          }
-          fragment F on User {
-            organizations {
-              id
-              name
-            }
-          }"#,
-        )
-        .build()
-        .unwrap();
-    let response = service
-        .oneshot(request)
-        .await
-        .unwrap()
-        .next_response()
-        .await
-        .unwrap();
-
-    insta::assert_json_snapshot!(response);
-=======
         .context(defer_context())
         .query(
             // this works
@@ -2983,5 +2893,99 @@
 
     let mut stream = service.oneshot(request).await.unwrap();
     insta::assert_json_snapshot!(stream.next_response().await.unwrap());
->>>>>>> 9c8b05d8
+}
+
+#[tokio::test]
+async fn fragment_reuse() {
+    const SCHEMA: &str = r#"schema
+        @core(feature: "https://specs.apollo.dev/core/v0.1")
+        @core(feature: "https://specs.apollo.dev/join/v0.1")
+        @core(feature: "https://specs.apollo.dev/inaccessible/v0.1")
+         {
+        query: Query
+   }
+   directive @core(feature: String!) repeatable on SCHEMA
+   directive @join__field(graph: join__Graph, requires: join__FieldSet, provides: join__FieldSet) on FIELD_DEFINITION
+   directive @join__type(graph: join__Graph!, key: join__FieldSet) repeatable on OBJECT | INTERFACE
+   directive @join__owner(graph: join__Graph!) on OBJECT | INTERFACE
+   directive @join__graph(name: String!, url: String!) on ENUM_VALUE
+   directive @inaccessible on OBJECT | FIELD_DEFINITION | INTERFACE | UNION
+   scalar join__FieldSet
+   enum join__Graph {
+       USER @join__graph(name: "user", url: "http://localhost:4001/graphql")
+       ORGA @join__graph(name: "orga", url: "http://localhost:4002/graphql")
+   }
+   type Query {
+       me: User @join__field(graph: USER)
+   }
+
+   type User
+   @join__owner(graph: USER)
+   @join__type(graph: ORGA, key: "id")
+   @join__type(graph: USER, key: "id"){
+       id: ID!
+       name: String
+       organizations: [Organization] @join__field(graph: ORGA)
+   }
+   type Organization
+   @join__owner(graph: ORGA)
+   @join__type(graph: ORGA, key: "id") {
+       id: ID
+       name: String
+   }"#;
+
+    let subgraphs = MockedSubgraphs([
+        ("user", MockSubgraph::builder().with_json(
+                serde_json::json!{{
+                  "query":"query Query__user__0($a:Boolean!=true$b:Boolean!=true){me{name ...on User@include(if:$a){__typename id}...on User@include(if:$b){__typename id}}}",
+                  "operationName": "Query__user__0"
+                }},
+                serde_json::json!{{"data": {"me": { "name": "Ada", "__typename": "User", "id": "1" }}}}
+            ).build()),
+        ("orga", MockSubgraph::builder().with_json(
+          serde_json::json!{{
+            "query":"query Query__orga__1($representations:[_Any!]!$a:Boolean!=true$b:Boolean!=true){_entities(representations:$representations){...F@include(if:$a)...F@include(if:$b)}}fragment F on User{organizations{id name}}",
+            "operationName": "Query__orga__1",
+            "variables":{"representations":[{"__typename":"User","id":"1"}]}
+          }},
+          serde_json::json!{{"data": {"_entities": [{ "organizations": [{"id": "2", "name": "Apollo"}] }]}}}
+      ).build())
+    ].into_iter().collect());
+
+    let service = TestHarness::builder()
+        .configuration_json(serde_json::json!({"include_subgraph_errors": { "all": true } }))
+        .unwrap()
+        .schema(SCHEMA)
+        .extra_plugin(subgraphs)
+        .build_supergraph()
+        .await
+        .unwrap();
+
+    let request = supergraph::Request::fake_builder()
+        .query(
+            r#"query Query($a: Boolean! = true, $b: Boolean! = true) {
+            me {
+              name
+              ...F @include(if: $a)
+              ...F @include(if: $b)
+            }
+          }
+          fragment F on User {
+            organizations {
+              id
+              name
+            }
+          }"#,
+        )
+        .build()
+        .unwrap();
+    let response = service
+        .oneshot(request)
+        .await
+        .unwrap()
+        .next_response()
+        .await
+        .unwrap();
+
+    insta::assert_json_snapshot!(response);
 }