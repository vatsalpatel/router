//! GraphQL schema.

use std::collections::HashMap;
use std::str::FromStr;
use std::sync::Arc;
use std::time::Instant;

use apollo_compiler::ast;
use apollo_compiler::schema::Implementers;
use apollo_compiler::validation::Valid;
use http::Uri;
use semver::Version;
use semver::VersionReq;
use sha2::Digest;
use sha2::Sha256;

use crate::configuration::ApiSchemaMode;
use crate::configuration::QueryPlannerMode;
use crate::error::ParseErrors;
use crate::error::SchemaError;
use crate::plugins::connectors::Source;
use crate::query_planner::OperationKind;
use crate::Configuration;

/// A GraphQL schema.
pub(crate) struct Schema {
    pub(crate) raw_sdl: Arc<String>,
    supergraph: Supergraph,
    subgraphs: HashMap<String, Uri>,
    pub(crate) implementers_map: HashMap<ast::Name, Implementers>,
    api_schema: Option<ApiSchema>,
<<<<<<< HEAD
    #[allow(dead_code)]
    pub(crate) subgraph_definition_and_names: HashMap<String, String>,

    /// If the schema contains connectors, we'll extract them and the inner
    /// supergraph schema here for use in the router factory and query planner.
    pub(crate) source: Option<Source>,
=======
    pub(crate) schema_id: Arc<String>,
>>>>>>> acb1bdb3
}

/// TODO: remove and use apollo_federation::Supergraph unconditionally
/// when we’re more confident in its constructor
enum Supergraph {
    ApolloFederation(apollo_federation::Supergraph),
    ApolloCompiler(Valid<apollo_compiler::Schema>),
}

/// Wrapper type to distinguish from `Schema::definitions` for the supergraph schema
#[derive(Debug)]
pub(crate) struct ApiSchema(pub(crate) Valid<apollo_compiler::Schema>);

impl Schema {
    #[cfg(test)]
    pub(crate) fn parse_test(s: &str, configuration: &Configuration) -> Result<Self, SchemaError> {
        let schema = Self::parse(s, configuration)?;
        let api_schema = Self::parse_compiler_schema(&schema.create_api_schema(configuration)?)?;
        Ok(schema.with_api_schema(api_schema))
    }

    pub(crate) fn parse_ast(sdl: &str) -> Result<ast::Document, SchemaError> {
        let mut parser = apollo_compiler::Parser::new();
        let result = parser.parse_ast(sdl, "schema.graphql");

        // Trace log recursion limit data
        let recursion_limit = parser.recursion_reached();
        tracing::trace!(?recursion_limit, "recursion limit data");

        result.map_err(|invalid| {
            SchemaError::Parse(ParseErrors {
                errors: invalid.errors,
            })
        })
    }

    pub(crate) fn parse_compiler_schema(
        sdl: &str,
    ) -> Result<Valid<apollo_compiler::Schema>, SchemaError> {
        Self::parse_ast(sdl)?
            .to_schema_validate()
            .map_err(|errors| SchemaError::Validate(errors.into()))
    }

    pub(crate) fn parse(sdl: &str, config: &Configuration) -> Result<Self, SchemaError> {
        let start = Instant::now();
        let definitions = Self::parse_compiler_schema(sdl)?;

        let mut subgraphs = HashMap::new();
        let mut subgraph_definition_and_names = HashMap::new();

        // TODO: error if not found?
        if let Some(join_enum) = definitions.get_enum("join__Graph") {
            for (subgraph_name, name, url) in join_enum.values.values().filter_map(|value| {
                let subgraph_name = value.value.to_string();
                let join_directive = value
                    .directives
                    .iter()
                    .find(|directive| directive.name.eq_ignore_ascii_case("join__graph"))?;
                let name = join_directive.argument_by_name("name")?.as_str()?;
                let url = join_directive.argument_by_name("url")?.as_str()?;
                Some((subgraph_name, name, url))
            }) {
                if url.is_empty() {
                    return Err(SchemaError::MissingSubgraphUrl(name.to_string()));
                }
                #[cfg(unix)]
                // there is no standard for unix socket URLs apparently
                let url = if let Some(path) = url.strip_prefix("unix://") {
                    // there is no specified format for unix socket URLs (cf https://github.com/whatwg/url/issues/577)
                    // so a unix:// URL will not be parsed by http::Uri
                    // To fix that, hyperlocal came up with its own Uri type that can be converted to http::Uri.
                    // It hides the socket path in a hex encoded authority that the unix socket connector will
                    // know how to decode
                    hyperlocal::Uri::new(path, "/").into()
                } else {
                    Uri::from_str(url)
                        .map_err(|err| SchemaError::UrlParse(name.to_string(), err))?
                };
                #[cfg(not(unix))]
                let url = Uri::from_str(url)
                    .map_err(|err| SchemaError::UrlParse(name.to_string(), err))?;

                if subgraphs.insert(name.to_string(), url).is_some() {
                    return Err(SchemaError::Api(format!(
                        "must not have several subgraphs with same name '{name}'"
                    )));
                }
                subgraph_definition_and_names.insert(subgraph_name, name.to_string());
            }
        }

        f64_histogram!(
            "apollo.router.schema.load.duration",
            "Time spent loading the supergraph schema.",
            start.elapsed().as_secs_f64()
        );

        let implementers_map = definitions.implementers_map();

        let source = Source::new(&definitions)
            .map_err(|e| SchemaError::Connector(format!("Failed to create connectors: {}", e)))?;

        let legacy_only = config.experimental_query_planner_mode == QueryPlannerMode::Legacy
            && config.experimental_api_schema_generation_mode == ApiSchemaMode::Legacy;
        let supergraph = if cfg!(test) || !legacy_only {
            Supergraph::ApolloFederation(apollo_federation::Supergraph::from_schema(definitions)?)
        } else {
            Supergraph::ApolloCompiler(definitions)
        };

        let schema_id = Arc::new(Schema::schema_id(sdl));

        Ok(Schema {
            raw_sdl: Arc::new(sdl.to_owned()),
            supergraph,
            subgraphs,
            implementers_map,
            api_schema: None,
<<<<<<< HEAD
            subgraph_definition_and_names,
            source,
=======
            schema_id,
>>>>>>> acb1bdb3
        })
    }

    pub(crate) fn federation_supergraph(&self) -> &apollo_federation::Supergraph {
        // This is only called in cases wher we create ApolloFederation above
        #[allow(clippy::panic)]
        match &self.supergraph {
            Supergraph::ApolloFederation(s) => s,
            Supergraph::ApolloCompiler(_) => panic!("expected an apollo-federation supergraph"),
        }
    }

    pub(crate) fn supergraph_schema(&self) -> &Valid<apollo_compiler::Schema> {
        match &self.supergraph {
            Supergraph::ApolloFederation(s) => s.schema.schema(),
            Supergraph::ApolloCompiler(s) => s,
        }
    }

    pub(crate) fn schema_id(sdl: &str) -> String {
        let mut hasher = Sha256::new();
        hasher.update(sdl.as_bytes());
        format!("{:x}", hasher.finalize())
    }

    pub(crate) fn create_api_schema(
        &self,
        configuration: &Configuration,
    ) -> Result<String, SchemaError> {
        use apollo_federation::ApiSchemaOptions;

        let api_schema = self
            .federation_supergraph()
            .to_api_schema(ApiSchemaOptions {
                include_defer: configuration.supergraph.defer_support,
                ..Default::default()
            })
            .map_err(|e| {
                SchemaError::Api(format!(
                    "The supergraph schema failed to produce a valid API schema: {e}"
                ))
            })?;
        Ok(api_schema.schema().to_string())
    }

    pub(crate) fn with_api_schema(mut self, api_schema: Valid<apollo_compiler::Schema>) -> Self {
        self.api_schema = Some(ApiSchema(api_schema));
        self
    }

    /// Extracts a string containing the entire [`Schema`].
    pub(crate) fn as_string(&self) -> &Arc<String> {
        &self.raw_sdl
    }

    pub(crate) fn is_subtype(&self, abstract_type: &str, maybe_subtype: &str) -> bool {
        self.supergraph_schema()
            .is_subtype(abstract_type, maybe_subtype)
    }

    pub(crate) fn is_implementation(&self, interface: &str, implementor: &str) -> bool {
        self.supergraph_schema()
            .get_interface(interface)
            .map(|interface| {
                // FIXME: this looks backwards
                interface.implements_interfaces.contains(implementor)
            })
            .unwrap_or(false)
    }

    pub(crate) fn is_interface(&self, abstract_type: &str) -> bool {
        self.supergraph_schema()
            .get_interface(abstract_type)
            .is_some()
    }

    // given two field, returns the one that implements the other, if applicable
    pub(crate) fn most_precise<'f>(&self, a: &'f str, b: &'f str) -> Option<&'f str> {
        let typename_a = a;
        let typename_b = b;
        if typename_a == typename_b {
            return Some(a);
        }
        if self.is_subtype(typename_a, typename_b) || self.is_implementation(typename_a, typename_b)
        {
            Some(b)
        } else if self.is_subtype(typename_b, typename_a)
            || self.is_implementation(typename_b, typename_a)
        {
            Some(a)
        } else {
            // No relationship between a and b
            None
        }
    }

    /// Return an iterator over subgraphs that yields the subgraph name and its URL.
    pub(crate) fn subgraphs(&self) -> impl Iterator<Item = (&String, &Uri)> {
        self.subgraphs.iter()
    }

    /// Return the subgraph URI given the service name
    pub(crate) fn subgraph_url(&self, service_name: &str) -> Option<&Uri> {
        self.subgraphs.get(service_name)
    }

    // TODO: make `self.api_schema` non-optional after we move to Rust-only API schema generation
    #[allow(clippy::panic)]
    pub(crate) fn api_schema(&self) -> &ApiSchema {
        match &self.api_schema {
            Some(schema) => schema,
            None => panic!("missing API schema"),
        }
    }

    pub(crate) fn root_operation_name(&self, kind: OperationKind) -> &str {
        if let Some(name) = self.supergraph_schema().root_operation(kind.into()) {
            name.as_str()
        } else {
            kind.default_type_name()
        }
    }

    /// Return the federation major version based on the @link or @core directives in the schema,
    /// or None if there are no federation directives.
    pub(crate) fn federation_version(&self) -> Option<i64> {
        for directive in &self.supergraph_schema().schema_definition.directives {
            let join_url = if directive.name == "core" {
                let Some(feature) = directive
                    .argument_by_name("feature")
                    .and_then(|value| value.as_str())
                else {
                    continue;
                };

                feature
            } else if directive.name == "link" {
                let Some(url) = directive
                    .argument_by_name("url")
                    .and_then(|value| value.as_str())
                else {
                    continue;
                };

                url
            } else {
                continue;
            };

            match join_url.rsplit_once("/v") {
                Some(("https://specs.apollo.dev/join", "0.1")) => return Some(1),
                Some(("https://specs.apollo.dev/join", _)) => return Some(2),
                _ => {}
            }
        }
        None
    }

    pub(crate) fn has_spec(&self, base_url: &str, expected_version_range: &str) -> bool {
        self.supergraph_schema()
            .schema_definition
            .directives
            .iter()
            .filter(|dir| dir.name.as_str() == "link")
            .any(|link| {
                if let Some(url_in_link) = link
                    .argument_by_name("url")
                    .and_then(|value| value.as_str())
                {
                    let Some((base_url_in_link, version_in_link)) = url_in_link.rsplit_once("/v")
                    else {
                        return false;
                    };

                    let Some(version_in_url) =
                        Version::parse(format!("{}.0", version_in_link).as_str()).ok()
                    else {
                        return false;
                    };

                    let Some(version_range) = VersionReq::parse(expected_version_range).ok() else {
                        return false;
                    };

                    base_url_in_link == base_url && version_range.matches(&version_in_url)
                } else {
                    false
                }
            })
    }

    pub(crate) fn directive_name(
        schema: &apollo_compiler::schema::Schema,
        base_url: &str,
        expected_version_range: &str,
        default: &str,
    ) -> Option<String> {
        schema
            .schema_definition
            .directives
            .iter()
            .filter(|dir| dir.name.as_str() == "link")
            .find(|link| {
                if let Some(url_in_link) = link
                    .argument_by_name("url")
                    .and_then(|value| value.as_str())
                {
                    let Some((base_url_in_link, version_in_link)) = url_in_link.rsplit_once("/v")
                    else {
                        return false;
                    };

                    let Some(version_in_url) =
                        Version::parse(format!("{}.0", version_in_link).as_str()).ok()
                    else {
                        return false;
                    };

                    let Some(version_range) = VersionReq::parse(expected_version_range).ok() else {
                        return false;
                    };

                    base_url_in_link == base_url && version_range.matches(&version_in_url)
                } else {
                    false
                }
            })
            .map(|link| {
                link.argument_by_name("as")
                    .and_then(|value| value.as_str().map(|s| s.to_string()))
                    .unwrap_or_else(|| default.to_string())
            })
    }
}

impl std::fmt::Debug for Schema {
    fn fmt(&self, f: &mut std::fmt::Formatter<'_>) -> std::fmt::Result {
        let Self {
            raw_sdl,
            supergraph: _, // skip
            subgraphs,
            implementers_map,
            api_schema: _, // skip
<<<<<<< HEAD
            ..
=======
            schema_id: _,
>>>>>>> acb1bdb3
        } = self;
        f.debug_struct("Schema")
            .field("raw_sdl", raw_sdl)
            .field("subgraphs", subgraphs)
            .field("implementers_map", implementers_map)
            .finish()
    }
}

#[derive(Debug)]
pub(crate) struct InvalidObject;

impl std::ops::Deref for ApiSchema {
    type Target = Valid<apollo_compiler::Schema>;

    fn deref(&self) -> &Self::Target {
        &self.0
    }
}

#[cfg(test)]
mod tests {
    use super::*;

    fn with_supergraph_boilerplate(content: &str) -> String {
        format!(
            "{}\n{}",
            r#"
        schema
            @core(feature: "https://specs.apollo.dev/core/v0.1")
            @core(feature: "https://specs.apollo.dev/join/v0.1") {
            query: Query
        }
        directive @core(feature: String!) repeatable on SCHEMA
        directive @join__graph(name: String!, url: String!) on ENUM_VALUE
        enum join__Graph {
            TEST @join__graph(name: "test", url: "http://localhost:4001/graphql")
        }

        "#,
            content
        )
    }

    #[test]
    fn is_subtype() {
        fn gen_schema_types(schema: &str) -> Schema {
            let base_schema = with_supergraph_boilerplate(
                r#"
            type Query {
              me: String
            }
            type Foo {
              me: String
            }
            type Bar {
              me: String
            }
            type Baz {
              me: String
            }
            
            union UnionType2 = Foo | Bar
            "#,
            );
            let schema = format!("{base_schema}\n{schema}");
            Schema::parse_test(&schema, &Default::default()).unwrap()
        }

        fn gen_schema_interfaces(schema: &str) -> Schema {
            let base_schema = with_supergraph_boilerplate(
                r#"
            type Query {
              me: String
            }
            interface Foo {
              me: String
            }
            interface Bar {
              me: String
            }
            interface Baz {
              me: String,
            }

            type ObjectType2 implements Foo & Bar { me: String }
            interface InterfaceType2 implements Foo & Bar { me: String }
            "#,
            );
            let schema = format!("{base_schema}\n{schema}");
            Schema::parse_test(&schema, &Default::default()).unwrap()
        }
        let schema = gen_schema_types("union UnionType = Foo | Bar | Baz");
        assert!(schema.is_subtype("UnionType", "Foo"));
        assert!(schema.is_subtype("UnionType", "Bar"));
        assert!(schema.is_subtype("UnionType", "Baz"));
        let schema =
            gen_schema_interfaces("type ObjectType implements Foo & Bar & Baz { me: String }");
        assert!(schema.is_subtype("Foo", "ObjectType"));
        assert!(schema.is_subtype("Bar", "ObjectType"));
        assert!(schema.is_subtype("Baz", "ObjectType"));
        let schema = gen_schema_interfaces(
            "interface InterfaceType implements Foo & Bar & Baz { me: String }",
        );
        assert!(schema.is_subtype("Foo", "InterfaceType"));
        assert!(schema.is_subtype("Bar", "InterfaceType"));
        assert!(schema.is_subtype("Baz", "InterfaceType"));
        let schema = gen_schema_types("extend union UnionType2 = Baz");
        assert!(schema.is_subtype("UnionType2", "Foo"));
        assert!(schema.is_subtype("UnionType2", "Bar"));
        assert!(schema.is_subtype("UnionType2", "Baz"));
        let schema =
            gen_schema_interfaces("extend type ObjectType2 implements Baz { me2: String }");
        assert!(schema.is_subtype("Foo", "ObjectType2"));
        assert!(schema.is_subtype("Bar", "ObjectType2"));
        assert!(schema.is_subtype("Baz", "ObjectType2"));
        let schema =
            gen_schema_interfaces("extend interface InterfaceType2 implements Baz { me2: String }");
        assert!(schema.is_subtype("Foo", "InterfaceType2"));
        assert!(schema.is_subtype("Bar", "InterfaceType2"));
        assert!(schema.is_subtype("Baz", "InterfaceType2"));
    }

    #[test]
    fn routing_urls() {
        let schema = r#"
        schema
          @core(feature: "https://specs.apollo.dev/core/v0.1"),
          @core(feature: "https://specs.apollo.dev/join/v0.1")
        {
          query: Query
        }
        type Query {
          me: String
        }
        directive @core(feature: String!) repeatable on SCHEMA
        directive @join__graph(name: String!, url: String!) on ENUM_VALUE

        enum join__Graph {
            ACCOUNTS @join__graph(name:"accounts" url: "http://localhost:4001/graphql")
            INVENTORY
              @join__graph(name: "inventory", url: "http://localhost:4004/graphql")
            PRODUCTS
            @join__graph(name: "products" url: "http://localhost:4003/graphql")
            REVIEWS @join__graph(name: "reviews" url: "http://localhost:4002/graphql")
        }"#;
        let schema = Schema::parse_test(schema, &Default::default()).unwrap();

        assert_eq!(schema.subgraphs.len(), 4);
        assert_eq!(
            schema
                .subgraphs
                .get("accounts")
                .map(|s| s.to_string())
                .as_deref(),
            Some("http://localhost:4001/graphql"),
            "Incorrect url for accounts"
        );

        assert_eq!(
            schema
                .subgraphs
                .get("inventory")
                .map(|s| s.to_string())
                .as_deref(),
            Some("http://localhost:4004/graphql"),
            "Incorrect url for inventory"
        );

        assert_eq!(
            schema
                .subgraphs
                .get("products")
                .map(|s| s.to_string())
                .as_deref(),
            Some("http://localhost:4003/graphql"),
            "Incorrect url for products"
        );

        assert_eq!(
            schema
                .subgraphs
                .get("reviews")
                .map(|s| s.to_string())
                .as_deref(),
            Some("http://localhost:4002/graphql"),
            "Incorrect url for reviews"
        );

        assert_eq!(schema.subgraphs.get("test"), None);
    }

    #[test]
    fn api_schema() {
        let schema = include_str!("../testdata/contract_schema.graphql");
        let schema = Schema::parse_test(schema, &Default::default()).unwrap();
        let has_in_stock_field = |schema: &apollo_compiler::Schema| {
            schema
                .get_object("Product")
                .unwrap()
                .fields
                .contains_key("inStock")
        };
        assert!(has_in_stock_field(schema.supergraph_schema()));
        assert!(!has_in_stock_field(schema.api_schema()));
    }

    #[test]
    fn federation_version() {
        // @core directive
        let schema = Schema::parse_test(
            include_str!("../testdata/minimal_supergraph.graphql"),
            &Default::default(),
        )
        .unwrap();
        assert_eq!(schema.federation_version(), Some(1));

        // @link directive
        let schema = Schema::parse_test(
            include_str!("../testdata/minimal_fed2_supergraph.graphql"),
            &Default::default(),
        )
        .unwrap();
        assert_eq!(schema.federation_version(), Some(2));
    }

    #[test]
    fn schema_id() {
        #[cfg(not(windows))]
        {
            let schema = include_str!("../testdata/starstuff@current.graphql");
            let schema = Schema::parse_test(schema, &Default::default()).unwrap();

            assert_eq!(
                Schema::schema_id(&schema.raw_sdl),
                "8e2021d131b23684671c3b85f82dfca836908c6a541bbd5c3772c66e7f8429d8".to_string()
            );
        }
    }

    // test for https://github.com/apollographql/federation/pull/1769
    #[test]
    fn inaccessible_on_non_core() {
        let schema = include_str!("../testdata/inaccessible_on_non_core.graphql");
        match Schema::parse_test(schema, &Default::default()) {
            Err(SchemaError::Api(s)) => {
                assert_eq!(
                    s,
                    r#"The supergraph schema failed to produce a valid API schema: The following errors occurred:

  - Input field `InputObject.privateField` is @inaccessible but is used in the default value of `@foo(someArg:)`, which is in the API schema."#
                );
            }
            other => panic!("unexpected schema result: {other:?}"),
        };
    }

    // https://github.com/apollographql/router/issues/2269
    #[test]
    fn unclosed_brace_error_does_not_panic() {
        let schema = "schema {";
        let result = Schema::parse_test(schema, &Default::default());
        assert!(result.is_err());
    }
}<|MERGE_RESOLUTION|>--- conflicted
+++ resolved
@@ -29,16 +29,14 @@
     subgraphs: HashMap<String, Uri>,
     pub(crate) implementers_map: HashMap<ast::Name, Implementers>,
     api_schema: Option<ApiSchema>,
-<<<<<<< HEAD
+    pub(crate) schema_id: Arc<String>,
+
     #[allow(dead_code)]
     pub(crate) subgraph_definition_and_names: HashMap<String, String>,
 
     /// If the schema contains connectors, we'll extract them and the inner
     /// supergraph schema here for use in the router factory and query planner.
     pub(crate) source: Option<Source>,
-=======
-    pub(crate) schema_id: Arc<String>,
->>>>>>> acb1bdb3
 }
 
 /// TODO: remove and use apollo_federation::Supergraph unconditionally
@@ -158,12 +156,9 @@
             subgraphs,
             implementers_map,
             api_schema: None,
-<<<<<<< HEAD
+            schema_id,
             subgraph_definition_and_names,
             source,
-=======
-            schema_id,
->>>>>>> acb1bdb3
         })
     }
 
@@ -407,11 +402,8 @@
             subgraphs,
             implementers_map,
             api_schema: _, // skip
-<<<<<<< HEAD
+            schema_id: _,
             ..
-=======
-            schema_id: _,
->>>>>>> acb1bdb3
         } = self;
         f.debug_struct("Schema")
             .field("raw_sdl", raw_sdl)
@@ -473,7 +465,7 @@
             type Baz {
               me: String
             }
-            
+
             union UnionType2 = Foo | Bar
             "#,
             );
