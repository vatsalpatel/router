--- conflicted
+++ resolved
@@ -128,15 +128,9 @@
         "Zipkin": "/configuration/telemetry/exporters/tracing/zipkin"
       },
       "Instrumentation": {
-<<<<<<< HEAD
-        "Instruments": "/configuration/telemetry/instrumentation/instruments",
-        "Spans": "/configuration/telemetry/instrumentation/spans",
-        "Selectors": "/configuration/telemetry/instrumentation/selectors",
-=======
         "Instruments" : "/configuration/telemetry/instrumentation/instruments",
         "Spans" : "/configuration/telemetry/instrumentation/spans",
         "Selectors" : "/configuration/telemetry/instrumentation/selectors",
->>>>>>> 3598b07f
         "Standard attributes": "/configuration/telemetry/instrumentation/standard-attributes",
         "Standard instruments": "/configuration/telemetry/instrumentation/standard-instruments"
       }
