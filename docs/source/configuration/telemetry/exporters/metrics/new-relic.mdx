---
title: New Relic exporter (via OTLP)
subtitle: Configure the New Relic exporter for metrics
description: Configure the New Relic exporter for metrics via OpenTelemetry Protocol (OTLP) in the Apollo GraphOS Router or Apollo Router Core.
---

Enable and configure the [OTLP exporter](/router/configuration/telemetry/exporters/metrics/otlp) for metrics in the GraphOS Router or Apollo Router Core for use with [New Relic](https://newrelic.com/).

<<<<<<< HEAD
For general tracing configuration, refer to [Router Metrics Configuration](/router/configuration/telemetry/exporters/metrics/overview).

## New Relic configuration

To configure the router, enable the [OTLP exporter](/router/configuration/telemetry/exporters/metrics/otlp#configuration) and set `temporality: delta`, `endpoint: <new-relic-endpoint>` and `api-key: <new-relic-api-key>`. For example: 
=======
For general metrics configuration, refer to [Router Metrics Configuration](./overview).

## New Relic configuration

To configure the router, enable the [OTLP exporter](./otlp#configuration) with `temporality: delta` and the appropriate endpoint and New Relic API key.

<Note>

For New Relic, `temporality: delta` must be set and the value of the `endpoint` **must** end with `/v1/metrics`.  The example below uses a common default for New Relic.  Check your New Relic account to verify the correct value as the actual domain may vary by region.

</Note>

For example: 
>>>>>>> 024f24e7

```yaml title="router.yaml"
telemetry:
  exporters:
    metrics:
      otlp:
        enabled: true
        protocol: grpc

        # Temporality MUST be set to delta. Failure to do this will result in incorrect metrics.
        temporality: delta

        # Ensure the endpoint provided ends with "/v1/metrics"
        # Be sure to use the correct URL for your region.
        endpoint: https://otlp.nr-data.net:4317/v1/metrics
        grpc:
          metadata:
            api-key:
              - "<new-relic-api-key>"
```

For more details about New Relic configuration, see [New Relic's docs on OpenTelemetry configuration](https://docs.newrelic.com/docs/more-integrations/open-source-telemetry-integrations/opentelemetry/get-started/opentelemetry-set-up-your-app/#review-settings).
<|MERGE_RESOLUTION|>--- conflicted
+++ resolved
@@ -6,18 +6,11 @@
 
 Enable and configure the [OTLP exporter](/router/configuration/telemetry/exporters/metrics/otlp) for metrics in the GraphOS Router or Apollo Router Core for use with [New Relic](https://newrelic.com/).
 
-<<<<<<< HEAD
 For general tracing configuration, refer to [Router Metrics Configuration](/router/configuration/telemetry/exporters/metrics/overview).
 
 ## New Relic configuration
 
-To configure the router, enable the [OTLP exporter](/router/configuration/telemetry/exporters/metrics/otlp#configuration) and set `temporality: delta`, `endpoint: <new-relic-endpoint>` and `api-key: <new-relic-api-key>`. For example: 
-=======
-For general metrics configuration, refer to [Router Metrics Configuration](./overview).
-
-## New Relic configuration
-
-To configure the router, enable the [OTLP exporter](./otlp#configuration) with `temporality: delta` and the appropriate endpoint and New Relic API key.
+To configure the router, enable the [OTLP exporter](/router/configuration/telemetry/exporters/metrics/otlp#configuration) with `temporality: delta` and the appropriate endpoint and New Relic API key.
 
 <Note>
 
@@ -26,7 +19,6 @@
 </Note>
 
 For example: 
->>>>>>> 024f24e7
 
 ```yaml title="router.yaml"
 telemetry:
