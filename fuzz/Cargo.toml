
[package]
name = "router-fuzz"
version = "0.0.0"
authors = ["Automatically generated"]
publish = false
edition = "2018"

[package.metadata]
cargo-fuzz = true

[dependencies]
libfuzzer-sys = "0.4"
apollo-compiler.workspace = true
apollo-smith.workspace = true
apollo-parser.workspace = true
env_logger = "0.10.2"
log = "0.4"
reqwest = { workspace = true, features = ["json", "blocking"] }
serde_json.workspace = true
tokio.workspace = true
# note: this dependency should _always_ be pinned, prefix the version with an `=`
<<<<<<< HEAD
router-bridge = { path = "../../federation-rs/federation-2/router-bridge" } # "=0.5.20+v2.7.4"
=======
router-bridge = "=0.5.21+v2.7.5"
>>>>>>> f03752a1

[dev-dependencies]
anyhow = "1"
apollo-router = { path = "../apollo-router" }
async-trait.workspace = true
schemars.workspace = true
serde.workspace = true
serde_json_bytes.workspace = true
tower.workspace = true
http.workspace = true

[[example]]
name = "usage_reporting_router"

[[bin]]
name = "invariant_router"
path = "fuzz_targets/invariant_router.rs"
test = false
doc = false

[[bin]]
name = "router"
path = "fuzz_targets/router.rs"
test = false
doc = false

[[bin]]
name = "router_errors"
path = "fuzz_targets/router_errors.rs"
test = false
doc = false

[[bin]]
name = "federation"
path = "fuzz_targets/federation.rs"
test = false
doc = false

[[bin]]
name = "apollo_router_studio_interop"
path = "fuzz_targets/apollo_router_studio_interop.rs"
test = false
doc = false
bench = false<|MERGE_RESOLUTION|>--- conflicted
+++ resolved
@@ -20,11 +20,7 @@
 serde_json.workspace = true
 tokio.workspace = true
 # note: this dependency should _always_ be pinned, prefix the version with an `=`
-<<<<<<< HEAD
-router-bridge = { path = "../../federation-rs/federation-2/router-bridge" } # "=0.5.20+v2.7.4"
-=======
 router-bridge = "=0.5.21+v2.7.5"
->>>>>>> f03752a1
 
 [dev-dependencies]
 anyhow = "1"
