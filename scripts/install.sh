--- conflicted
+++ resolved
@@ -11,11 +11,7 @@
 
 # Router version defined in apollo-router's Cargo.toml
 # Note: Change this line manually during the release steps.
-<<<<<<< HEAD
-PACKAGE_VERSION="v1.55.1-alpha.1"
-=======
 PACKAGE_VERSION="v1.55.0"
->>>>>>> 504ee0b1
 
 download_binary() {
     downloader --check
